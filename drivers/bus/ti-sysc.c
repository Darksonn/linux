// SPDX-License-Identifier: GPL-2.0
/*
 * ti-sysc.c - Texas Instruments sysc interconnect target driver
 */

#include <linux/io.h>
#include <linux/clk.h>
#include <linux/clkdev.h>
#include <linux/delay.h>
#include <linux/module.h>
#include <linux/platform_device.h>
#include <linux/pm_domain.h>
#include <linux/pm_runtime.h>
#include <linux/reset.h>
#include <linux/of_address.h>
#include <linux/of_platform.h>
#include <linux/slab.h>
#include <linux/iopoll.h>

#include <linux/platform_data/ti-sysc.h>

#include <dt-bindings/bus/ti-sysc.h>

#define MAX_MODULE_SOFTRESET_WAIT		10000

static const char * const reg_names[] = { "rev", "sysc", "syss", };

enum sysc_clocks {
	SYSC_FCK,
	SYSC_ICK,
	SYSC_OPTFCK0,
	SYSC_OPTFCK1,
	SYSC_OPTFCK2,
	SYSC_OPTFCK3,
	SYSC_OPTFCK4,
	SYSC_OPTFCK5,
	SYSC_OPTFCK6,
	SYSC_OPTFCK7,
	SYSC_MAX_CLOCKS,
};

static const char * const clock_names[SYSC_MAX_CLOCKS] = {
	"fck", "ick", "opt0", "opt1", "opt2", "opt3", "opt4",
	"opt5", "opt6", "opt7",
};

#define SYSC_IDLEMODE_MASK		3
#define SYSC_CLOCKACTIVITY_MASK		3

/**
 * struct sysc - TI sysc interconnect target module registers and capabilities
 * @dev: struct device pointer
 * @module_pa: physical address of the interconnect target module
 * @module_size: size of the interconnect target module
 * @module_va: virtual address of the interconnect target module
 * @offsets: register offsets from module base
 * @mdata: ti-sysc to hwmod translation data for a module
 * @clocks: clocks used by the interconnect target module
 * @clock_roles: clock role names for the found clocks
 * @nr_clocks: number of clocks used by the interconnect target module
 * @rsts: resets used by the interconnect target module
 * @legacy_mode: configured for legacy mode if set
 * @cap: interconnect target module capabilities
 * @cfg: interconnect target module configuration
 * @cookie: data used by legacy platform callbacks
 * @name: name if available
 * @revision: interconnect target module revision
 * @enabled: sysc runtime enabled status
 * @needs_resume: runtime resume needed on resume from suspend
 * @child_needs_resume: runtime resume needed for child on resume from suspend
 * @disable_on_idle: status flag used for disabling modules with resets
 * @idle_work: work structure used to perform delayed idle on a module
 * @clk_enable_quirk: module specific clock enable quirk
 * @clk_disable_quirk: module specific clock disable quirk
 * @reset_done_quirk: module specific reset done quirk
 * @module_enable_quirk: module specific enable quirk
 * @module_disable_quirk: module specific disable quirk
 */
struct sysc {
	struct device *dev;
	u64 module_pa;
	u32 module_size;
	void __iomem *module_va;
	int offsets[SYSC_MAX_REGS];
	struct ti_sysc_module_data *mdata;
	struct clk **clocks;
	const char **clock_roles;
	int nr_clocks;
	struct reset_control *rsts;
	const char *legacy_mode;
	const struct sysc_capabilities *cap;
	struct sysc_config cfg;
	struct ti_sysc_cookie cookie;
	const char *name;
	u32 revision;
	unsigned int enabled:1;
	unsigned int needs_resume:1;
	unsigned int child_needs_resume:1;
	struct delayed_work idle_work;
	void (*clk_enable_quirk)(struct sysc *sysc);
	void (*clk_disable_quirk)(struct sysc *sysc);
	void (*reset_done_quirk)(struct sysc *sysc);
	void (*module_enable_quirk)(struct sysc *sysc);
	void (*module_disable_quirk)(struct sysc *sysc);
};

static void sysc_parse_dts_quirks(struct sysc *ddata, struct device_node *np,
				  bool is_child);

static void sysc_write(struct sysc *ddata, int offset, u32 value)
{
	if (ddata->cfg.quirks & SYSC_QUIRK_16BIT) {
		writew_relaxed(value & 0xffff, ddata->module_va + offset);

		/* Only i2c revision has LO and HI register with stride of 4 */
		if (ddata->offsets[SYSC_REVISION] >= 0 &&
		    offset == ddata->offsets[SYSC_REVISION]) {
			u16 hi = value >> 16;

			writew_relaxed(hi, ddata->module_va + offset + 4);
		}

		return;
	}

	writel_relaxed(value, ddata->module_va + offset);
}

static u32 sysc_read(struct sysc *ddata, int offset)
{
	if (ddata->cfg.quirks & SYSC_QUIRK_16BIT) {
		u32 val;

		val = readw_relaxed(ddata->module_va + offset);

		/* Only i2c revision has LO and HI register with stride of 4 */
		if (ddata->offsets[SYSC_REVISION] >= 0 &&
		    offset == ddata->offsets[SYSC_REVISION]) {
			u16 tmp = readw_relaxed(ddata->module_va + offset + 4);

			val |= tmp << 16;
		}

		return val;
	}

	return readl_relaxed(ddata->module_va + offset);
}

static bool sysc_opt_clks_needed(struct sysc *ddata)
{
	return !!(ddata->cfg.quirks & SYSC_QUIRK_OPT_CLKS_NEEDED);
}

static u32 sysc_read_revision(struct sysc *ddata)
{
	int offset = ddata->offsets[SYSC_REVISION];

	if (offset < 0)
		return 0;

	return sysc_read(ddata, offset);
}

static u32 sysc_read_sysconfig(struct sysc *ddata)
{
	int offset = ddata->offsets[SYSC_SYSCONFIG];

	if (offset < 0)
		return 0;

	return sysc_read(ddata, offset);
}

static u32 sysc_read_sysstatus(struct sysc *ddata)
{
	int offset = ddata->offsets[SYSC_SYSSTATUS];

	if (offset < 0)
		return 0;

	return sysc_read(ddata, offset);
}

static int sysc_add_named_clock_from_child(struct sysc *ddata,
					   const char *name,
					   const char *optfck_name)
{
	struct device_node *np = ddata->dev->of_node;
	struct device_node *child;
	struct clk_lookup *cl;
	struct clk *clock;
	const char *n;

	if (name)
		n = name;
	else
		n = optfck_name;

	/* Does the clock alias already exist? */
	clock = of_clk_get_by_name(np, n);
	if (!IS_ERR(clock)) {
		clk_put(clock);

		return 0;
	}

	child = of_get_next_available_child(np, NULL);
	if (!child)
		return -ENODEV;

	clock = devm_get_clk_from_child(ddata->dev, child, name);
	if (IS_ERR(clock))
		return PTR_ERR(clock);

	/*
	 * Use clkdev_add() instead of clkdev_alloc() to avoid the MAX_DEV_ID
	 * limit for clk_get(). If cl ever needs to be freed, it should be done
	 * with clkdev_drop().
	 */
	cl = kcalloc(1, sizeof(*cl), GFP_KERNEL);
	if (!cl)
		return -ENOMEM;

	cl->con_id = n;
	cl->dev_id = dev_name(ddata->dev);
	cl->clk = clock;
	clkdev_add(cl);

	clk_put(clock);

	return 0;
}

static int sysc_init_ext_opt_clock(struct sysc *ddata, const char *name)
{
	const char *optfck_name;
	int error, index;

	if (ddata->nr_clocks < SYSC_OPTFCK0)
		index = SYSC_OPTFCK0;
	else
		index = ddata->nr_clocks;

	if (name)
		optfck_name = name;
	else
		optfck_name = clock_names[index];

	error = sysc_add_named_clock_from_child(ddata, name, optfck_name);
	if (error)
		return error;

	ddata->clock_roles[index] = optfck_name;
	ddata->nr_clocks++;

	return 0;
}

static int sysc_get_one_clock(struct sysc *ddata, const char *name)
{
	int error, i, index = -ENODEV;

	if (!strncmp(clock_names[SYSC_FCK], name, 3))
		index = SYSC_FCK;
	else if (!strncmp(clock_names[SYSC_ICK], name, 3))
		index = SYSC_ICK;

	if (index < 0) {
		for (i = SYSC_OPTFCK0; i < SYSC_MAX_CLOCKS; i++) {
			if (!ddata->clocks[i]) {
				index = i;
				break;
			}
		}
	}

	if (index < 0) {
		dev_err(ddata->dev, "clock %s not added\n", name);
		return index;
	}

	ddata->clocks[index] = devm_clk_get(ddata->dev, name);
	if (IS_ERR(ddata->clocks[index])) {
		dev_err(ddata->dev, "clock get error for %s: %li\n",
			name, PTR_ERR(ddata->clocks[index]));

		return PTR_ERR(ddata->clocks[index]);
	}

	error = clk_prepare(ddata->clocks[index]);
	if (error) {
		dev_err(ddata->dev, "clock prepare error for %s: %i\n",
			name, error);

		return error;
	}

	return 0;
}

static int sysc_get_clocks(struct sysc *ddata)
{
	struct device_node *np = ddata->dev->of_node;
	struct property *prop;
	const char *name;
	int nr_fck = 0, nr_ick = 0, i, error = 0;

	ddata->clock_roles = devm_kcalloc(ddata->dev,
					  SYSC_MAX_CLOCKS,
					  sizeof(*ddata->clock_roles),
					  GFP_KERNEL);
	if (!ddata->clock_roles)
		return -ENOMEM;

	of_property_for_each_string(np, "clock-names", prop, name) {
		if (!strncmp(clock_names[SYSC_FCK], name, 3))
			nr_fck++;
		if (!strncmp(clock_names[SYSC_ICK], name, 3))
			nr_ick++;
		ddata->clock_roles[ddata->nr_clocks] = name;
		ddata->nr_clocks++;
	}

	if (ddata->nr_clocks < 1)
		return 0;

	if ((ddata->cfg.quirks & SYSC_QUIRK_EXT_OPT_CLOCK)) {
		error = sysc_init_ext_opt_clock(ddata, NULL);
		if (error)
			return error;
	}

	if (ddata->nr_clocks > SYSC_MAX_CLOCKS) {
		dev_err(ddata->dev, "too many clocks for %pOF\n", np);

		return -EINVAL;
	}

	if (nr_fck > 1 || nr_ick > 1) {
		dev_err(ddata->dev, "max one fck and ick for %pOF\n", np);

		return -EINVAL;
	}

	/* Always add a slot for main clocks fck and ick even if unused */
	if (!nr_fck)
		ddata->nr_clocks++;
	if (!nr_ick)
		ddata->nr_clocks++;

	ddata->clocks = devm_kcalloc(ddata->dev,
				     ddata->nr_clocks, sizeof(*ddata->clocks),
				     GFP_KERNEL);
	if (!ddata->clocks)
		return -ENOMEM;

	for (i = 0; i < SYSC_MAX_CLOCKS; i++) {
		const char *name = ddata->clock_roles[i];

		if (!name)
			continue;

		error = sysc_get_one_clock(ddata, name);
		if (error)
			return error;
	}

	return 0;
}

static int sysc_enable_main_clocks(struct sysc *ddata)
{
	struct clk *clock;
	int i, error;

	if (!ddata->clocks)
		return 0;

	for (i = 0; i < SYSC_OPTFCK0; i++) {
		clock = ddata->clocks[i];

		/* Main clocks may not have ick */
		if (IS_ERR_OR_NULL(clock))
			continue;

		error = clk_enable(clock);
		if (error)
			goto err_disable;
	}

	return 0;

err_disable:
	for (i--; i >= 0; i--) {
		clock = ddata->clocks[i];

		/* Main clocks may not have ick */
		if (IS_ERR_OR_NULL(clock))
			continue;

		clk_disable(clock);
	}

	return error;
}

static void sysc_disable_main_clocks(struct sysc *ddata)
{
	struct clk *clock;
	int i;

	if (!ddata->clocks)
		return;

	for (i = 0; i < SYSC_OPTFCK0; i++) {
		clock = ddata->clocks[i];
		if (IS_ERR_OR_NULL(clock))
			continue;

		clk_disable(clock);
	}
}

static int sysc_enable_opt_clocks(struct sysc *ddata)
{
	struct clk *clock;
	int i, error;

	if (!ddata->clocks || ddata->nr_clocks < SYSC_OPTFCK0 + 1)
		return 0;

	for (i = SYSC_OPTFCK0; i < SYSC_MAX_CLOCKS; i++) {
		clock = ddata->clocks[i];

		/* Assume no holes for opt clocks */
		if (IS_ERR_OR_NULL(clock))
			return 0;

		error = clk_enable(clock);
		if (error)
			goto err_disable;
	}

	return 0;

err_disable:
	for (i--; i >= 0; i--) {
		clock = ddata->clocks[i];
		if (IS_ERR_OR_NULL(clock))
			continue;

		clk_disable(clock);
	}

	return error;
}

static void sysc_disable_opt_clocks(struct sysc *ddata)
{
	struct clk *clock;
	int i;

	if (!ddata->clocks || ddata->nr_clocks < SYSC_OPTFCK0 + 1)
		return;

	for (i = SYSC_OPTFCK0; i < SYSC_MAX_CLOCKS; i++) {
		clock = ddata->clocks[i];

		/* Assume no holes for opt clocks */
		if (IS_ERR_OR_NULL(clock))
			return;

		clk_disable(clock);
	}
}

static void sysc_clkdm_deny_idle(struct sysc *ddata)
{
	struct ti_sysc_platform_data *pdata;

	if (ddata->legacy_mode)
		return;

	pdata = dev_get_platdata(ddata->dev);
	if (pdata && pdata->clkdm_deny_idle)
		pdata->clkdm_deny_idle(ddata->dev, &ddata->cookie);
}

static void sysc_clkdm_allow_idle(struct sysc *ddata)
{
	struct ti_sysc_platform_data *pdata;

	if (ddata->legacy_mode)
		return;

	pdata = dev_get_platdata(ddata->dev);
	if (pdata && pdata->clkdm_allow_idle)
		pdata->clkdm_allow_idle(ddata->dev, &ddata->cookie);
}

/**
 * sysc_init_resets - init rstctrl reset line if configured
 * @ddata: device driver data
 *
 * See sysc_rstctrl_reset_deassert().
 */
static int sysc_init_resets(struct sysc *ddata)
{
	ddata->rsts =
		devm_reset_control_get_optional_shared(ddata->dev, "rstctrl");
	if (IS_ERR(ddata->rsts))
		return PTR_ERR(ddata->rsts);

	return 0;
}

/**
 * sysc_parse_and_check_child_range - parses module IO region from ranges
 * @ddata: device driver data
 *
 * In general we only need rev, syss, and sysc registers and not the whole
 * module range. But we do want the offsets for these registers from the
 * module base. This allows us to check them against the legacy hwmod
 * platform data. Let's also check the ranges are configured properly.
 */
static int sysc_parse_and_check_child_range(struct sysc *ddata)
{
	struct device_node *np = ddata->dev->of_node;
	const __be32 *ranges;
	u32 nr_addr, nr_size;
	int len, error;

	ranges = of_get_property(np, "ranges", &len);
	if (!ranges) {
		dev_err(ddata->dev, "missing ranges for %pOF\n", np);

		return -ENOENT;
	}

	len /= sizeof(*ranges);

	if (len < 3) {
		dev_err(ddata->dev, "incomplete ranges for %pOF\n", np);

		return -EINVAL;
	}

	error = of_property_read_u32(np, "#address-cells", &nr_addr);
	if (error)
		return -ENOENT;

	error = of_property_read_u32(np, "#size-cells", &nr_size);
	if (error)
		return -ENOENT;

	if (nr_addr != 1 || nr_size != 1) {
		dev_err(ddata->dev, "invalid ranges for %pOF\n", np);

		return -EINVAL;
	}

	ranges++;
	ddata->module_pa = of_translate_address(np, ranges++);
	ddata->module_size = be32_to_cpup(ranges);

	return 0;
}

static struct device_node *stdout_path;

static void sysc_init_stdout_path(struct sysc *ddata)
{
	struct device_node *np = NULL;
	const char *uart;

	if (IS_ERR(stdout_path))
		return;

	if (stdout_path)
		return;

	np = of_find_node_by_path("/chosen");
	if (!np)
		goto err;

	uart = of_get_property(np, "stdout-path", NULL);
	if (!uart)
		goto err;

	np = of_find_node_by_path(uart);
	if (!np)
		goto err;

	stdout_path = np;

	return;

err:
	stdout_path = ERR_PTR(-ENODEV);
}

static void sysc_check_quirk_stdout(struct sysc *ddata,
				    struct device_node *np)
{
	sysc_init_stdout_path(ddata);
	if (np != stdout_path)
		return;

	ddata->cfg.quirks |= SYSC_QUIRK_NO_IDLE_ON_INIT |
				SYSC_QUIRK_NO_RESET_ON_INIT;
}

/**
 * sysc_check_one_child - check child configuration
 * @ddata: device driver data
 * @np: child device node
 *
 * Let's avoid messy situations where we have new interconnect target
 * node but children have "ti,hwmods". These belong to the interconnect
 * target node and are managed by this driver.
 */
static void sysc_check_one_child(struct sysc *ddata,
				 struct device_node *np)
{
	const char *name;

	name = of_get_property(np, "ti,hwmods", NULL);
	if (name)
		dev_warn(ddata->dev, "really a child ti,hwmods property?");

	sysc_check_quirk_stdout(ddata, np);
	sysc_parse_dts_quirks(ddata, np, true);
}

static void sysc_check_children(struct sysc *ddata)
{
	struct device_node *child;

	for_each_child_of_node(ddata->dev->of_node, child)
		sysc_check_one_child(ddata, child);
}

/*
 * So far only I2C uses 16-bit read access with clockactivity with revision
 * in two registers with stride of 4. We can detect this based on the rev
 * register size to configure things far enough to be able to properly read
 * the revision register.
 */
static void sysc_check_quirk_16bit(struct sysc *ddata, struct resource *res)
{
	if (resource_size(res) == 8)
		ddata->cfg.quirks |= SYSC_QUIRK_16BIT | SYSC_QUIRK_USE_CLOCKACT;
}

/**
 * sysc_parse_one - parses the interconnect target module registers
 * @ddata: device driver data
 * @reg: register to parse
 */
static int sysc_parse_one(struct sysc *ddata, enum sysc_registers reg)
{
	struct resource *res;
	const char *name;

	switch (reg) {
	case SYSC_REVISION:
	case SYSC_SYSCONFIG:
	case SYSC_SYSSTATUS:
		name = reg_names[reg];
		break;
	default:
		return -EINVAL;
	}

	res = platform_get_resource_byname(to_platform_device(ddata->dev),
					   IORESOURCE_MEM, name);
	if (!res) {
		ddata->offsets[reg] = -ENODEV;

		return 0;
	}

	ddata->offsets[reg] = res->start - ddata->module_pa;
	if (reg == SYSC_REVISION)
		sysc_check_quirk_16bit(ddata, res);

	return 0;
}

static int sysc_parse_registers(struct sysc *ddata)
{
	int i, error;

	for (i = 0; i < SYSC_MAX_REGS; i++) {
		error = sysc_parse_one(ddata, i);
		if (error)
			return error;
	}

	return 0;
}

/**
 * sysc_check_registers - check for misconfigured register overlaps
 * @ddata: device driver data
 */
static int sysc_check_registers(struct sysc *ddata)
{
	int i, j, nr_regs = 0, nr_matches = 0;

	for (i = 0; i < SYSC_MAX_REGS; i++) {
		if (ddata->offsets[i] < 0)
			continue;

		if (ddata->offsets[i] > (ddata->module_size - 4)) {
			dev_err(ddata->dev, "register outside module range");

				return -EINVAL;
		}

		for (j = 0; j < SYSC_MAX_REGS; j++) {
			if (ddata->offsets[j] < 0)
				continue;

			if (ddata->offsets[i] == ddata->offsets[j])
				nr_matches++;
		}
		nr_regs++;
	}

	if (nr_matches > nr_regs) {
		dev_err(ddata->dev, "overlapping registers: (%i/%i)",
			nr_regs, nr_matches);

		return -EINVAL;
	}

	return 0;
}

/**
 * syc_ioremap - ioremap register space for the interconnect target module
 * @ddata: device driver data
 *
 * Note that the interconnect target module registers can be anywhere
 * within the interconnect target module range. For example, SGX has
 * them at offset 0x1fc00 in the 32MB module address space. And cpsw
 * has them at offset 0x1200 in the CPSW_WR child. Usually the
 * the interconnect target module registers are at the beginning of
 * the module range though.
 */
static int sysc_ioremap(struct sysc *ddata)
{
	int size;

	if (ddata->offsets[SYSC_REVISION] < 0 &&
	    ddata->offsets[SYSC_SYSCONFIG] < 0 &&
	    ddata->offsets[SYSC_SYSSTATUS] < 0) {
		size = ddata->module_size;
	} else {
		size = max3(ddata->offsets[SYSC_REVISION],
			    ddata->offsets[SYSC_SYSCONFIG],
			    ddata->offsets[SYSC_SYSSTATUS]);

		if (size < SZ_1K)
			size = SZ_1K;

		if ((size + sizeof(u32)) > ddata->module_size)
			size = ddata->module_size;
	}

	ddata->module_va = devm_ioremap(ddata->dev,
					ddata->module_pa,
					size + sizeof(u32));
	if (!ddata->module_va)
		return -EIO;

	return 0;
}

/**
 * sysc_map_and_check_registers - ioremap and check device registers
 * @ddata: device driver data
 */
static int sysc_map_and_check_registers(struct sysc *ddata)
{
	int error;

	error = sysc_parse_and_check_child_range(ddata);
	if (error)
		return error;

	sysc_check_children(ddata);

	error = sysc_parse_registers(ddata);
	if (error)
		return error;

	error = sysc_ioremap(ddata);
	if (error)
		return error;

	error = sysc_check_registers(ddata);
	if (error)
		return error;

	return 0;
}

/**
 * sysc_show_rev - read and show interconnect target module revision
 * @bufp: buffer to print the information to
 * @ddata: device driver data
 */
static int sysc_show_rev(char *bufp, struct sysc *ddata)
{
	int len;

	if (ddata->offsets[SYSC_REVISION] < 0)
		return sprintf(bufp, ":NA");

	len = sprintf(bufp, ":%08x", ddata->revision);

	return len;
}

static int sysc_show_reg(struct sysc *ddata,
			 char *bufp, enum sysc_registers reg)
{
	if (ddata->offsets[reg] < 0)
		return sprintf(bufp, ":NA");

	return sprintf(bufp, ":%x", ddata->offsets[reg]);
}

static int sysc_show_name(char *bufp, struct sysc *ddata)
{
	if (!ddata->name)
		return 0;

	return sprintf(bufp, ":%s", ddata->name);
}

/**
 * sysc_show_registers - show information about interconnect target module
 * @ddata: device driver data
 */
static void sysc_show_registers(struct sysc *ddata)
{
	char buf[128];
	char *bufp = buf;
	int i;

	for (i = 0; i < SYSC_MAX_REGS; i++)
		bufp += sysc_show_reg(ddata, bufp, i);

	bufp += sysc_show_rev(bufp, ddata);
	bufp += sysc_show_name(bufp, ddata);

	dev_dbg(ddata->dev, "%llx:%x%s\n",
		ddata->module_pa, ddata->module_size,
		buf);
}

#define SYSC_IDLE_MASK	(SYSC_NR_IDLEMODES - 1)
#define SYSC_CLOCACT_ICK	2

/* Caller needs to manage sysc_clkdm_deny_idle() and sysc_clkdm_allow_idle() */
static int sysc_enable_module(struct device *dev)
{
	struct sysc *ddata;
	const struct sysc_regbits *regbits;
	u32 reg, idlemodes, best_mode;

	ddata = dev_get_drvdata(dev);
	if (ddata->offsets[SYSC_SYSCONFIG] == -ENODEV)
		return 0;

	regbits = ddata->cap->regbits;
	reg = sysc_read(ddata, ddata->offsets[SYSC_SYSCONFIG]);

	/* Set CLOCKACTIVITY, we only use it for ick */
	if (regbits->clkact_shift >= 0 &&
	    (ddata->cfg.quirks & SYSC_QUIRK_USE_CLOCKACT ||
	     ddata->cfg.sysc_val & BIT(regbits->clkact_shift)))
		reg |= SYSC_CLOCACT_ICK << regbits->clkact_shift;

	/* Set SIDLE mode */
	idlemodes = ddata->cfg.sidlemodes;
	if (!idlemodes || regbits->sidle_shift < 0)
		goto set_midle;

	if (ddata->cfg.quirks & (SYSC_QUIRK_SWSUP_SIDLE |
				 SYSC_QUIRK_SWSUP_SIDLE_ACT)) {
		best_mode = SYSC_IDLE_NO;
	} else {
		best_mode = fls(ddata->cfg.sidlemodes) - 1;
		if (best_mode > SYSC_IDLE_MASK) {
			dev_err(dev, "%s: invalid sidlemode\n", __func__);
			return -EINVAL;
		}

		/* Set WAKEUP */
		if (regbits->enwkup_shift >= 0 &&
		    ddata->cfg.sysc_val & BIT(regbits->enwkup_shift))
			reg |= BIT(regbits->enwkup_shift);
	}

	reg &= ~(SYSC_IDLE_MASK << regbits->sidle_shift);
	reg |= best_mode << regbits->sidle_shift;
	sysc_write(ddata, ddata->offsets[SYSC_SYSCONFIG], reg);

set_midle:
	/* Set MIDLE mode */
	idlemodes = ddata->cfg.midlemodes;
	if (!idlemodes || regbits->midle_shift < 0)
		goto set_autoidle;

	best_mode = fls(ddata->cfg.midlemodes) - 1;
	if (best_mode > SYSC_IDLE_MASK) {
		dev_err(dev, "%s: invalid midlemode\n", __func__);
		return -EINVAL;
	}

	if (ddata->cfg.quirks & SYSC_QUIRK_SWSUP_MSTANDBY)
		best_mode = SYSC_IDLE_NO;

	reg &= ~(SYSC_IDLE_MASK << regbits->midle_shift);
	reg |= best_mode << regbits->midle_shift;
	sysc_write(ddata, ddata->offsets[SYSC_SYSCONFIG], reg);

set_autoidle:
	/* Autoidle bit must enabled separately if available */
	if (regbits->autoidle_shift >= 0 &&
	    ddata->cfg.sysc_val & BIT(regbits->autoidle_shift)) {
		reg |= 1 << regbits->autoidle_shift;
		sysc_write(ddata, ddata->offsets[SYSC_SYSCONFIG], reg);
	}

	if (ddata->module_enable_quirk)
		ddata->module_enable_quirk(ddata);

	return 0;
}

static int sysc_best_idle_mode(u32 idlemodes, u32 *best_mode)
{
	if (idlemodes & BIT(SYSC_IDLE_SMART_WKUP))
		*best_mode = SYSC_IDLE_SMART_WKUP;
	else if (idlemodes & BIT(SYSC_IDLE_SMART))
		*best_mode = SYSC_IDLE_SMART;
	else if (idlemodes & BIT(SYSC_IDLE_FORCE))
		*best_mode = SYSC_IDLE_FORCE;
	else
		return -EINVAL;

	return 0;
}

/* Caller needs to manage sysc_clkdm_deny_idle() and sysc_clkdm_allow_idle() */
static int sysc_disable_module(struct device *dev)
{
	struct sysc *ddata;
	const struct sysc_regbits *regbits;
	u32 reg, idlemodes, best_mode;
	int ret;

	ddata = dev_get_drvdata(dev);
	if (ddata->offsets[SYSC_SYSCONFIG] == -ENODEV)
		return 0;

	if (ddata->module_disable_quirk)
		ddata->module_disable_quirk(ddata);

	regbits = ddata->cap->regbits;
	reg = sysc_read(ddata, ddata->offsets[SYSC_SYSCONFIG]);

	/* Set MIDLE mode */
	idlemodes = ddata->cfg.midlemodes;
	if (!idlemodes || regbits->midle_shift < 0)
		goto set_sidle;

	ret = sysc_best_idle_mode(idlemodes, &best_mode);
	if (ret) {
		dev_err(dev, "%s: invalid midlemode\n", __func__);
		return ret;
	}

<<<<<<< HEAD
	if (ddata->cfg.quirks & SYSC_QUIRK_SWSUP_MSTANDBY)
=======
	if (ddata->cfg.quirks & (SYSC_QUIRK_SWSUP_MSTANDBY) ||
	    ddata->cfg.quirks & (SYSC_QUIRK_FORCE_MSTANDBY))
>>>>>>> a7196caf
		best_mode = SYSC_IDLE_FORCE;

	reg &= ~(SYSC_IDLE_MASK << regbits->midle_shift);
	reg |= best_mode << regbits->midle_shift;
	sysc_write(ddata, ddata->offsets[SYSC_SYSCONFIG], reg);

set_sidle:
	/* Set SIDLE mode */
	idlemodes = ddata->cfg.sidlemodes;
	if (!idlemodes || regbits->sidle_shift < 0)
		return 0;

	if (ddata->cfg.quirks & SYSC_QUIRK_SWSUP_SIDLE) {
		best_mode = SYSC_IDLE_FORCE;
	} else {
		ret = sysc_best_idle_mode(idlemodes, &best_mode);
		if (ret) {
			dev_err(dev, "%s: invalid sidlemode\n", __func__);
			return ret;
		}
	}

	reg &= ~(SYSC_IDLE_MASK << regbits->sidle_shift);
	reg |= best_mode << regbits->sidle_shift;
	if (regbits->autoidle_shift >= 0 &&
	    ddata->cfg.sysc_val & BIT(regbits->autoidle_shift))
		reg |= 1 << regbits->autoidle_shift;
	sysc_write(ddata, ddata->offsets[SYSC_SYSCONFIG], reg);

	return 0;
}

static int __maybe_unused sysc_runtime_suspend_legacy(struct device *dev,
						      struct sysc *ddata)
{
	struct ti_sysc_platform_data *pdata;
	int error;

	pdata = dev_get_platdata(ddata->dev);
	if (!pdata)
		return 0;

	if (!pdata->idle_module)
		return -ENODEV;

	error = pdata->idle_module(dev, &ddata->cookie);
	if (error)
		dev_err(dev, "%s: could not idle: %i\n",
			__func__, error);

	reset_control_assert(ddata->rsts);

	return 0;
}

static int __maybe_unused sysc_runtime_resume_legacy(struct device *dev,
						     struct sysc *ddata)
{
	struct ti_sysc_platform_data *pdata;
	int error;

	pdata = dev_get_platdata(ddata->dev);
	if (!pdata)
		return 0;

	if (!pdata->enable_module)
		return -ENODEV;

	error = pdata->enable_module(dev, &ddata->cookie);
	if (error)
		dev_err(dev, "%s: could not enable: %i\n",
			__func__, error);

	reset_control_deassert(ddata->rsts);

	return 0;
}

static int __maybe_unused sysc_runtime_suspend(struct device *dev)
{
	struct sysc *ddata;
	int error = 0;

	ddata = dev_get_drvdata(dev);

	if (!ddata->enabled)
		return 0;

	sysc_clkdm_deny_idle(ddata);

	if (ddata->legacy_mode) {
		error = sysc_runtime_suspend_legacy(dev, ddata);
		if (error)
			goto err_allow_idle;
	} else {
		error = sysc_disable_module(dev);
		if (error)
			goto err_allow_idle;
	}

	sysc_disable_main_clocks(ddata);

	if (sysc_opt_clks_needed(ddata))
		sysc_disable_opt_clocks(ddata);

	ddata->enabled = false;

err_allow_idle:
	reset_control_assert(ddata->rsts);

	sysc_clkdm_allow_idle(ddata);

	return error;
}

static int __maybe_unused sysc_runtime_resume(struct device *dev)
{
	struct sysc *ddata;
	int error = 0;

	ddata = dev_get_drvdata(dev);

	if (ddata->enabled)
		return 0;


	sysc_clkdm_deny_idle(ddata);

	if (sysc_opt_clks_needed(ddata)) {
		error = sysc_enable_opt_clocks(ddata);
		if (error)
			goto err_allow_idle;
	}

	error = sysc_enable_main_clocks(ddata);
	if (error)
		goto err_opt_clocks;

	reset_control_deassert(ddata->rsts);

	if (ddata->legacy_mode) {
		error = sysc_runtime_resume_legacy(dev, ddata);
		if (error)
			goto err_main_clocks;
	} else {
		error = sysc_enable_module(dev);
		if (error)
			goto err_main_clocks;
	}

	ddata->enabled = true;

	sysc_clkdm_allow_idle(ddata);

	return 0;

err_main_clocks:
	sysc_disable_main_clocks(ddata);
err_opt_clocks:
	if (sysc_opt_clks_needed(ddata))
		sysc_disable_opt_clocks(ddata);
err_allow_idle:
	sysc_clkdm_allow_idle(ddata);

	return error;
}

static int __maybe_unused sysc_noirq_suspend(struct device *dev)
{
	struct sysc *ddata;

	ddata = dev_get_drvdata(dev);

	if (ddata->cfg.quirks & SYSC_QUIRK_LEGACY_IDLE)
		return 0;

	return pm_runtime_force_suspend(dev);
}

static int __maybe_unused sysc_noirq_resume(struct device *dev)
{
	struct sysc *ddata;

	ddata = dev_get_drvdata(dev);

	if (ddata->cfg.quirks & SYSC_QUIRK_LEGACY_IDLE)
		return 0;

	return pm_runtime_force_resume(dev);
}

static const struct dev_pm_ops sysc_pm_ops = {
	SET_NOIRQ_SYSTEM_SLEEP_PM_OPS(sysc_noirq_suspend, sysc_noirq_resume)
	SET_RUNTIME_PM_OPS(sysc_runtime_suspend,
			   sysc_runtime_resume,
			   NULL)
};

/* Module revision register based quirks */
struct sysc_revision_quirk {
	const char *name;
	u32 base;
	int rev_offset;
	int sysc_offset;
	int syss_offset;
	u32 revision;
	u32 revision_mask;
	u32 quirks;
};

#define SYSC_QUIRK(optname, optbase, optrev, optsysc, optsyss,		\
		   optrev_val, optrevmask, optquirkmask)		\
	{								\
		.name = (optname),					\
		.base = (optbase),					\
		.rev_offset = (optrev),					\
		.sysc_offset = (optsysc),				\
		.syss_offset = (optsyss),				\
		.revision = (optrev_val),				\
		.revision_mask = (optrevmask),				\
		.quirks = (optquirkmask),				\
	}

static const struct sysc_revision_quirk sysc_revision_quirks[] = {
	/* These drivers need to be fixed to not use pm_runtime_irq_safe() */
	SYSC_QUIRK("gpio", 0, 0, 0x10, 0x114, 0x50600801, 0xffff00ff,
		   SYSC_QUIRK_LEGACY_IDLE | SYSC_QUIRK_OPT_CLKS_IN_RESET),
	SYSC_QUIRK("mmu", 0, 0, 0x10, 0x14, 0x00000020, 0xffffffff,
		   SYSC_QUIRK_LEGACY_IDLE),
	SYSC_QUIRK("mmu", 0, 0, 0x10, 0x14, 0x00000030, 0xffffffff,
		   SYSC_QUIRK_LEGACY_IDLE),
	SYSC_QUIRK("sham", 0, 0x100, 0x110, 0x114, 0x40000c03, 0xffffffff,
		   SYSC_QUIRK_LEGACY_IDLE),
	SYSC_QUIRK("smartreflex", 0, -1, 0x24, -1, 0x00000000, 0xffffffff,
		   SYSC_QUIRK_LEGACY_IDLE),
	SYSC_QUIRK("smartreflex", 0, -1, 0x38, -1, 0x00000000, 0xffffffff,
		   SYSC_QUIRK_LEGACY_IDLE),
	SYSC_QUIRK("timer", 0, 0, 0x10, 0x14, 0x00000015, 0xffffffff,
		   0),
	/* Some timers on omap4 and later */
	SYSC_QUIRK("timer", 0, 0, 0x10, -1, 0x50002100, 0xffffffff,
		   0),
	SYSC_QUIRK("timer", 0, 0, 0x10, -1, 0x4fff1301, 0xffff00ff,
		   0),
	SYSC_QUIRK("uart", 0, 0x50, 0x54, 0x58, 0x00000046, 0xffffffff,
		   SYSC_QUIRK_SWSUP_SIDLE | SYSC_QUIRK_LEGACY_IDLE),
	SYSC_QUIRK("uart", 0, 0x50, 0x54, 0x58, 0x00000052, 0xffffffff,
		   SYSC_QUIRK_SWSUP_SIDLE | SYSC_QUIRK_LEGACY_IDLE),
	/* Uarts on omap4 and later */
	SYSC_QUIRK("uart", 0, 0x50, 0x54, 0x58, 0x50411e03, 0xffff00ff,
		   SYSC_QUIRK_SWSUP_SIDLE_ACT | SYSC_QUIRK_LEGACY_IDLE),
	SYSC_QUIRK("uart", 0, 0x50, 0x54, 0x58, 0x47422e03, 0xffffffff,
		   SYSC_QUIRK_SWSUP_SIDLE_ACT | SYSC_QUIRK_LEGACY_IDLE),

	/* Quirks that need to be set based on the module address */
	SYSC_QUIRK("mcpdm", 0x40132000, 0, 0x10, -1, 0x50000800, 0xffffffff,
		   SYSC_QUIRK_EXT_OPT_CLOCK | SYSC_QUIRK_NO_RESET_ON_INIT |
		   SYSC_QUIRK_SWSUP_SIDLE),

	/* Quirks that need to be set based on detected module */
	SYSC_QUIRK("aess", 0, 0, 0x10, -1, 0x40000000, 0xffffffff,
		   SYSC_MODULE_QUIRK_AESS),
	SYSC_QUIRK("hdq1w", 0, 0, 0x14, 0x18, 0x00000006, 0xffffffff,
		   SYSC_MODULE_QUIRK_HDQ1W),
	SYSC_QUIRK("hdq1w", 0, 0, 0x14, 0x18, 0x0000000a, 0xffffffff,
		   SYSC_MODULE_QUIRK_HDQ1W),
	SYSC_QUIRK("i2c", 0, 0, 0x20, 0x10, 0x00000036, 0x000000ff,
		   SYSC_MODULE_QUIRK_I2C),
	SYSC_QUIRK("i2c", 0, 0, 0x20, 0x10, 0x0000003c, 0x000000ff,
		   SYSC_MODULE_QUIRK_I2C),
	SYSC_QUIRK("i2c", 0, 0, 0x20, 0x10, 0x00000040, 0x000000ff,
		   SYSC_MODULE_QUIRK_I2C),
	SYSC_QUIRK("i2c", 0, 0, 0x10, 0x90, 0x5040000a, 0xfffff0f0,
		   SYSC_MODULE_QUIRK_I2C),
	SYSC_QUIRK("gpu", 0x50000000, 0x14, -1, -1, 0x00010201, 0xffffffff, 0),
	SYSC_QUIRK("gpu", 0x50000000, 0xfe00, 0xfe10, -1, 0x40000000 , 0xffffffff,
		   SYSC_MODULE_QUIRK_SGX),
	SYSC_QUIRK("usb_otg_hs", 0, 0x400, 0x404, 0x408, 0x00000050,
		   0xffffffff, SYSC_QUIRK_SWSUP_SIDLE | SYSC_QUIRK_SWSUP_MSTANDBY),
	SYSC_QUIRK("usb_otg_hs", 0, 0, 0x10, -1, 0x4ea2080d, 0xffffffff,
		   SYSC_QUIRK_SWSUP_SIDLE | SYSC_QUIRK_SWSUP_MSTANDBY),
	SYSC_QUIRK("wdt", 0, 0, 0x10, 0x14, 0x502a0500, 0xfffff0f0,
		   SYSC_MODULE_QUIRK_WDT),
	/* Watchdog on am3 and am4 */
	SYSC_QUIRK("wdt", 0x44e35000, 0, 0x10, 0x14, 0x502a0500, 0xfffff0f0,
		   SYSC_MODULE_QUIRK_WDT | SYSC_QUIRK_SWSUP_SIDLE),

#ifdef DEBUG
	SYSC_QUIRK("adc", 0, 0, 0x10, -1, 0x47300001, 0xffffffff, 0),
	SYSC_QUIRK("atl", 0, 0, -1, -1, 0x0a070100, 0xffffffff, 0),
	SYSC_QUIRK("cm", 0, 0, -1, -1, 0x40000301, 0xffffffff, 0),
	SYSC_QUIRK("control", 0, 0, 0x10, -1, 0x40000900, 0xffffffff, 0),
	SYSC_QUIRK("cpgmac", 0, 0x1200, 0x1208, 0x1204, 0x4edb1902,
		   0xffff00f0, 0),
	SYSC_QUIRK("dcan", 0, 0x20, -1, -1, 0xa3170504, 0xffffffff, 0),
	SYSC_QUIRK("dcan", 0, 0x20, -1, -1, 0x4edb1902, 0xffffffff, 0),
	SYSC_QUIRK("dmic", 0, 0, 0x10, -1, 0x50010000, 0xffffffff, 0),
	SYSC_QUIRK("dwc3", 0, 0, 0x10, -1, 0x500a0200, 0xffffffff, 0),
	SYSC_QUIRK("d2d", 0x4a0b6000, 0, 0x10, 0x14, 0x00000010, 0xffffffff, 0),
	SYSC_QUIRK("d2d", 0x4a0cd000, 0, 0x10, 0x14, 0x00000010, 0xffffffff, 0),
	SYSC_QUIRK("epwmss", 0, 0, 0x4, -1, 0x47400001, 0xffffffff, 0),
	SYSC_QUIRK("gpu", 0, 0x1fc00, 0x1fc10, -1, 0, 0, 0),
	SYSC_QUIRK("gpu", 0, 0xfe00, 0xfe10, -1, 0x40000000 , 0xffffffff, 0),
	SYSC_QUIRK("hsi", 0, 0, 0x10, 0x14, 0x50043101, 0xffffffff, 0),
	SYSC_QUIRK("iss", 0, 0, 0x10, -1, 0x40000101, 0xffffffff, 0),
	SYSC_QUIRK("lcdc", 0, 0, 0x54, -1, 0x4f201000, 0xffffffff, 0),
	SYSC_QUIRK("mcasp", 0, 0, 0x4, -1, 0x44306302, 0xffffffff, 0),
	SYSC_QUIRK("mcasp", 0, 0, 0x4, -1, 0x44307b02, 0xffffffff, 0),
	SYSC_QUIRK("mcbsp", 0, -1, 0x8c, -1, 0, 0, 0),
	SYSC_QUIRK("mcspi", 0, 0, 0x10, -1, 0x40300a0b, 0xffff00ff, 0),
	SYSC_QUIRK("mcspi", 0, 0, 0x110, 0x114, 0x40300a0b, 0xffffffff, 0),
	SYSC_QUIRK("mailbox", 0, 0, 0x10, -1, 0x00000400, 0xffffffff, 0),
	SYSC_QUIRK("m3", 0, 0, -1, -1, 0x5f580105, 0x0fff0f00, 0),
	SYSC_QUIRK("ocp2scp", 0, 0, 0x10, 0x14, 0x50060005, 0xfffffff0, 0),
	SYSC_QUIRK("ocp2scp", 0, 0, -1, -1, 0x50060007, 0xffffffff, 0),
	SYSC_QUIRK("padconf", 0, 0, 0x10, -1, 0x4fff0800, 0xffffffff, 0),
	SYSC_QUIRK("padconf", 0, 0, -1, -1, 0x40001100, 0xffffffff, 0),
	SYSC_QUIRK("prcm", 0, 0, -1, -1, 0x40000100, 0xffffffff, 0),
	SYSC_QUIRK("prcm", 0, 0, -1, -1, 0x00004102, 0xffffffff, 0),
	SYSC_QUIRK("prcm", 0, 0, -1, -1, 0x40000400, 0xffffffff, 0),
	SYSC_QUIRK("scm", 0, 0, 0x10, -1, 0x40000900, 0xffffffff, 0),
	SYSC_QUIRK("scm", 0, 0, -1, -1, 0x4e8b0100, 0xffffffff, 0),
	SYSC_QUIRK("scm", 0, 0, -1, -1, 0x4f000100, 0xffffffff, 0),
	SYSC_QUIRK("scm", 0, 0, -1, -1, 0x40000900, 0xffffffff, 0),
	SYSC_QUIRK("scrm", 0, 0, -1, -1, 0x00000010, 0xffffffff, 0),
	SYSC_QUIRK("sdio", 0, 0, 0x10, -1, 0x40202301, 0xffff0ff0, 0),
	SYSC_QUIRK("sdio", 0, 0x2fc, 0x110, 0x114, 0x31010000, 0xffffffff, 0),
	SYSC_QUIRK("sdma", 0, 0, 0x2c, 0x28, 0x00010900, 0xffffffff, 0),
	SYSC_QUIRK("slimbus", 0, 0, 0x10, -1, 0x40000902, 0xffffffff, 0),
	SYSC_QUIRK("slimbus", 0, 0, 0x10, -1, 0x40002903, 0xffffffff, 0),
	SYSC_QUIRK("spinlock", 0, 0, 0x10, -1, 0x50020000, 0xffffffff, 0),
	SYSC_QUIRK("rng", 0, 0x1fe0, 0x1fe4, -1, 0x00000020, 0xffffffff, 0),
	SYSC_QUIRK("rtc", 0, 0x74, 0x78, -1, 0x4eb01908, 0xffff00f0, 0),
	SYSC_QUIRK("timer32k", 0, 0, 0x4, -1, 0x00000060, 0xffffffff, 0),
	SYSC_QUIRK("usbhstll", 0, 0, 0x10, 0x14, 0x00000004, 0xffffffff, 0),
	SYSC_QUIRK("usbhstll", 0, 0, 0x10, 0x14, 0x00000008, 0xffffffff, 0),
	SYSC_QUIRK("usb_host_hs", 0, 0, 0x10, 0x14, 0x50700100, 0xffffffff, 0),
	SYSC_QUIRK("usb_host_hs", 0, 0, 0x10, -1, 0x50700101, 0xffffffff, 0),
	SYSC_QUIRK("vfpe", 0, 0, 0x104, -1, 0x4d001200, 0xffffffff, 0),
#endif
};

/*
 * Early quirks based on module base and register offsets only that are
 * needed before the module revision can be read
 */
static void sysc_init_early_quirks(struct sysc *ddata)
{
	const struct sysc_revision_quirk *q;
	int i;

	for (i = 0; i < ARRAY_SIZE(sysc_revision_quirks); i++) {
		q = &sysc_revision_quirks[i];

		if (!q->base)
			continue;

		if (q->base != ddata->module_pa)
			continue;

		if (q->rev_offset >= 0 &&
		    q->rev_offset != ddata->offsets[SYSC_REVISION])
			continue;

		if (q->sysc_offset >= 0 &&
		    q->sysc_offset != ddata->offsets[SYSC_SYSCONFIG])
			continue;

		if (q->syss_offset >= 0 &&
		    q->syss_offset != ddata->offsets[SYSC_SYSSTATUS])
			continue;

		ddata->name = q->name;
		ddata->cfg.quirks |= q->quirks;
	}
}

/* Quirks that also consider the revision register value */
static void sysc_init_revision_quirks(struct sysc *ddata)
{
	const struct sysc_revision_quirk *q;
	int i;

	for (i = 0; i < ARRAY_SIZE(sysc_revision_quirks); i++) {
		q = &sysc_revision_quirks[i];

		if (q->base && q->base != ddata->module_pa)
			continue;

		if (q->rev_offset >= 0 &&
		    q->rev_offset != ddata->offsets[SYSC_REVISION])
			continue;

		if (q->sysc_offset >= 0 &&
		    q->sysc_offset != ddata->offsets[SYSC_SYSCONFIG])
			continue;

		if (q->syss_offset >= 0 &&
		    q->syss_offset != ddata->offsets[SYSC_SYSSTATUS])
			continue;

		if (q->revision == ddata->revision ||
		    (q->revision & q->revision_mask) ==
		    (ddata->revision & q->revision_mask)) {
			ddata->name = q->name;
			ddata->cfg.quirks |= q->quirks;
		}
	}
}

/* 1-wire needs module's internal clocks enabled for reset */
static void sysc_clk_enable_quirk_hdq1w(struct sysc *ddata)
{
	int offset = 0x0c;	/* HDQ_CTRL_STATUS */
	u16 val;

	val = sysc_read(ddata, offset);
	val |= BIT(5);
	sysc_write(ddata, offset, val);
}

/* AESS (Audio Engine SubSystem) needs autogating set after enable */
static void sysc_module_enable_quirk_aess(struct sysc *ddata)
{
	int offset = 0x7c;	/* AESS_AUTO_GATING_ENABLE */

	sysc_write(ddata, offset, 1);
}

/* I2C needs extra enable bit toggling for reset */
static void sysc_clk_quirk_i2c(struct sysc *ddata, bool enable)
{
	int offset;
	u16 val;

	/* I2C_CON, omap2/3 is different from omap4 and later */
	if ((ddata->revision & 0xffffff00) == 0x001f0000)
		offset = 0x24;
	else
		offset = 0xa4;

	/* I2C_EN */
	val = sysc_read(ddata, offset);
	if (enable)
		val |= BIT(15);
	else
		val &= ~BIT(15);
	sysc_write(ddata, offset, val);
}

static void sysc_clk_enable_quirk_i2c(struct sysc *ddata)
{
	sysc_clk_quirk_i2c(ddata, true);
}

static void sysc_clk_disable_quirk_i2c(struct sysc *ddata)
{
	sysc_clk_quirk_i2c(ddata, false);
}

/* 36xx SGX needs a quirk for to bypass OCP IPG interrupt logic */
static void sysc_module_enable_quirk_sgx(struct sysc *ddata)
{
	int offset = 0xff08;	/* OCP_DEBUG_CONFIG */
	u32 val = BIT(31);	/* THALIA_INT_BYPASS */

	sysc_write(ddata, offset, val);
}

/* Watchdog timer needs a disable sequence after reset */
static void sysc_reset_done_quirk_wdt(struct sysc *ddata)
{
	int wps, spr, error;
	u32 val;

	wps = 0x34;
	spr = 0x48;

	sysc_write(ddata, spr, 0xaaaa);
	error = readl_poll_timeout(ddata->module_va + wps, val,
				   !(val & 0x10), 100,
				   MAX_MODULE_SOFTRESET_WAIT);
	if (error)
		dev_warn(ddata->dev, "wdt disable step1 failed\n");

	sysc_write(ddata, spr, 0x5555);
	error = readl_poll_timeout(ddata->module_va + wps, val,
				   !(val & 0x10), 100,
				   MAX_MODULE_SOFTRESET_WAIT);
	if (error)
		dev_warn(ddata->dev, "wdt disable step2 failed\n");
}

static void sysc_init_module_quirks(struct sysc *ddata)
{
	if (ddata->legacy_mode || !ddata->name)
		return;

	if (ddata->cfg.quirks & SYSC_MODULE_QUIRK_HDQ1W) {
		ddata->clk_enable_quirk = sysc_clk_enable_quirk_hdq1w;

		return;
	}

	if (ddata->cfg.quirks & SYSC_MODULE_QUIRK_I2C) {
		ddata->clk_enable_quirk = sysc_clk_enable_quirk_i2c;
		ddata->clk_disable_quirk = sysc_clk_disable_quirk_i2c;

		return;
	}

	if (ddata->cfg.quirks & SYSC_MODULE_QUIRK_AESS)
		ddata->module_enable_quirk = sysc_module_enable_quirk_aess;

	if (ddata->cfg.quirks & SYSC_MODULE_QUIRK_SGX)
		ddata->module_enable_quirk = sysc_module_enable_quirk_sgx;

	if (ddata->cfg.quirks & SYSC_MODULE_QUIRK_WDT) {
		ddata->reset_done_quirk = sysc_reset_done_quirk_wdt;
		ddata->module_disable_quirk = sysc_reset_done_quirk_wdt;
	}
}

static int sysc_clockdomain_init(struct sysc *ddata)
{
	struct ti_sysc_platform_data *pdata = dev_get_platdata(ddata->dev);
	struct clk *fck = NULL, *ick = NULL;
	int error;

	if (!pdata || !pdata->init_clockdomain)
		return 0;

	switch (ddata->nr_clocks) {
	case 2:
		ick = ddata->clocks[SYSC_ICK];
		/* fallthrough */
	case 1:
		fck = ddata->clocks[SYSC_FCK];
		break;
	case 0:
		return 0;
	}

	error = pdata->init_clockdomain(ddata->dev, fck, ick, &ddata->cookie);
	if (!error || error == -ENODEV)
		return 0;

	return error;
}

/*
 * Note that pdata->init_module() typically does a reset first. After
 * pdata->init_module() is done, PM runtime can be used for the interconnect
 * target module.
 */
static int sysc_legacy_init(struct sysc *ddata)
{
	struct ti_sysc_platform_data *pdata = dev_get_platdata(ddata->dev);
	int error;

	if (!pdata || !pdata->init_module)
		return 0;

	error = pdata->init_module(ddata->dev, ddata->mdata, &ddata->cookie);
	if (error == -EEXIST)
		error = 0;

	return error;
}

/*
 * Note that the caller must ensure the interconnect target module is enabled
 * before calling reset. Otherwise reset will not complete.
 */
static int sysc_reset(struct sysc *ddata)
{
	int sysc_offset, syss_offset, sysc_val, rstval, error = 0;
	u32 sysc_mask, syss_done;

	sysc_offset = ddata->offsets[SYSC_SYSCONFIG];
	syss_offset = ddata->offsets[SYSC_SYSSTATUS];

	if (ddata->legacy_mode || sysc_offset < 0 ||
	    ddata->cap->regbits->srst_shift < 0 ||
	    ddata->cfg.quirks & SYSC_QUIRK_NO_RESET_ON_INIT)
		return 0;

	sysc_mask = BIT(ddata->cap->regbits->srst_shift);

	if (ddata->cfg.quirks & SYSS_QUIRK_RESETDONE_INVERTED)
		syss_done = 0;
	else
		syss_done = ddata->cfg.syss_mask;

	if (ddata->clk_disable_quirk)
		ddata->clk_disable_quirk(ddata);

	sysc_val = sysc_read_sysconfig(ddata);
	sysc_val |= sysc_mask;
	sysc_write(ddata, sysc_offset, sysc_val);

	if (ddata->cfg.srst_udelay)
		usleep_range(ddata->cfg.srst_udelay,
			     ddata->cfg.srst_udelay * 2);

	if (ddata->clk_enable_quirk)
		ddata->clk_enable_quirk(ddata);

	/* Poll on reset status */
	if (syss_offset >= 0) {
		error = readx_poll_timeout(sysc_read_sysstatus, ddata, rstval,
					   (rstval & ddata->cfg.syss_mask) ==
					   syss_done,
					   100, MAX_MODULE_SOFTRESET_WAIT);

	} else if (ddata->cfg.quirks & SYSC_QUIRK_RESET_STATUS) {
		error = readx_poll_timeout(sysc_read_sysconfig, ddata, rstval,
					   !(rstval & sysc_mask),
					   100, MAX_MODULE_SOFTRESET_WAIT);
	}

	if (ddata->reset_done_quirk)
		ddata->reset_done_quirk(ddata);

	return error;
}

/*
 * At this point the module is configured enough to read the revision but
 * module may not be completely configured yet to use PM runtime. Enable
 * all clocks directly during init to configure the quirks needed for PM
 * runtime based on the revision register.
 */
static int sysc_init_module(struct sysc *ddata)
{
	int error = 0;

	error = sysc_clockdomain_init(ddata);
	if (error)
		return error;

	sysc_clkdm_deny_idle(ddata);

	/*
	 * Always enable clocks. The bootloader may or may not have enabled
	 * the related clocks.
	 */
	error = sysc_enable_opt_clocks(ddata);
	if (error)
		return error;

	error = sysc_enable_main_clocks(ddata);
	if (error)
		goto err_opt_clocks;

	if (!(ddata->cfg.quirks & SYSC_QUIRK_NO_RESET_ON_INIT)) {
		error = reset_control_deassert(ddata->rsts);
		if (error)
			goto err_main_clocks;
	}

	ddata->revision = sysc_read_revision(ddata);
	sysc_init_revision_quirks(ddata);
	sysc_init_module_quirks(ddata);

	if (ddata->legacy_mode) {
		error = sysc_legacy_init(ddata);
		if (error)
			goto err_reset;
	}

	if (!ddata->legacy_mode) {
		error = sysc_enable_module(ddata->dev);
		if (error)
			goto err_reset;
	}

	error = sysc_reset(ddata);
	if (error)
		dev_err(ddata->dev, "Reset failed with %d\n", error);

	if (error && !ddata->legacy_mode)
		sysc_disable_module(ddata->dev);

err_reset:
	if (error && !(ddata->cfg.quirks & SYSC_QUIRK_NO_RESET_ON_INIT))
		reset_control_assert(ddata->rsts);

err_main_clocks:
	if (error)
		sysc_disable_main_clocks(ddata);
err_opt_clocks:
	/* No re-enable of clockdomain autoidle to prevent module autoidle */
	if (error) {
		sysc_disable_opt_clocks(ddata);
		sysc_clkdm_allow_idle(ddata);
	}

	return error;
}

static int sysc_init_sysc_mask(struct sysc *ddata)
{
	struct device_node *np = ddata->dev->of_node;
	int error;
	u32 val;

	error = of_property_read_u32(np, "ti,sysc-mask", &val);
	if (error)
		return 0;

	ddata->cfg.sysc_val = val & ddata->cap->sysc_mask;

	return 0;
}

static int sysc_init_idlemode(struct sysc *ddata, u8 *idlemodes,
			      const char *name)
{
	struct device_node *np = ddata->dev->of_node;
	struct property *prop;
	const __be32 *p;
	u32 val;

	of_property_for_each_u32(np, name, prop, p, val) {
		if (val >= SYSC_NR_IDLEMODES) {
			dev_err(ddata->dev, "invalid idlemode: %i\n", val);
			return -EINVAL;
		}
		*idlemodes |=  (1 << val);
	}

	return 0;
}

static int sysc_init_idlemodes(struct sysc *ddata)
{
	int error;

	error = sysc_init_idlemode(ddata, &ddata->cfg.midlemodes,
				   "ti,sysc-midle");
	if (error)
		return error;

	error = sysc_init_idlemode(ddata, &ddata->cfg.sidlemodes,
				   "ti,sysc-sidle");
	if (error)
		return error;

	return 0;
}

/*
 * Only some devices on omap4 and later have SYSCONFIG reset done
 * bit. We can detect this if there is no SYSSTATUS at all, or the
 * SYSTATUS bit 0 is not used. Note that some SYSSTATUS registers
 * have multiple bits for the child devices like OHCI and EHCI.
 * Depends on SYSC being parsed first.
 */
static int sysc_init_syss_mask(struct sysc *ddata)
{
	struct device_node *np = ddata->dev->of_node;
	int error;
	u32 val;

	error = of_property_read_u32(np, "ti,syss-mask", &val);
	if (error) {
		if ((ddata->cap->type == TI_SYSC_OMAP4 ||
		     ddata->cap->type == TI_SYSC_OMAP4_TIMER) &&
		    (ddata->cfg.sysc_val & SYSC_OMAP4_SOFTRESET))
			ddata->cfg.quirks |= SYSC_QUIRK_RESET_STATUS;

		return 0;
	}

	if (!(val & 1) && (ddata->cfg.sysc_val & SYSC_OMAP4_SOFTRESET))
		ddata->cfg.quirks |= SYSC_QUIRK_RESET_STATUS;

	ddata->cfg.syss_mask = val;

	return 0;
}

/*
 * Many child device drivers need to have fck and opt clocks available
 * to get the clock rate for device internal configuration etc.
 */
static int sysc_child_add_named_clock(struct sysc *ddata,
				      struct device *child,
				      const char *name)
{
	struct clk *clk;
	struct clk_lookup *l;
	int error = 0;

	if (!name)
		return 0;

	clk = clk_get(child, name);
	if (!IS_ERR(clk)) {
		error = -EEXIST;
		goto put_clk;
	}

	clk = clk_get(ddata->dev, name);
	if (IS_ERR(clk))
		return -ENODEV;

	l = clkdev_create(clk, name, dev_name(child));
	if (!l)
		error = -ENOMEM;
put_clk:
	clk_put(clk);

	return error;
}

static int sysc_child_add_clocks(struct sysc *ddata,
				 struct device *child)
{
	int i, error;

	for (i = 0; i < ddata->nr_clocks; i++) {
		error = sysc_child_add_named_clock(ddata,
						   child,
						   ddata->clock_roles[i]);
		if (error && error != -EEXIST) {
			dev_err(ddata->dev, "could not add child clock %s: %i\n",
				ddata->clock_roles[i], error);

			return error;
		}
	}

	return 0;
}

static struct device_type sysc_device_type = {
};

static struct sysc *sysc_child_to_parent(struct device *dev)
{
	struct device *parent = dev->parent;

	if (!parent || parent->type != &sysc_device_type)
		return NULL;

	return dev_get_drvdata(parent);
}

static int __maybe_unused sysc_child_runtime_suspend(struct device *dev)
{
	struct sysc *ddata;
	int error;

	ddata = sysc_child_to_parent(dev);

	error = pm_generic_runtime_suspend(dev);
	if (error)
		return error;

	if (!ddata->enabled)
		return 0;

	return sysc_runtime_suspend(ddata->dev);
}

static int __maybe_unused sysc_child_runtime_resume(struct device *dev)
{
	struct sysc *ddata;
	int error;

	ddata = sysc_child_to_parent(dev);

	if (!ddata->enabled) {
		error = sysc_runtime_resume(ddata->dev);
		if (error < 0)
			dev_err(ddata->dev,
				"%s error: %i\n", __func__, error);
	}

	return pm_generic_runtime_resume(dev);
}

#ifdef CONFIG_PM_SLEEP
static int sysc_child_suspend_noirq(struct device *dev)
{
	struct sysc *ddata;
	int error;

	ddata = sysc_child_to_parent(dev);

	dev_dbg(ddata->dev, "%s %s\n", __func__,
		ddata->name ? ddata->name : "");

	error = pm_generic_suspend_noirq(dev);
	if (error) {
		dev_err(dev, "%s error at %i: %i\n",
			__func__, __LINE__, error);

		return error;
	}

	if (!pm_runtime_status_suspended(dev)) {
		error = pm_generic_runtime_suspend(dev);
		if (error) {
			dev_dbg(dev, "%s busy at %i: %i\n",
				__func__, __LINE__, error);

			return 0;
		}

		error = sysc_runtime_suspend(ddata->dev);
		if (error) {
			dev_err(dev, "%s error at %i: %i\n",
				__func__, __LINE__, error);

			return error;
		}

		ddata->child_needs_resume = true;
	}

	return 0;
}

static int sysc_child_resume_noirq(struct device *dev)
{
	struct sysc *ddata;
	int error;

	ddata = sysc_child_to_parent(dev);

	dev_dbg(ddata->dev, "%s %s\n", __func__,
		ddata->name ? ddata->name : "");

	if (ddata->child_needs_resume) {
		ddata->child_needs_resume = false;

		error = sysc_runtime_resume(ddata->dev);
		if (error)
			dev_err(ddata->dev,
				"%s runtime resume error: %i\n",
				__func__, error);

		error = pm_generic_runtime_resume(dev);
		if (error)
			dev_err(ddata->dev,
				"%s generic runtime resume: %i\n",
				__func__, error);
	}

	return pm_generic_resume_noirq(dev);
}
#endif

static struct dev_pm_domain sysc_child_pm_domain = {
	.ops = {
		SET_RUNTIME_PM_OPS(sysc_child_runtime_suspend,
				   sysc_child_runtime_resume,
				   NULL)
		USE_PLATFORM_PM_SLEEP_OPS
		SET_NOIRQ_SYSTEM_SLEEP_PM_OPS(sysc_child_suspend_noirq,
					      sysc_child_resume_noirq)
	}
};

/**
 * sysc_legacy_idle_quirk - handle children in omap_device compatible way
 * @ddata: device driver data
 * @child: child device driver
 *
 * Allow idle for child devices as done with _od_runtime_suspend().
 * Otherwise many child devices will not idle because of the permanent
 * parent usecount set in pm_runtime_irq_safe().
 *
 * Note that the long term solution is to just modify the child device
 * drivers to not set pm_runtime_irq_safe() and then this can be just
 * dropped.
 */
static void sysc_legacy_idle_quirk(struct sysc *ddata, struct device *child)
{
	if (ddata->cfg.quirks & SYSC_QUIRK_LEGACY_IDLE)
		dev_pm_domain_set(child, &sysc_child_pm_domain);
}

static int sysc_notifier_call(struct notifier_block *nb,
			      unsigned long event, void *device)
{
	struct device *dev = device;
	struct sysc *ddata;
	int error;

	ddata = sysc_child_to_parent(dev);
	if (!ddata)
		return NOTIFY_DONE;

	switch (event) {
	case BUS_NOTIFY_ADD_DEVICE:
		error = sysc_child_add_clocks(ddata, dev);
		if (error)
			return error;
		sysc_legacy_idle_quirk(ddata, dev);
		break;
	default:
		break;
	}

	return NOTIFY_DONE;
}

static struct notifier_block sysc_nb = {
	.notifier_call = sysc_notifier_call,
};

/* Device tree configured quirks */
struct sysc_dts_quirk {
	const char *name;
	u32 mask;
};

static const struct sysc_dts_quirk sysc_dts_quirks[] = {
	{ .name = "ti,no-idle-on-init",
	  .mask = SYSC_QUIRK_NO_IDLE_ON_INIT, },
	{ .name = "ti,no-reset-on-init",
	  .mask = SYSC_QUIRK_NO_RESET_ON_INIT, },
	{ .name = "ti,no-idle",
	  .mask = SYSC_QUIRK_NO_IDLE, },
};

static void sysc_parse_dts_quirks(struct sysc *ddata, struct device_node *np,
				  bool is_child)
{
	const struct property *prop;
	int i, len;

	for (i = 0; i < ARRAY_SIZE(sysc_dts_quirks); i++) {
		const char *name = sysc_dts_quirks[i].name;

		prop = of_get_property(np, name, &len);
		if (!prop)
			continue;

		ddata->cfg.quirks |= sysc_dts_quirks[i].mask;
		if (is_child) {
			dev_warn(ddata->dev,
				 "dts flag should be at module level for %s\n",
				 name);
		}
	}
}

static int sysc_init_dts_quirks(struct sysc *ddata)
{
	struct device_node *np = ddata->dev->of_node;
	int error;
	u32 val;

	ddata->legacy_mode = of_get_property(np, "ti,hwmods", NULL);

	sysc_parse_dts_quirks(ddata, np, false);
	error = of_property_read_u32(np, "ti,sysc-delay-us", &val);
	if (!error) {
		if (val > 255) {
			dev_warn(ddata->dev, "bad ti,sysc-delay-us: %i\n",
				 val);
		}

		ddata->cfg.srst_udelay = (u8)val;
	}

	return 0;
}

static void sysc_unprepare(struct sysc *ddata)
{
	int i;

	if (!ddata->clocks)
		return;

	for (i = 0; i < SYSC_MAX_CLOCKS; i++) {
		if (!IS_ERR_OR_NULL(ddata->clocks[i]))
			clk_unprepare(ddata->clocks[i]);
	}
}

/*
 * Common sysc register bits found on omap2, also known as type1
 */
static const struct sysc_regbits sysc_regbits_omap2 = {
	.dmadisable_shift = -ENODEV,
	.midle_shift = 12,
	.sidle_shift = 3,
	.clkact_shift = 8,
	.emufree_shift = 5,
	.enwkup_shift = 2,
	.srst_shift = 1,
	.autoidle_shift = 0,
};

static const struct sysc_capabilities sysc_omap2 = {
	.type = TI_SYSC_OMAP2,
	.sysc_mask = SYSC_OMAP2_CLOCKACTIVITY | SYSC_OMAP2_EMUFREE |
		     SYSC_OMAP2_ENAWAKEUP | SYSC_OMAP2_SOFTRESET |
		     SYSC_OMAP2_AUTOIDLE,
	.regbits = &sysc_regbits_omap2,
};

/* All omap2 and 3 timers, and timers 1, 2 & 10 on omap 4 and 5 */
static const struct sysc_capabilities sysc_omap2_timer = {
	.type = TI_SYSC_OMAP2_TIMER,
	.sysc_mask = SYSC_OMAP2_CLOCKACTIVITY | SYSC_OMAP2_EMUFREE |
		     SYSC_OMAP2_ENAWAKEUP | SYSC_OMAP2_SOFTRESET |
		     SYSC_OMAP2_AUTOIDLE,
	.regbits = &sysc_regbits_omap2,
	.mod_quirks = SYSC_QUIRK_USE_CLOCKACT,
};

/*
 * SHAM2 (SHA1/MD5) sysc found on omap3, a variant of sysc_regbits_omap2
 * with different sidle position
 */
static const struct sysc_regbits sysc_regbits_omap3_sham = {
	.dmadisable_shift = -ENODEV,
	.midle_shift = -ENODEV,
	.sidle_shift = 4,
	.clkact_shift = -ENODEV,
	.enwkup_shift = -ENODEV,
	.srst_shift = 1,
	.autoidle_shift = 0,
	.emufree_shift = -ENODEV,
};

static const struct sysc_capabilities sysc_omap3_sham = {
	.type = TI_SYSC_OMAP3_SHAM,
	.sysc_mask = SYSC_OMAP2_SOFTRESET | SYSC_OMAP2_AUTOIDLE,
	.regbits = &sysc_regbits_omap3_sham,
};

/*
 * AES register bits found on omap3 and later, a variant of
 * sysc_regbits_omap2 with different sidle position
 */
static const struct sysc_regbits sysc_regbits_omap3_aes = {
	.dmadisable_shift = -ENODEV,
	.midle_shift = -ENODEV,
	.sidle_shift = 6,
	.clkact_shift = -ENODEV,
	.enwkup_shift = -ENODEV,
	.srst_shift = 1,
	.autoidle_shift = 0,
	.emufree_shift = -ENODEV,
};

static const struct sysc_capabilities sysc_omap3_aes = {
	.type = TI_SYSC_OMAP3_AES,
	.sysc_mask = SYSC_OMAP2_SOFTRESET | SYSC_OMAP2_AUTOIDLE,
	.regbits = &sysc_regbits_omap3_aes,
};

/*
 * Common sysc register bits found on omap4, also known as type2
 */
static const struct sysc_regbits sysc_regbits_omap4 = {
	.dmadisable_shift = 16,
	.midle_shift = 4,
	.sidle_shift = 2,
	.clkact_shift = -ENODEV,
	.enwkup_shift = -ENODEV,
	.emufree_shift = 1,
	.srst_shift = 0,
	.autoidle_shift = -ENODEV,
};

static const struct sysc_capabilities sysc_omap4 = {
	.type = TI_SYSC_OMAP4,
	.sysc_mask = SYSC_OMAP4_DMADISABLE | SYSC_OMAP4_FREEEMU |
		     SYSC_OMAP4_SOFTRESET,
	.regbits = &sysc_regbits_omap4,
};

static const struct sysc_capabilities sysc_omap4_timer = {
	.type = TI_SYSC_OMAP4_TIMER,
	.sysc_mask = SYSC_OMAP4_DMADISABLE | SYSC_OMAP4_FREEEMU |
		     SYSC_OMAP4_SOFTRESET,
	.regbits = &sysc_regbits_omap4,
};

/*
 * Common sysc register bits found on omap4, also known as type3
 */
static const struct sysc_regbits sysc_regbits_omap4_simple = {
	.dmadisable_shift = -ENODEV,
	.midle_shift = 2,
	.sidle_shift = 0,
	.clkact_shift = -ENODEV,
	.enwkup_shift = -ENODEV,
	.srst_shift = -ENODEV,
	.emufree_shift = -ENODEV,
	.autoidle_shift = -ENODEV,
};

static const struct sysc_capabilities sysc_omap4_simple = {
	.type = TI_SYSC_OMAP4_SIMPLE,
	.regbits = &sysc_regbits_omap4_simple,
};

/*
 * SmartReflex sysc found on omap34xx
 */
static const struct sysc_regbits sysc_regbits_omap34xx_sr = {
	.dmadisable_shift = -ENODEV,
	.midle_shift = -ENODEV,
	.sidle_shift = -ENODEV,
	.clkact_shift = 20,
	.enwkup_shift = -ENODEV,
	.srst_shift = -ENODEV,
	.emufree_shift = -ENODEV,
	.autoidle_shift = -ENODEV,
};

static const struct sysc_capabilities sysc_34xx_sr = {
	.type = TI_SYSC_OMAP34XX_SR,
	.sysc_mask = SYSC_OMAP2_CLOCKACTIVITY,
	.regbits = &sysc_regbits_omap34xx_sr,
	.mod_quirks = SYSC_QUIRK_USE_CLOCKACT | SYSC_QUIRK_UNCACHED |
		      SYSC_QUIRK_LEGACY_IDLE,
};

/*
 * SmartReflex sysc found on omap36xx and later
 */
static const struct sysc_regbits sysc_regbits_omap36xx_sr = {
	.dmadisable_shift = -ENODEV,
	.midle_shift = -ENODEV,
	.sidle_shift = 24,
	.clkact_shift = -ENODEV,
	.enwkup_shift = 26,
	.srst_shift = -ENODEV,
	.emufree_shift = -ENODEV,
	.autoidle_shift = -ENODEV,
};

static const struct sysc_capabilities sysc_36xx_sr = {
	.type = TI_SYSC_OMAP36XX_SR,
	.sysc_mask = SYSC_OMAP3_SR_ENAWAKEUP,
	.regbits = &sysc_regbits_omap36xx_sr,
	.mod_quirks = SYSC_QUIRK_UNCACHED | SYSC_QUIRK_LEGACY_IDLE,
};

static const struct sysc_capabilities sysc_omap4_sr = {
	.type = TI_SYSC_OMAP4_SR,
	.regbits = &sysc_regbits_omap36xx_sr,
	.mod_quirks = SYSC_QUIRK_LEGACY_IDLE,
};

/*
 * McASP register bits found on omap4 and later
 */
static const struct sysc_regbits sysc_regbits_omap4_mcasp = {
	.dmadisable_shift = -ENODEV,
	.midle_shift = -ENODEV,
	.sidle_shift = 0,
	.clkact_shift = -ENODEV,
	.enwkup_shift = -ENODEV,
	.srst_shift = -ENODEV,
	.emufree_shift = -ENODEV,
	.autoidle_shift = -ENODEV,
};

static const struct sysc_capabilities sysc_omap4_mcasp = {
	.type = TI_SYSC_OMAP4_MCASP,
	.regbits = &sysc_regbits_omap4_mcasp,
	.mod_quirks = SYSC_QUIRK_OPT_CLKS_NEEDED,
};

/*
 * McASP found on dra7 and later
 */
static const struct sysc_capabilities sysc_dra7_mcasp = {
	.type = TI_SYSC_OMAP4_SIMPLE,
	.regbits = &sysc_regbits_omap4_simple,
	.mod_quirks = SYSC_QUIRK_OPT_CLKS_NEEDED,
};

/*
 * FS USB host found on omap4 and later
 */
static const struct sysc_regbits sysc_regbits_omap4_usb_host_fs = {
	.dmadisable_shift = -ENODEV,
	.midle_shift = -ENODEV,
	.sidle_shift = 24,
	.clkact_shift = -ENODEV,
	.enwkup_shift = 26,
	.srst_shift = -ENODEV,
	.emufree_shift = -ENODEV,
	.autoidle_shift = -ENODEV,
};

static const struct sysc_capabilities sysc_omap4_usb_host_fs = {
	.type = TI_SYSC_OMAP4_USB_HOST_FS,
	.sysc_mask = SYSC_OMAP2_ENAWAKEUP,
	.regbits = &sysc_regbits_omap4_usb_host_fs,
};

static const struct sysc_regbits sysc_regbits_dra7_mcan = {
	.dmadisable_shift = -ENODEV,
	.midle_shift = -ENODEV,
	.sidle_shift = -ENODEV,
	.clkact_shift = -ENODEV,
	.enwkup_shift = 4,
	.srst_shift = 0,
	.emufree_shift = -ENODEV,
	.autoidle_shift = -ENODEV,
};

static const struct sysc_capabilities sysc_dra7_mcan = {
	.type = TI_SYSC_DRA7_MCAN,
	.sysc_mask = SYSC_DRA7_MCAN_ENAWAKEUP | SYSC_OMAP4_SOFTRESET,
	.regbits = &sysc_regbits_dra7_mcan,
	.mod_quirks = SYSS_QUIRK_RESETDONE_INVERTED,
};

static int sysc_init_pdata(struct sysc *ddata)
{
	struct ti_sysc_platform_data *pdata = dev_get_platdata(ddata->dev);
	struct ti_sysc_module_data *mdata;

	if (!pdata)
		return 0;

	mdata = devm_kzalloc(ddata->dev, sizeof(*mdata), GFP_KERNEL);
	if (!mdata)
		return -ENOMEM;

	if (ddata->legacy_mode) {
		mdata->name = ddata->legacy_mode;
		mdata->module_pa = ddata->module_pa;
		mdata->module_size = ddata->module_size;
		mdata->offsets = ddata->offsets;
		mdata->nr_offsets = SYSC_MAX_REGS;
		mdata->cap = ddata->cap;
		mdata->cfg = &ddata->cfg;
	}

	ddata->mdata = mdata;

	return 0;
}

static int sysc_init_match(struct sysc *ddata)
{
	const struct sysc_capabilities *cap;

	cap = of_device_get_match_data(ddata->dev);
	if (!cap)
		return -EINVAL;

	ddata->cap = cap;
	if (ddata->cap)
		ddata->cfg.quirks |= ddata->cap->mod_quirks;

	return 0;
}

static void ti_sysc_idle(struct work_struct *work)
{
	struct sysc *ddata;

	ddata = container_of(work, struct sysc, idle_work.work);

	/*
	 * One time decrement of clock usage counts if left on from init.
	 * Note that we disable opt clocks unconditionally in this case
	 * as they are enabled unconditionally during init without
	 * considering sysc_opt_clks_needed() at that point.
	 */
	if (ddata->cfg.quirks & (SYSC_QUIRK_NO_IDLE |
				 SYSC_QUIRK_NO_IDLE_ON_INIT)) {
		sysc_disable_main_clocks(ddata);
		sysc_disable_opt_clocks(ddata);
		sysc_clkdm_allow_idle(ddata);
	}

	/* Keep permanent PM runtime usage count for SYSC_QUIRK_NO_IDLE */
	if (ddata->cfg.quirks & SYSC_QUIRK_NO_IDLE)
		return;

	/*
	 * Decrement PM runtime usage count for SYSC_QUIRK_NO_IDLE_ON_INIT
	 * and SYSC_QUIRK_NO_RESET_ON_INIT
	 */
	if (pm_runtime_active(ddata->dev))
		pm_runtime_put_sync(ddata->dev);
}

static const struct of_device_id sysc_match_table[] = {
	{ .compatible = "simple-bus", },
	{ /* sentinel */ },
};

static int sysc_probe(struct platform_device *pdev)
{
	struct ti_sysc_platform_data *pdata = dev_get_platdata(&pdev->dev);
	struct sysc *ddata;
	int error;

	ddata = devm_kzalloc(&pdev->dev, sizeof(*ddata), GFP_KERNEL);
	if (!ddata)
		return -ENOMEM;

	ddata->dev = &pdev->dev;
	platform_set_drvdata(pdev, ddata);

	error = sysc_init_match(ddata);
	if (error)
		return error;

	error = sysc_init_dts_quirks(ddata);
	if (error)
		return error;

	error = sysc_map_and_check_registers(ddata);
	if (error)
		return error;

	error = sysc_init_sysc_mask(ddata);
	if (error)
		return error;

	error = sysc_init_idlemodes(ddata);
	if (error)
		return error;

	error = sysc_init_syss_mask(ddata);
	if (error)
		return error;

	error = sysc_init_pdata(ddata);
	if (error)
		return error;

	sysc_init_early_quirks(ddata);

	error = sysc_get_clocks(ddata);
	if (error)
		return error;

	error = sysc_init_resets(ddata);
	if (error)
		goto unprepare;

	error = sysc_init_module(ddata);
	if (error)
		goto unprepare;

	pm_runtime_enable(ddata->dev);
	error = pm_runtime_get_sync(ddata->dev);
	if (error < 0) {
		pm_runtime_put_noidle(ddata->dev);
		pm_runtime_disable(ddata->dev);
		goto unprepare;
	}

	/* Balance use counts as PM runtime should have enabled these all */
	if (!(ddata->cfg.quirks & SYSC_QUIRK_NO_RESET_ON_INIT))
		reset_control_assert(ddata->rsts);

	if (!(ddata->cfg.quirks &
	      (SYSC_QUIRK_NO_IDLE | SYSC_QUIRK_NO_IDLE_ON_INIT))) {
		sysc_disable_main_clocks(ddata);
		sysc_disable_opt_clocks(ddata);
		sysc_clkdm_allow_idle(ddata);
	}

	sysc_show_registers(ddata);

	ddata->dev->type = &sysc_device_type;
	error = of_platform_populate(ddata->dev->of_node, sysc_match_table,
				     pdata ? pdata->auxdata : NULL,
				     ddata->dev);
	if (error)
		goto err;

	INIT_DELAYED_WORK(&ddata->idle_work, ti_sysc_idle);

	/* At least earlycon won't survive without deferred idle */
	if (ddata->cfg.quirks & (SYSC_QUIRK_NO_IDLE |
				 SYSC_QUIRK_NO_IDLE_ON_INIT |
				 SYSC_QUIRK_NO_RESET_ON_INIT)) {
		schedule_delayed_work(&ddata->idle_work, 3000);
	} else {
		pm_runtime_put(&pdev->dev);
	}

	return 0;

err:
	pm_runtime_put_sync(&pdev->dev);
	pm_runtime_disable(&pdev->dev);
unprepare:
	sysc_unprepare(ddata);

	return error;
}

static int sysc_remove(struct platform_device *pdev)
{
	struct sysc *ddata = platform_get_drvdata(pdev);
	int error;

	cancel_delayed_work_sync(&ddata->idle_work);

	error = pm_runtime_get_sync(ddata->dev);
	if (error < 0) {
		pm_runtime_put_noidle(ddata->dev);
		pm_runtime_disable(ddata->dev);
		goto unprepare;
	}

	of_platform_depopulate(&pdev->dev);

	pm_runtime_put_sync(&pdev->dev);
	pm_runtime_disable(&pdev->dev);
	reset_control_assert(ddata->rsts);

unprepare:
	sysc_unprepare(ddata);

	return 0;
}

static const struct of_device_id sysc_match[] = {
	{ .compatible = "ti,sysc-omap2", .data = &sysc_omap2, },
	{ .compatible = "ti,sysc-omap2-timer", .data = &sysc_omap2_timer, },
	{ .compatible = "ti,sysc-omap4", .data = &sysc_omap4, },
	{ .compatible = "ti,sysc-omap4-timer", .data = &sysc_omap4_timer, },
	{ .compatible = "ti,sysc-omap4-simple", .data = &sysc_omap4_simple, },
	{ .compatible = "ti,sysc-omap3430-sr", .data = &sysc_34xx_sr, },
	{ .compatible = "ti,sysc-omap3630-sr", .data = &sysc_36xx_sr, },
	{ .compatible = "ti,sysc-omap4-sr", .data = &sysc_omap4_sr, },
	{ .compatible = "ti,sysc-omap3-sham", .data = &sysc_omap3_sham, },
	{ .compatible = "ti,sysc-omap-aes", .data = &sysc_omap3_aes, },
	{ .compatible = "ti,sysc-mcasp", .data = &sysc_omap4_mcasp, },
	{ .compatible = "ti,sysc-dra7-mcasp", .data = &sysc_dra7_mcasp, },
	{ .compatible = "ti,sysc-usb-host-fs",
	  .data = &sysc_omap4_usb_host_fs, },
	{ .compatible = "ti,sysc-dra7-mcan", .data = &sysc_dra7_mcan, },
	{  },
};
MODULE_DEVICE_TABLE(of, sysc_match);

static struct platform_driver sysc_driver = {
	.probe		= sysc_probe,
	.remove		= sysc_remove,
	.driver         = {
		.name   = "ti-sysc",
		.of_match_table	= sysc_match,
		.pm = &sysc_pm_ops,
	},
};

static int __init sysc_init(void)
{
	bus_register_notifier(&platform_bus_type, &sysc_nb);

	return platform_driver_register(&sysc_driver);
}
module_init(sysc_init);

static void __exit sysc_exit(void)
{
	bus_unregister_notifier(&platform_bus_type, &sysc_nb);
	platform_driver_unregister(&sysc_driver);
}
module_exit(sysc_exit);

MODULE_DESCRIPTION("TI sysc interconnect target driver");
MODULE_LICENSE("GPL v2");<|MERGE_RESOLUTION|>--- conflicted
+++ resolved
@@ -987,12 +987,8 @@
 		return ret;
 	}
 
-<<<<<<< HEAD
-	if (ddata->cfg.quirks & SYSC_QUIRK_SWSUP_MSTANDBY)
-=======
 	if (ddata->cfg.quirks & (SYSC_QUIRK_SWSUP_MSTANDBY) ||
 	    ddata->cfg.quirks & (SYSC_QUIRK_FORCE_MSTANDBY))
->>>>>>> a7196caf
 		best_mode = SYSC_IDLE_FORCE;
 
 	reg &= ~(SYSC_IDLE_MASK << regbits->midle_shift);
