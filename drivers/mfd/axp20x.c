--- conflicted
+++ resolved
@@ -415,8 +415,6 @@
 	.volatile_table = &axp313a_volatile_table,
 	.max_register = AXP313A_IRQ_STATE,
 	.cache_type = REGCACHE_MAPLE,
-<<<<<<< HEAD
-=======
 };
 
 static const struct regmap_config axp717_regmap_config = {
@@ -426,7 +424,6 @@
 	.volatile_table = &axp717_volatile_table,
 	.max_register = AXP717_CPUSLDO_CONTROL,
 	.cache_type = REGCACHE_MAPLE,
->>>>>>> 0c383648
 };
 
 static const struct regmap_config axp806_regmap_config = {
