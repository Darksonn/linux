/*
 * Copyright (c) 2010 Broadcom Corporation
 *
 * Permission to use, copy, modify, and/or distribute this software for any
 * purpose with or without fee is hereby granted, provided that the above
 * copyright notice and this permission notice appear in all copies.
 *
 * THE SOFTWARE IS PROVIDED "AS IS" AND THE AUTHOR DISCLAIMS ALL WARRANTIES
 * WITH REGARD TO THIS SOFTWARE INCLUDING ALL IMPLIED WARRANTIES OF
 * MERCHANTABILITY AND FITNESS. IN NO EVENT SHALL THE AUTHOR BE LIABLE FOR ANY
 * SPECIAL, DIRECT, INDIRECT, OR CONSEQUENTIAL DAMAGES OR ANY DAMAGES
 * WHATSOEVER RESULTING FROM LOSS OF USE, DATA OR PROFITS, WHETHER IN AN ACTION
 * OF CONTRACT, NEGLIGENCE OR OTHER TORTIOUS ACTION, ARISING OUT OF OR IN
 * CONNECTION WITH THE USE OR PERFORMANCE OF THIS SOFTWARE.
 */

#include <linux/types.h>
#include <net/mac80211.h>

#include <defs.h>
#include "pub.h"
#include "phy/phy_hal.h"
#include "main.h"
#include "stf.h"
#include "channel.h"

/* QDB() macro takes a dB value and converts to a quarter dB value */
#define QDB(n) ((n) * BRCMS_TXPWR_DB_FACTOR)

#define  LOCALE_CHAN_01_11	 (1<<0)
#define  LOCALE_CHAN_12_13	 (1<<1)
#define  LOCALE_CHAN_14		 (1<<2)
#define  LOCALE_SET_5G_LOW_JP1   (1<<3)	/* 34-48, step 2 */
#define  LOCALE_SET_5G_LOW_JP2   (1<<4)	/* 34-46, step 4 */
#define  LOCALE_SET_5G_LOW1      (1<<5)	/* 36-48, step 4 */
#define  LOCALE_SET_5G_LOW2      (1<<6)	/* 52 */
#define  LOCALE_SET_5G_LOW3      (1<<7)	/* 56-64, step 4 */
#define  LOCALE_SET_5G_MID1      (1<<8)	/* 100-116, step 4 */
#define  LOCALE_SET_5G_MID2	 (1<<9)	/* 120-124, step 4 */
#define  LOCALE_SET_5G_MID3      (1<<10)	/* 128 */
#define  LOCALE_SET_5G_HIGH1     (1<<11)	/* 132-140, step 4 */
#define  LOCALE_SET_5G_HIGH2     (1<<12)	/* 149-161, step 4 */
#define  LOCALE_SET_5G_HIGH3     (1<<13)	/* 165 */
#define  LOCALE_CHAN_52_140_ALL  (1<<14)
#define  LOCALE_SET_5G_HIGH4     (1<<15)	/* 184-216 */

#define  LOCALE_CHAN_36_64	(LOCALE_SET_5G_LOW1 | \
				 LOCALE_SET_5G_LOW2 | \
				 LOCALE_SET_5G_LOW3)
#define  LOCALE_CHAN_52_64	(LOCALE_SET_5G_LOW2 | LOCALE_SET_5G_LOW3)
#define  LOCALE_CHAN_100_124	(LOCALE_SET_5G_MID1 | LOCALE_SET_5G_MID2)
#define  LOCALE_CHAN_100_140	(LOCALE_SET_5G_MID1 | LOCALE_SET_5G_MID2 | \
				  LOCALE_SET_5G_MID3 | LOCALE_SET_5G_HIGH1)
#define  LOCALE_CHAN_149_165	(LOCALE_SET_5G_HIGH2 | LOCALE_SET_5G_HIGH3)
#define  LOCALE_CHAN_184_216	LOCALE_SET_5G_HIGH4

#define  LOCALE_CHAN_01_14	(LOCALE_CHAN_01_11 | \
				 LOCALE_CHAN_12_13 | \
				 LOCALE_CHAN_14)

#define  LOCALE_RADAR_SET_NONE		  0
#define  LOCALE_RADAR_SET_1		  1

#define  LOCALE_RESTRICTED_NONE		  0
#define  LOCALE_RESTRICTED_SET_2G_SHORT   1
#define  LOCALE_RESTRICTED_CHAN_165       2
#define  LOCALE_CHAN_ALL_5G		  3
#define  LOCALE_RESTRICTED_JAPAN_LEGACY   4
#define  LOCALE_RESTRICTED_11D_2G	  5
#define  LOCALE_RESTRICTED_11D_5G	  6
#define  LOCALE_RESTRICTED_LOW_HI	  7
#define  LOCALE_RESTRICTED_12_13_14	  8

#define LOCALE_2G_IDX_i			0
#define LOCALE_5G_IDX_11		0
#define LOCALE_MIMO_IDX_bn		0
#define LOCALE_MIMO_IDX_11n		0

/* max of BAND_5G_PWR_LVLS and 6 for 2.4 GHz */
#define BRCMS_MAXPWR_TBL_SIZE		6
/* max of BAND_5G_PWR_LVLS and 14 for 2.4 GHz */
#define BRCMS_MAXPWR_MIMO_TBL_SIZE	14

/* power level in group of 2.4GHz band channels:
 * maxpwr[0] - CCK  channels [1]
 * maxpwr[1] - CCK  channels [2-10]
 * maxpwr[2] - CCK  channels [11-14]
 * maxpwr[3] - OFDM channels [1]
 * maxpwr[4] - OFDM channels [2-10]
 * maxpwr[5] - OFDM channels [11-14]
 */

/* maxpwr mapping to 5GHz band channels:
 * maxpwr[0] - channels [34-48]
 * maxpwr[1] - channels [52-60]
 * maxpwr[2] - channels [62-64]
 * maxpwr[3] - channels [100-140]
 * maxpwr[4] - channels [149-165]
 */
#define BAND_5G_PWR_LVLS	5	/* 5 power levels for 5G */

#define LC(id)	LOCALE_MIMO_IDX_ ## id

#define LC_2G(id)	LOCALE_2G_IDX_ ## id

#define LC_5G(id)	LOCALE_5G_IDX_ ## id

#define LOCALES(band2, band5, mimo2, mimo5) \
		{LC_2G(band2), LC_5G(band5), LC(mimo2), LC(mimo5)}

/* macro to get 2.4 GHz channel group index for tx power */
#define CHANNEL_POWER_IDX_2G_CCK(c) (((c) < 2) ? 0 : (((c) < 11) ? 1 : 2))
#define CHANNEL_POWER_IDX_2G_OFDM(c) (((c) < 2) ? 3 : (((c) < 11) ? 4 : 5))

/* macro to get 5 GHz channel group index for tx power */
#define CHANNEL_POWER_IDX_5G(c) (((c) < 52) ? 0 : \
				 (((c) < 62) ? 1 : \
				 (((c) < 100) ? 2 : \
				 (((c) < 149) ? 3 : 4))))

#define ISDFS_EU(fl)		(((fl) & BRCMS_DFS_EU) == BRCMS_DFS_EU)

struct brcms_cm_band {
	/* struct locale_info flags */
	u8 locale_flags;
	/* List of valid channels in the country */
	struct brcms_chanvec valid_channels;
	/* List of restricted use channels */
	const struct brcms_chanvec *restricted_channels;
	/* List of radar sensitive channels */
	const struct brcms_chanvec *radar_channels;
	u8 PAD[8];
};

 /* locale per-channel tx power limits for MIMO frames
  * maxpwr arrays are index by channel for 2.4 GHz limits, and
  * by sub-band for 5 GHz limits using CHANNEL_POWER_IDX_5G(channel)
  */
struct locale_mimo_info {
	/* tx 20 MHz power limits, qdBm units */
	s8 maxpwr20[BRCMS_MAXPWR_MIMO_TBL_SIZE];
	/* tx 40 MHz power limits, qdBm units */
	s8 maxpwr40[BRCMS_MAXPWR_MIMO_TBL_SIZE];
	u8 flags;
};

/* Country names and abbreviations with locale defined from ISO 3166 */
struct country_info {
	const u8 locale_2G;	/* 2.4G band locale */
	const u8 locale_5G;	/* 5G band locale */
	const u8 locale_mimo_2G;	/* 2.4G mimo info */
	const u8 locale_mimo_5G;	/* 5G mimo info */
};

struct brcms_cm_info {
	struct brcms_pub *pub;
	struct brcms_c_info *wlc;
	char srom_ccode[BRCM_CNTRY_BUF_SZ];	/* Country Code in SROM */
	uint srom_regrev;	/* Regulatory Rev for the SROM ccode */
	const struct country_info *country;	/* current country def */
	char ccode[BRCM_CNTRY_BUF_SZ];	/* current internal Country Code */
	uint regrev;		/* current Regulatory Revision */
	char country_abbrev[BRCM_CNTRY_BUF_SZ];	/* current advertised ccode */
	/* per-band state (one per phy/radio) */
	struct brcms_cm_band bandstate[MAXBANDS];
	/* quiet channels currently for radar sensitivity or 11h support */
	/* channels on which we cannot transmit */
	struct brcms_chanvec quiet_channels;
};

/* locale channel and power info. */
struct locale_info {
	u32 valid_channels;
	/* List of radar sensitive channels */
	u8 radar_channels;
	/* List of channels used only if APs are detected */
	u8 restricted_channels;
	/* Max tx pwr in qdBm for each sub-band */
	s8 maxpwr[BRCMS_MAXPWR_TBL_SIZE];
	/* Country IE advertised max tx pwr in dBm per sub-band */
	s8 pub_maxpwr[BAND_5G_PWR_LVLS];
	u8 flags;
};

/* Regulatory Matrix Spreadsheet (CLM) MIMO v3.7.9 */

/*
 * Some common channel sets
 */

/* No channels */
static const struct brcms_chanvec chanvec_none = {
	{0x00, 0x00, 0x00, 0x00, 0x00, 0x00, 0x00, 0x00,
	 0x00, 0x00, 0x00, 0x00, 0x00, 0x00, 0x00, 0x00,
	 0x00, 0x00, 0x00, 0x00, 0x00, 0x00, 0x00, 0x00,
	 0x00, 0x00, 0x00, 0x00}
};

/* All 2.4 GHz HW channels */
static const struct brcms_chanvec chanvec_all_2G = {
	{0xfe, 0x7f, 0x00, 0x00, 0x00, 0x00, 0x00, 0x00,
	 0x00, 0x00, 0x00, 0x00, 0x00, 0x00, 0x00, 0x00,
	 0x00, 0x00, 0x00, 0x00, 0x00, 0x00, 0x00, 0x00,
	 0x00, 0x00, 0x00, 0x00}
};

/* All 5 GHz HW channels */
static const struct brcms_chanvec chanvec_all_5G = {
	{0x00, 0x00, 0x00, 0x00, 0x54, 0x55, 0x11, 0x11,
	 0x01, 0x00, 0x00, 0x00, 0x10, 0x11, 0x11, 0x11,
	 0x11, 0x11, 0x20, 0x22, 0x22, 0x00, 0x00, 0x11,
	 0x11, 0x11, 0x11, 0x01}
};

/*
 * Radar channel sets
 */

/* Channels 52 - 64, 100 - 140 */
static const struct brcms_chanvec radar_set1 = {
	{0x00, 0x00, 0x00, 0x00, 0x00, 0x00, 0x10, 0x11,  /* 52 - 60 */
	 0x01, 0x00, 0x00, 0x00, 0x10, 0x11, 0x11, 0x11,  /* 64, 100 - 124 */
	 0x11, 0x11, 0x00, 0x00, 0x00, 0x00, 0x00, 0x00,  /* 128 - 140 */
	 0x00, 0x00, 0x00, 0x00}
};

/*
 * Restricted channel sets
 */

/* Channels 34, 38, 42, 46 */
static const struct brcms_chanvec restricted_set_japan_legacy = {
	{0x00, 0x00, 0x00, 0x00, 0x44, 0x44, 0x00, 0x00,
	 0x00, 0x00, 0x00, 0x00, 0x00, 0x00, 0x00, 0x00,
	 0x00, 0x00, 0x00, 0x00, 0x00, 0x00, 0x00, 0x00,
	 0x00, 0x00, 0x00, 0x00}
};

/* Channels 12, 13 */
static const struct brcms_chanvec restricted_set_2g_short = {
	{0x00, 0x30, 0x00, 0x00, 0x00, 0x00, 0x00, 0x00,
	 0x00, 0x00, 0x00, 0x00, 0x00, 0x00, 0x00, 0x00,
	 0x00, 0x00, 0x00, 0x00, 0x00, 0x00, 0x00, 0x00,
	 0x00, 0x00, 0x00, 0x00}
};

/* Channel 165 */
static const struct brcms_chanvec restricted_chan_165 = {
	{0x00, 0x00, 0x00, 0x00, 0x00, 0x00, 0x00, 0x00,
	 0x00, 0x00, 0x00, 0x00, 0x00, 0x00, 0x00, 0x00,
	 0x00, 0x00, 0x00, 0x00, 0x20, 0x00, 0x00, 0x00,
	 0x00, 0x00, 0x00, 0x00}
};

/* Channels 36 - 48 & 149 - 165 */
static const struct brcms_chanvec restricted_low_hi = {
	{0x00, 0x00, 0x00, 0x00, 0x10, 0x11, 0x01, 0x00,
	 0x00, 0x00, 0x00, 0x00, 0x00, 0x00, 0x00, 0x00,
	 0x00, 0x00, 0x20, 0x22, 0x22, 0x00, 0x00, 0x00,
	 0x00, 0x00, 0x00, 0x00}
};

/* Channels 12 - 14 */
static const struct brcms_chanvec restricted_set_12_13_14 = {
	{0x00, 0x70, 0x00, 0x00, 0x00, 0x00, 0x00, 0x00,
	 0x00, 0x00, 0x00, 0x00, 0x00, 0x00, 0x00, 0x00,
	 0x00, 0x00, 0x00, 0x00, 0x00, 0x00, 0x00, 0x00,
	 0x00, 0x00, 0x00, 0x00}
};

/* global memory to provide working buffer for expanded locale */

static const struct brcms_chanvec *g_table_radar_set[] = {
	&chanvec_none,
	&radar_set1
};

static const struct brcms_chanvec *g_table_restricted_chan[] = {
	&chanvec_none,		/* restricted_set_none */
	&restricted_set_2g_short,
	&restricted_chan_165,
	&chanvec_all_5G,
	&restricted_set_japan_legacy,
	&chanvec_all_2G,	/* restricted_set_11d_2G */
	&chanvec_all_5G,	/* restricted_set_11d_5G */
	&restricted_low_hi,
	&restricted_set_12_13_14
};

static const struct brcms_chanvec locale_2g_01_11 = {
	{0xfe, 0x0f, 0x00, 0x00, 0x00, 0x00, 0x00, 0x00,
	 0x00, 0x00, 0x00, 0x00, 0x00, 0x00, 0x00, 0x00,
	 0x00, 0x00, 0x00, 0x00, 0x00, 0x00, 0x00, 0x00,
	 0x00, 0x00, 0x00, 0x00}
};

static const struct brcms_chanvec locale_2g_12_13 = {
	{0x00, 0x30, 0x00, 0x00, 0x00, 0x00, 0x00, 0x00,
	 0x00, 0x00, 0x00, 0x00, 0x00, 0x00, 0x00, 0x00,
	 0x00, 0x00, 0x00, 0x00, 0x00, 0x00, 0x00, 0x00,
	 0x00, 0x00, 0x00, 0x00}
};

static const struct brcms_chanvec locale_2g_14 = {
	{0x00, 0x40, 0x00, 0x00, 0x00, 0x00, 0x00, 0x00,
	 0x00, 0x00, 0x00, 0x00, 0x00, 0x00, 0x00, 0x00,
	 0x00, 0x00, 0x00, 0x00, 0x00, 0x00, 0x00, 0x00,
	 0x00, 0x00, 0x00, 0x00}
};

static const struct brcms_chanvec locale_5g_LOW_JP1 = {
	{0x00, 0x00, 0x00, 0x00, 0x54, 0x55, 0x01, 0x00,
	 0x00, 0x00, 0x00, 0x00, 0x00, 0x00, 0x00, 0x00,
	 0x00, 0x00, 0x00, 0x00, 0x00, 0x00, 0x00, 0x00,
	 0x00, 0x00, 0x00, 0x00}
};

static const struct brcms_chanvec locale_5g_LOW_JP2 = {
	{0x00, 0x00, 0x00, 0x00, 0x44, 0x44, 0x00, 0x00,
	 0x00, 0x00, 0x00, 0x00, 0x00, 0x00, 0x00, 0x00,
	 0x00, 0x00, 0x00, 0x00, 0x00, 0x00, 0x00, 0x00,
	 0x00, 0x00, 0x00, 0x00}
};

static const struct brcms_chanvec locale_5g_LOW1 = {
	{0x00, 0x00, 0x00, 0x00, 0x10, 0x11, 0x01, 0x00,
	 0x00, 0x00, 0x00, 0x00, 0x00, 0x00, 0x00, 0x00,
	 0x00, 0x00, 0x00, 0x00, 0x00, 0x00, 0x00, 0x00,
	 0x00, 0x00, 0x00, 0x00}
};

static const struct brcms_chanvec locale_5g_LOW2 = {
	{0x00, 0x00, 0x00, 0x00, 0x00, 0x00, 0x10, 0x00,
	 0x00, 0x00, 0x00, 0x00, 0x00, 0x00, 0x00, 0x00,
	 0x00, 0x00, 0x00, 0x00, 0x00, 0x00, 0x00, 0x00,
	 0x00, 0x00, 0x00, 0x00}
};

static const struct brcms_chanvec locale_5g_LOW3 = {
	{0x00, 0x00, 0x00, 0x00, 0x00, 0x00, 0x00, 0x11,
	 0x01, 0x00, 0x00, 0x00, 0x00, 0x00, 0x00, 0x00,
	 0x00, 0x00, 0x00, 0x00, 0x00, 0x00, 0x00, 0x00,
	 0x00, 0x00, 0x00, 0x00}
};

static const struct brcms_chanvec locale_5g_MID1 = {
	{0x00, 0x00, 0x00, 0x00, 0x00, 0x00, 0x00, 0x00,
	 0x00, 0x00, 0x00, 0x00, 0x10, 0x11, 0x11, 0x00,
	 0x00, 0x00, 0x00, 0x00, 0x00, 0x00, 0x00, 0x00,
	 0x00, 0x00, 0x00, 0x00}
};

static const struct brcms_chanvec locale_5g_MID2 = {
	{0x00, 0x00, 0x00, 0x00, 0x00, 0x00, 0x00, 0x00,
	 0x00, 0x00, 0x00, 0x00, 0x00, 0x00, 0x00, 0x11,
	 0x00, 0x00, 0x00, 0x00, 0x00, 0x00, 0x00, 0x00,
	 0x00, 0x00, 0x00, 0x00}
};

static const struct brcms_chanvec locale_5g_MID3 = {
	{0x00, 0x00, 0x00, 0x00, 0x00, 0x00, 0x00, 0x00,
	 0x00, 0x00, 0x00, 0x00, 0x00, 0x00, 0x00, 0x00,
	 0x01, 0x00, 0x00, 0x00, 0x00, 0x00, 0x00, 0x00,
	 0x00, 0x00, 0x00, 0x00}
};

static const struct brcms_chanvec locale_5g_HIGH1 = {
	{0x00, 0x00, 0x00, 0x00, 0x00, 0x00, 0x00, 0x00,
	 0x00, 0x00, 0x00, 0x00, 0x00, 0x00, 0x00, 0x00,
	 0x10, 0x11, 0x00, 0x00, 0x00, 0x00, 0x00, 0x00,
	 0x00, 0x00, 0x00, 0x00}
};

static const struct brcms_chanvec locale_5g_HIGH2 = {
	{0x00, 0x00, 0x00, 0x00, 0x00, 0x00, 0x00, 0x00,
	 0x00, 0x00, 0x00, 0x00, 0x00, 0x00, 0x00, 0x00,
	 0x00, 0x00, 0x20, 0x22, 0x02, 0x00, 0x00, 0x00,
	 0x00, 0x00, 0x00, 0x00}
};

static const struct brcms_chanvec locale_5g_HIGH3 = {
	{0x00, 0x00, 0x00, 0x00, 0x00, 0x00, 0x00, 0x00,
	 0x00, 0x00, 0x00, 0x00, 0x00, 0x00, 0x00, 0x00,
	 0x00, 0x00, 0x00, 0x00, 0x20, 0x00, 0x00, 0x00,
	 0x00, 0x00, 0x00, 0x00}
};

static const struct brcms_chanvec locale_5g_52_140_ALL = {
	{0x00, 0x00, 0x00, 0x00, 0x00, 0x00, 0x10, 0x11,
	 0x11, 0x11, 0x11, 0x11, 0x11, 0x11, 0x11, 0x11,
	 0x11, 0x11, 0x00, 0x00, 0x20, 0x00, 0x00, 0x00,
	 0x00, 0x00, 0x00, 0x00}
};

static const struct brcms_chanvec locale_5g_HIGH4 = {
	{0x00, 0x00, 0x00, 0x00, 0x00, 0x00, 0x00, 0x00,
	 0x00, 0x00, 0x00, 0x00, 0x00, 0x00, 0x00, 0x00,
	 0x00, 0x00, 0x00, 0x00, 0x00, 0x00, 0x00, 0x11,
	 0x11, 0x11, 0x11, 0x11}
};

static const struct brcms_chanvec *g_table_locale_base[] = {
	&locale_2g_01_11,
	&locale_2g_12_13,
	&locale_2g_14,
	&locale_5g_LOW_JP1,
	&locale_5g_LOW_JP2,
	&locale_5g_LOW1,
	&locale_5g_LOW2,
	&locale_5g_LOW3,
	&locale_5g_MID1,
	&locale_5g_MID2,
	&locale_5g_MID3,
	&locale_5g_HIGH1,
	&locale_5g_HIGH2,
	&locale_5g_HIGH3,
	&locale_5g_52_140_ALL,
	&locale_5g_HIGH4
};

static void brcms_c_locale_add_channels(struct brcms_chanvec *target,
				    const struct brcms_chanvec *channels)
{
	u8 i;
	for (i = 0; i < sizeof(struct brcms_chanvec); i++)
		target->vec[i] |= channels->vec[i];
}

static void brcms_c_locale_get_channels(const struct locale_info *locale,
				    struct brcms_chanvec *channels)
{
	u8 i;

	memset(channels, 0, sizeof(struct brcms_chanvec));

	for (i = 0; i < ARRAY_SIZE(g_table_locale_base); i++) {
		if (locale->valid_channels & (1 << i))
			brcms_c_locale_add_channels(channels,
						g_table_locale_base[i]);
	}
}

/*
 * Locale Definitions - 2.4 GHz
 */
static const struct locale_info locale_i = {	/* locale i. channel 1 - 13 */
	LOCALE_CHAN_01_11 | LOCALE_CHAN_12_13,
	LOCALE_RADAR_SET_NONE,
	LOCALE_RESTRICTED_SET_2G_SHORT,
	{QDB(19), QDB(19), QDB(19),
	 QDB(19), QDB(19), QDB(19)},
	{20, 20, 20, 0},
	BRCMS_EIRP
};

/*
 * Locale Definitions - 5 GHz
 */
static const struct locale_info locale_11 = {
	/* locale 11. channel 36 - 48, 52 - 64, 100 - 140, 149 - 165 */
	LOCALE_CHAN_36_64 | LOCALE_CHAN_100_140 | LOCALE_CHAN_149_165,
	LOCALE_RADAR_SET_1,
	LOCALE_RESTRICTED_NONE,
	{QDB(21), QDB(21), QDB(21), QDB(21), QDB(21)},
	{23, 23, 23, 30, 30},
	BRCMS_EIRP | BRCMS_DFS_EU
};

static const struct locale_info *g_locale_2g_table[] = {
	&locale_i
};

static const struct locale_info *g_locale_5g_table[] = {
	&locale_11
};

/*
 * MIMO Locale Definitions - 2.4 GHz
 */
static const struct locale_mimo_info locale_bn = {
	{QDB(13), QDB(13), QDB(13), QDB(13), QDB(13),
	 QDB(13), QDB(13), QDB(13), QDB(13), QDB(13),
	 QDB(13), QDB(13), QDB(13)},
	{0, 0, QDB(13), QDB(13), QDB(13),
	 QDB(13), QDB(13), QDB(13), QDB(13), QDB(13),
	 QDB(13), 0, 0},
	0
};

static const struct locale_mimo_info *g_mimo_2g_table[] = {
	&locale_bn
};

/*
 * MIMO Locale Definitions - 5 GHz
 */
static const struct locale_mimo_info locale_11n = {
	{ /* 12.5 dBm */ 50, 50, 50, QDB(15), QDB(15)},
	{QDB(14), QDB(15), QDB(15), QDB(15), QDB(15)},
	0
};

static const struct locale_mimo_info *g_mimo_5g_table[] = {
	&locale_11n
};

static const struct {
	char abbrev[BRCM_CNTRY_BUF_SZ];	/* country abbreviation */
	struct country_info country;
} cntry_locales[] = {
	{
	"X2", LOCALES(i, 11, bn, 11n)},	/* Worldwide RoW 2 */
};

#ifdef SUPPORT_40MHZ
/* 20MHz channel info for 40MHz pairing support */
struct chan20_info {
	u8 sb;
	u8 adj_sbs;
};

/* indicates adjacent channels that are allowed for a 40 Mhz channel and
 * those that permitted by the HT
 */
struct chan20_info chan20_info[] = {
	/* 11b/11g */
/* 0 */ {1, (CH_UPPER_SB | CH_EWA_VALID)},
/* 1 */ {2, (CH_UPPER_SB | CH_EWA_VALID)},
/* 2 */ {3, (CH_UPPER_SB | CH_EWA_VALID)},
/* 3 */ {4, (CH_UPPER_SB | CH_EWA_VALID)},
/* 4 */ {5, (CH_UPPER_SB | CH_LOWER_SB | CH_EWA_VALID)},
/* 5 */ {6, (CH_UPPER_SB | CH_LOWER_SB | CH_EWA_VALID)},
/* 6 */ {7, (CH_UPPER_SB | CH_LOWER_SB | CH_EWA_VALID)},
/* 7 */ {8, (CH_UPPER_SB | CH_LOWER_SB | CH_EWA_VALID)},
/* 8 */ {9, (CH_UPPER_SB | CH_LOWER_SB | CH_EWA_VALID)},
/* 9 */ {10, (CH_LOWER_SB | CH_EWA_VALID)},
/* 10 */ {11, (CH_LOWER_SB | CH_EWA_VALID)},
/* 11 */ {12, (CH_LOWER_SB)},
/* 12 */ {13, (CH_LOWER_SB)},
/* 13 */ {14, (CH_LOWER_SB)},

/* 11a japan high */
/* 14 */ {34, (CH_UPPER_SB)},
/* 15 */ {38, (CH_LOWER_SB)},
/* 16 */ {42, (CH_LOWER_SB)},
/* 17 */ {46, (CH_LOWER_SB)},

/* 11a usa low */
/* 18 */ {36, (CH_UPPER_SB | CH_EWA_VALID)},
/* 19 */ {40, (CH_LOWER_SB | CH_EWA_VALID)},
/* 20 */ {44, (CH_UPPER_SB | CH_EWA_VALID)},
/* 21 */ {48, (CH_LOWER_SB | CH_EWA_VALID)},
/* 22 */ {52, (CH_UPPER_SB | CH_EWA_VALID)},
/* 23 */ {56, (CH_LOWER_SB | CH_EWA_VALID)},
/* 24 */ {60, (CH_UPPER_SB | CH_EWA_VALID)},
/* 25 */ {64, (CH_LOWER_SB | CH_EWA_VALID)},

/* 11a Europe */
/* 26 */ {100, (CH_UPPER_SB | CH_EWA_VALID)},
/* 27 */ {104, (CH_LOWER_SB | CH_EWA_VALID)},
/* 28 */ {108, (CH_UPPER_SB | CH_EWA_VALID)},
/* 29 */ {112, (CH_LOWER_SB | CH_EWA_VALID)},
/* 30 */ {116, (CH_UPPER_SB | CH_EWA_VALID)},
/* 31 */ {120, (CH_LOWER_SB | CH_EWA_VALID)},
/* 32 */ {124, (CH_UPPER_SB | CH_EWA_VALID)},
/* 33 */ {128, (CH_LOWER_SB | CH_EWA_VALID)},
/* 34 */ {132, (CH_UPPER_SB | CH_EWA_VALID)},
/* 35 */ {136, (CH_LOWER_SB | CH_EWA_VALID)},
/* 36 */ {140, (CH_LOWER_SB)},

/* 11a usa high, ref5 only */
/* The 0x80 bit in pdiv means these are REF5, other entries are REF20 */
/* 37 */ {149, (CH_UPPER_SB | CH_EWA_VALID)},
/* 38 */ {153, (CH_LOWER_SB | CH_EWA_VALID)},
/* 39 */ {157, (CH_UPPER_SB | CH_EWA_VALID)},
/* 40 */ {161, (CH_LOWER_SB | CH_EWA_VALID)},
/* 41 */ {165, (CH_LOWER_SB)},

/* 11a japan */
/* 42 */ {184, (CH_UPPER_SB)},
/* 43 */ {188, (CH_LOWER_SB)},
/* 44 */ {192, (CH_UPPER_SB)},
/* 45 */ {196, (CH_LOWER_SB)},
/* 46 */ {200, (CH_UPPER_SB)},
/* 47 */ {204, (CH_LOWER_SB)},
/* 48 */ {208, (CH_UPPER_SB)},
/* 49 */ {212, (CH_LOWER_SB)},
/* 50 */ {216, (CH_LOWER_SB)}
};
#endif				/* SUPPORT_40MHZ */

static const struct locale_info *brcms_c_get_locale_2g(u8 locale_idx)
{
	if (locale_idx >= ARRAY_SIZE(g_locale_2g_table))
		return NULL; /* error condition */

	return g_locale_2g_table[locale_idx];
}

static const struct locale_info *brcms_c_get_locale_5g(u8 locale_idx)
{
	if (locale_idx >= ARRAY_SIZE(g_locale_5g_table))
		return NULL; /* error condition */

	return g_locale_5g_table[locale_idx];
}

static const struct locale_mimo_info *brcms_c_get_mimo_2g(u8 locale_idx)
{
	if (locale_idx >= ARRAY_SIZE(g_mimo_2g_table))
		return NULL;

	return g_mimo_2g_table[locale_idx];
}

static const struct locale_mimo_info *brcms_c_get_mimo_5g(u8 locale_idx)
{
	if (locale_idx >= ARRAY_SIZE(g_mimo_5g_table))
		return NULL;

	return g_mimo_5g_table[locale_idx];
}

static int
brcms_c_country_aggregate_map(struct brcms_cm_info *wlc_cm, const char *ccode,
			  char *mapped_ccode, uint *mapped_regrev)
{
	return false;
}

/*
 * Indicates whether the country provided is valid to pass
 * to cfg80211 or not.
 *
 * returns true if valid; false if not.
 */
static bool brcms_c_country_valid(const char *ccode)
{
	/*
	 * only allow ascii alpha uppercase for the first 2
	 * chars.
	 */
	if (!((0x80 & ccode[0]) == 0 && ccode[0] >= 0x41 && ccode[0] <= 0x5A &&
	      (0x80 & ccode[1]) == 0 && ccode[1] >= 0x41 && ccode[1] <= 0x5A &&
	      ccode[2] == '\0'))
		return false;

	/*
	 * do not match ISO 3166-1 user assigned country codes
	 * that may be in the driver table
	 */
	if (!strcmp("AA", ccode) ||        /* AA */
	    !strcmp("ZZ", ccode) ||        /* ZZ */
	    ccode[0] == 'X' ||             /* XA - XZ */
	    (ccode[0] == 'Q' &&            /* QM - QZ */
	     (ccode[1] >= 'M' && ccode[1] <= 'Z')))
		return false;

	if (!strcmp("NA", ccode))
		return false;

	return true;
}

/* Lookup a country info structure from a null terminated country
 * abbreviation and regrev directly with no translation.
 */
static const struct country_info *
brcms_c_country_lookup_direct(const char *ccode, uint regrev)
{
	uint size, i;

	/* Should just return 0 for single locale driver. */
	/* Keep it this way in case we add more locales. (for now anyway) */

	/*
	 * all other country def arrays are for regrev == 0, so if
	 * regrev is non-zero, fail
	 */
	if (regrev > 0)
		return NULL;

	/* find matched table entry from country code */
	size = ARRAY_SIZE(cntry_locales);
	for (i = 0; i < size; i++) {
		if (strcmp(ccode, cntry_locales[i].abbrev) == 0)
			return &cntry_locales[i].country;
	}
	return NULL;
}

static const struct country_info *
brcms_c_countrycode_map(struct brcms_cm_info *wlc_cm, const char *ccode,
			char *mapped_ccode, uint *mapped_regrev)
{
	struct brcms_c_info *wlc = wlc_cm->wlc;
	const struct country_info *country;
	uint srom_regrev = wlc_cm->srom_regrev;
	const char *srom_ccode = wlc_cm->srom_ccode;
	int mapped;

	/* check for currently supported ccode size */
	if (strlen(ccode) > (BRCM_CNTRY_BUF_SZ - 1)) {
		wiphy_err(wlc->wiphy, "wl%d: %s: ccode \"%s\" too long for "
			  "match\n", wlc->pub->unit, __func__, ccode);
		return NULL;
	}

	/* default mapping is the given ccode and regrev 0 */
	strncpy(mapped_ccode, ccode, BRCM_CNTRY_BUF_SZ);
	*mapped_regrev = 0;

	/* If the desired country code matches the srom country code,
	 * then the mapped country is the srom regulatory rev.
	 * Otherwise look for an aggregate mapping.
	 */
	if (!strcmp(srom_ccode, ccode)) {
		*mapped_regrev = srom_regrev;
		mapped = 0;
		wiphy_err(wlc->wiphy, "srom_code == ccode %s\n", __func__);
	} else {
		mapped =
		    brcms_c_country_aggregate_map(wlc_cm, ccode, mapped_ccode,
					      mapped_regrev);
	}

	/* find the matching built-in country definition */
	country = brcms_c_country_lookup_direct(mapped_ccode, *mapped_regrev);

	/* if there is not an exact rev match, default to rev zero */
	if (country == NULL && *mapped_regrev != 0) {
		*mapped_regrev = 0;
		country =
		    brcms_c_country_lookup_direct(mapped_ccode, *mapped_regrev);
	}

	return country;
}

/* Lookup a country info structure from a null terminated country code
 * The lookup is case sensitive.
 */
static const struct country_info *
brcms_c_country_lookup(struct brcms_c_info *wlc, const char *ccode)
{
	const struct country_info *country;
	char mapped_ccode[BRCM_CNTRY_BUF_SZ];
	uint mapped_regrev;

	/*
	 * map the country code to a built-in country code, regrev, and
	 * country_info struct
	 */
	country = brcms_c_countrycode_map(wlc->cmi, ccode, mapped_ccode,
					  &mapped_regrev);

	return country;
}

/*
 * reset the quiet channels vector to the union
 * of the restricted and radar channel sets
 */
static void brcms_c_quiet_channels_reset(struct brcms_cm_info *wlc_cm)
{
	struct brcms_c_info *wlc = wlc_cm->wlc;
	uint i, j;
	struct brcms_band *band;
	const struct brcms_chanvec *chanvec;

	memset(&wlc_cm->quiet_channels, 0, sizeof(struct brcms_chanvec));

	band = wlc->band;
	for (i = 0; i < wlc->pub->_nbands;
	     i++, band = wlc->bandstate[OTHERBANDUNIT(wlc)]) {

		/* initialize quiet channels for restricted channels */
		chanvec = wlc_cm->bandstate[band->bandunit].restricted_channels;
		for (j = 0; j < sizeof(struct brcms_chanvec); j++)
			wlc_cm->quiet_channels.vec[j] |= chanvec->vec[j];

	}
}

/* Is the channel valid for the current locale and current band? */
static bool brcms_c_valid_channel20(struct brcms_cm_info *wlc_cm, uint val)
{
	struct brcms_c_info *wlc = wlc_cm->wlc;

	return ((val < MAXCHANNEL) &&
		isset(wlc_cm->bandstate[wlc->band->bandunit].valid_channels.vec,
		      val));
}

/* Is the channel valid for the current locale and specified band? */
static bool brcms_c_valid_channel20_in_band(struct brcms_cm_info *wlc_cm,
					    uint bandunit, uint val)
{
	return ((val < MAXCHANNEL)
		&& isset(wlc_cm->bandstate[bandunit].valid_channels.vec, val));
}

/* Is the channel valid for the current locale? (but don't consider channels not
 *   available due to bandlocking)
 */
static bool brcms_c_valid_channel20_db(struct brcms_cm_info *wlc_cm, uint val)
{
	struct brcms_c_info *wlc = wlc_cm->wlc;

	return brcms_c_valid_channel20(wlc->cmi, val) ||
		(!wlc->bandlocked
		 && brcms_c_valid_channel20_in_band(wlc->cmi,
						    OTHERBANDUNIT(wlc), val));
}

/* JP, J1 - J10 are Japan ccodes */
static bool brcms_c_japan_ccode(const char *ccode)
{
	return (ccode[0] == 'J' &&
		(ccode[1] == 'P' || (ccode[1] >= '1' && ccode[1] <= '9')));
}

/* Returns true if currently set country is Japan or variant */
static bool brcms_c_japan(struct brcms_c_info *wlc)
{
	return brcms_c_japan_ccode(wlc->cmi->country_abbrev);
}

static void
brcms_c_channel_min_txpower_limits_with_local_constraint(
		struct brcms_cm_info *wlc_cm, struct txpwr_limits *txpwr,
		u8 local_constraint_qdbm)
{
	int j;

	/* CCK Rates */
	for (j = 0; j < WL_TX_POWER_CCK_NUM; j++)
		txpwr->cck[j] = min(txpwr->cck[j], local_constraint_qdbm);

	/* 20 MHz Legacy OFDM SISO */
	for (j = 0; j < WL_TX_POWER_OFDM_NUM; j++)
		txpwr->ofdm[j] = min(txpwr->ofdm[j], local_constraint_qdbm);

	/* 20 MHz Legacy OFDM CDD */
	for (j = 0; j < BRCMS_NUM_RATES_OFDM; j++)
		txpwr->ofdm_cdd[j] =
		    min(txpwr->ofdm_cdd[j], local_constraint_qdbm);

	/* 40 MHz Legacy OFDM SISO */
	for (j = 0; j < BRCMS_NUM_RATES_OFDM; j++)
		txpwr->ofdm_40_siso[j] =
		    min(txpwr->ofdm_40_siso[j], local_constraint_qdbm);

	/* 40 MHz Legacy OFDM CDD */
	for (j = 0; j < BRCMS_NUM_RATES_OFDM; j++)
		txpwr->ofdm_40_cdd[j] =
		    min(txpwr->ofdm_40_cdd[j], local_constraint_qdbm);

	/* 20MHz MCS 0-7 SISO */
	for (j = 0; j < BRCMS_NUM_RATES_MCS_1_STREAM; j++)
		txpwr->mcs_20_siso[j] =
		    min(txpwr->mcs_20_siso[j], local_constraint_qdbm);

	/* 20MHz MCS 0-7 CDD */
	for (j = 0; j < BRCMS_NUM_RATES_MCS_1_STREAM; j++)
		txpwr->mcs_20_cdd[j] =
		    min(txpwr->mcs_20_cdd[j], local_constraint_qdbm);

	/* 20MHz MCS 0-7 STBC */
	for (j = 0; j < BRCMS_NUM_RATES_MCS_1_STREAM; j++)
		txpwr->mcs_20_stbc[j] =
		    min(txpwr->mcs_20_stbc[j], local_constraint_qdbm);

	/* 20MHz MCS 8-15 MIMO */
	for (j = 0; j < BRCMS_NUM_RATES_MCS_2_STREAM; j++)
		txpwr->mcs_20_mimo[j] =
		    min(txpwr->mcs_20_mimo[j], local_constraint_qdbm);

	/* 40MHz MCS 0-7 SISO */
	for (j = 0; j < BRCMS_NUM_RATES_MCS_1_STREAM; j++)
		txpwr->mcs_40_siso[j] =
		    min(txpwr->mcs_40_siso[j], local_constraint_qdbm);

	/* 40MHz MCS 0-7 CDD */
	for (j = 0; j < BRCMS_NUM_RATES_MCS_1_STREAM; j++)
		txpwr->mcs_40_cdd[j] =
		    min(txpwr->mcs_40_cdd[j], local_constraint_qdbm);

	/* 40MHz MCS 0-7 STBC */
	for (j = 0; j < BRCMS_NUM_RATES_MCS_1_STREAM; j++)
		txpwr->mcs_40_stbc[j] =
		    min(txpwr->mcs_40_stbc[j], local_constraint_qdbm);

	/* 40MHz MCS 8-15 MIMO */
	for (j = 0; j < BRCMS_NUM_RATES_MCS_2_STREAM; j++)
		txpwr->mcs_40_mimo[j] =
		    min(txpwr->mcs_40_mimo[j], local_constraint_qdbm);

	/* 40MHz MCS 32 */
	txpwr->mcs32 = min(txpwr->mcs32, local_constraint_qdbm);

}

/* Update the radio state (enable/disable) and tx power targets
 * based on a new set of channel/regulatory information
 */
static void brcms_c_channels_commit(struct brcms_cm_info *wlc_cm)
{
	struct brcms_c_info *wlc = wlc_cm->wlc;
	uint chan;
	struct txpwr_limits txpwr;

	/* search for the existence of any valid channel */
	for (chan = 0; chan < MAXCHANNEL; chan++) {
		if (brcms_c_valid_channel20_db(wlc->cmi, chan))
			break;
	}
	if (chan == MAXCHANNEL)
		chan = INVCHANNEL;

	/*
	 * based on the channel search above, set or
	 * clear WL_RADIO_COUNTRY_DISABLE.
	 */
	if (chan == INVCHANNEL) {
		/*
		 * country/locale with no valid channels, set
		 * the radio disable bit
		 */
		mboolset(wlc->pub->radio_disabled, WL_RADIO_COUNTRY_DISABLE);
		wiphy_err(wlc->wiphy, "wl%d: %s: no valid channel for \"%s\" "
			  "nbands %d bandlocked %d\n", wlc->pub->unit,
			  __func__, wlc_cm->country_abbrev, wlc->pub->_nbands,
			  wlc->bandlocked);
	} else if (mboolisset(wlc->pub->radio_disabled,
			      WL_RADIO_COUNTRY_DISABLE)) {
		/*
		 * country/locale with valid channel, clear
		 * the radio disable bit
		 */
		mboolclr(wlc->pub->radio_disabled, WL_RADIO_COUNTRY_DISABLE);
	}

	/*
	 * Now that the country abbreviation is set, if the radio supports 2G,
	 * then set channel 14 restrictions based on the new locale.
	 */
	if (wlc->pub->_nbands > 1 || wlc->band->bandtype == BRCM_BAND_2G)
		wlc_phy_chanspec_ch14_widefilter_set(wlc->band->pi,
						     brcms_c_japan(wlc) ? true :
						     false);

	if (wlc->pub->up && chan != INVCHANNEL) {
		brcms_c_channel_reg_limits(wlc_cm, wlc->chanspec, &txpwr);
		brcms_c_channel_min_txpower_limits_with_local_constraint(wlc_cm,
			&txpwr, BRCMS_TXPWR_MAX);
		wlc_phy_txpower_limit_set(wlc->band->pi, &txpwr, wlc->chanspec);
	}
}

static int
brcms_c_channels_init(struct brcms_cm_info *wlc_cm,
		      const struct country_info *country)
{
	struct brcms_c_info *wlc = wlc_cm->wlc;
	uint i, j;
	struct brcms_band *band;
	const struct locale_info *li;
	struct brcms_chanvec sup_chan;
	const struct locale_mimo_info *li_mimo;

	band = wlc->band;
	for (i = 0; i < wlc->pub->_nbands;
	     i++, band = wlc->bandstate[OTHERBANDUNIT(wlc)]) {

		li = (band->bandtype == BRCM_BAND_5G) ?
		    brcms_c_get_locale_5g(country->locale_5G) :
		    brcms_c_get_locale_2g(country->locale_2G);
		wlc_cm->bandstate[band->bandunit].locale_flags = li->flags;
		li_mimo = (band->bandtype == BRCM_BAND_5G) ?
		    brcms_c_get_mimo_5g(country->locale_mimo_5G) :
		    brcms_c_get_mimo_2g(country->locale_mimo_2G);

		/* merge the mimo non-mimo locale flags */
		wlc_cm->bandstate[band->bandunit].locale_flags |=
		    li_mimo->flags;

		wlc_cm->bandstate[band->bandunit].restricted_channels =
		    g_table_restricted_chan[li->restricted_channels];
		wlc_cm->bandstate[band->bandunit].radar_channels =
		    g_table_radar_set[li->radar_channels];

		/*
		 * set the channel availability, masking out the channels
		 * that may not be supported on this phy.
		 */
		wlc_phy_chanspec_band_validch(band->pi, band->bandtype,
					      &sup_chan);
		brcms_c_locale_get_channels(li,
					&wlc_cm->bandstate[band->bandunit].
					valid_channels);
		for (j = 0; j < sizeof(struct brcms_chanvec); j++)
			wlc_cm->bandstate[band->bandunit].valid_channels.
			    vec[j] &= sup_chan.vec[j];
	}

	brcms_c_quiet_channels_reset(wlc_cm);
	brcms_c_channels_commit(wlc_cm);

	return 0;
}

/*
 * set the driver's current country and regulatory information
 * using a country code as the source. Look up built in country
 * information found with the country code.
 */
static void
brcms_c_set_country_common(struct brcms_cm_info *wlc_cm,
		       const char *country_abbrev,
		       const char *ccode, uint regrev,
		       const struct country_info *country)
{
	const struct locale_info *locale;
	struct brcms_c_info *wlc = wlc_cm->wlc;
	char prev_country_abbrev[BRCM_CNTRY_BUF_SZ];

	/* save current country state */
	wlc_cm->country = country;

	memset(&prev_country_abbrev, 0, BRCM_CNTRY_BUF_SZ);
	strncpy(prev_country_abbrev, wlc_cm->country_abbrev,
		BRCM_CNTRY_BUF_SZ - 1);

	strncpy(wlc_cm->country_abbrev, country_abbrev, BRCM_CNTRY_BUF_SZ - 1);
	strncpy(wlc_cm->ccode, ccode, BRCM_CNTRY_BUF_SZ - 1);
	wlc_cm->regrev = regrev;

	if ((wlc->pub->_n_enab & SUPPORT_11N) !=
	    wlc->protection->nmode_user)
		brcms_c_set_nmode(wlc);

	brcms_c_stf_ss_update(wlc, wlc->bandstate[BAND_2G_INDEX]);
	brcms_c_stf_ss_update(wlc, wlc->bandstate[BAND_5G_INDEX]);
	/* set or restore gmode as required by regulatory */
	locale = brcms_c_get_locale_2g(country->locale_2G);
	if (locale && (locale->flags & BRCMS_NO_OFDM))
		brcms_c_set_gmode(wlc, GMODE_LEGACY_B, false);
	else
		brcms_c_set_gmode(wlc, wlc->protection->gmode_user, false);

	brcms_c_channels_init(wlc_cm, country);

	return;
}

static int
brcms_c_set_countrycode_rev(struct brcms_cm_info *wlc_cm,
			const char *country_abbrev,
			const char *ccode, int regrev)
{
	const struct country_info *country;
	char mapped_ccode[BRCM_CNTRY_BUF_SZ];
	uint mapped_regrev;

	/* if regrev is -1, lookup the mapped country code,
	 * otherwise use the ccode and regrev directly
	 */
	if (regrev == -1) {
		/*
		 * map the country code to a built-in country
		 * code, regrev, and country_info
		 */
		country =
		    brcms_c_countrycode_map(wlc_cm, ccode, mapped_ccode,
					&mapped_regrev);
	} else {
		/* find the matching built-in country definition */
		country = brcms_c_country_lookup_direct(ccode, regrev);
		strncpy(mapped_ccode, ccode, BRCM_CNTRY_BUF_SZ);
		mapped_regrev = regrev;
	}

	if (country == NULL)
		return -EINVAL;

	/* set the driver state for the country */
	brcms_c_set_country_common(wlc_cm, country_abbrev, mapped_ccode,
			       mapped_regrev, country);

	return 0;
}

/*
 * set the driver's current country and regulatory information using
 * a country code as the source. Lookup built in country information
 * found with the country code.
 */
static int
brcms_c_set_countrycode(struct brcms_cm_info *wlc_cm, const char *ccode)
{
	char country_abbrev[BRCM_CNTRY_BUF_SZ];
	strncpy(country_abbrev, ccode, BRCM_CNTRY_BUF_SZ);
	return brcms_c_set_countrycode_rev(wlc_cm, country_abbrev, ccode, -1);
}

struct brcms_cm_info *brcms_c_channel_mgr_attach(struct brcms_c_info *wlc)
{
	struct brcms_cm_info *wlc_cm;
	char country_abbrev[BRCM_CNTRY_BUF_SZ];
	const struct country_info *country;
	struct brcms_pub *pub = wlc->pub;
	struct ssb_sprom *sprom = &wlc->hw->d11core->bus->sprom;

	BCMMSG(wlc->wiphy, "wl%d\n", wlc->pub->unit);

	wlc_cm = kzalloc(sizeof(struct brcms_cm_info), GFP_ATOMIC);
	if (wlc_cm == NULL)
		return NULL;
	wlc_cm->pub = pub;
	wlc_cm->wlc = wlc;
	wlc->cmi = wlc_cm;

	/* store the country code for passing up as a regulatory hint */
<<<<<<< HEAD
	ccode = getvar(wlc->hw->sih, BRCMS_SROM_CCODE);
	if (ccode && brcms_c_country_valid(ccode))
		strncpy(wlc->pub->srom_ccode, ccode, BRCM_CNTRY_BUF_SZ - 1);
=======
	if (sprom->alpha2 && brcms_c_country_valid(sprom->alpha2))
		strncpy(wlc->pub->srom_ccode, sprom->alpha2, sizeof(sprom->alpha2));
>>>>>>> 05f8f252

	/*
	 * internal country information which must match
	 * regulatory constraints in firmware
	 */
	memset(country_abbrev, 0, BRCM_CNTRY_BUF_SZ);
	strncpy(country_abbrev, "X2", sizeof(country_abbrev) - 1);
	country = brcms_c_country_lookup(wlc, country_abbrev);

	/* save default country for exiting 11d regulatory mode */
	strncpy(wlc->country_default, country_abbrev, BRCM_CNTRY_BUF_SZ - 1);

	/* initialize autocountry_default to driver default */
	strncpy(wlc->autocountry_default, "X2", BRCM_CNTRY_BUF_SZ - 1);

	brcms_c_set_countrycode(wlc_cm, country_abbrev);

	return wlc_cm;
}

void brcms_c_channel_mgr_detach(struct brcms_cm_info *wlc_cm)
{
	kfree(wlc_cm);
}

u8
brcms_c_channel_locale_flags_in_band(struct brcms_cm_info *wlc_cm,
				     uint bandunit)
{
	return wlc_cm->bandstate[bandunit].locale_flags;
}

static bool
brcms_c_quiet_chanspec(struct brcms_cm_info *wlc_cm, u16 chspec)
{
	return (wlc_cm->wlc->pub->_n_enab & SUPPORT_11N) &&
		CHSPEC_IS40(chspec) ?
		(isset(wlc_cm->quiet_channels.vec,
		       lower_20_sb(CHSPEC_CHANNEL(chspec))) ||
		 isset(wlc_cm->quiet_channels.vec,
		       upper_20_sb(CHSPEC_CHANNEL(chspec)))) :
		isset(wlc_cm->quiet_channels.vec, CHSPEC_CHANNEL(chspec));
}

void
brcms_c_channel_set_chanspec(struct brcms_cm_info *wlc_cm, u16 chanspec,
			 u8 local_constraint_qdbm)
{
	struct brcms_c_info *wlc = wlc_cm->wlc;
	struct txpwr_limits txpwr;

	brcms_c_channel_reg_limits(wlc_cm, chanspec, &txpwr);

	brcms_c_channel_min_txpower_limits_with_local_constraint(
		wlc_cm, &txpwr, local_constraint_qdbm
	);

	brcms_b_set_chanspec(wlc->hw, chanspec,
			      (brcms_c_quiet_chanspec(wlc_cm, chanspec) != 0),
			      &txpwr);
}

void
brcms_c_channel_reg_limits(struct brcms_cm_info *wlc_cm, u16 chanspec,
		       struct txpwr_limits *txpwr)
{
	struct brcms_c_info *wlc = wlc_cm->wlc;
	uint i;
	uint chan;
	int maxpwr;
	int delta;
	const struct country_info *country;
	struct brcms_band *band;
	const struct locale_info *li;
	int conducted_max = BRCMS_TXPWR_MAX;
	int conducted_ofdm_max = BRCMS_TXPWR_MAX;
	const struct locale_mimo_info *li_mimo;
	int maxpwr20, maxpwr40;
	int maxpwr_idx;
	uint j;

	memset(txpwr, 0, sizeof(struct txpwr_limits));

	if (!brcms_c_valid_chanspec_db(wlc_cm, chanspec)) {
		country = brcms_c_country_lookup(wlc, wlc->autocountry_default);
		if (country == NULL)
			return;
	} else {
		country = wlc_cm->country;
	}

	chan = CHSPEC_CHANNEL(chanspec);
	band = wlc->bandstate[chspec_bandunit(chanspec)];
	li = (band->bandtype == BRCM_BAND_5G) ?
	    brcms_c_get_locale_5g(country->locale_5G) :
	    brcms_c_get_locale_2g(country->locale_2G);

	li_mimo = (band->bandtype == BRCM_BAND_5G) ?
	    brcms_c_get_mimo_5g(country->locale_mimo_5G) :
	    brcms_c_get_mimo_2g(country->locale_mimo_2G);

	if (li->flags & BRCMS_EIRP) {
		delta = band->antgain;
	} else {
		delta = 0;
		if (band->antgain > QDB(6))
			delta = band->antgain - QDB(6);	/* Excess over 6 dB */
	}

	if (li == &locale_i) {
		conducted_max = QDB(22);
		conducted_ofdm_max = QDB(22);
	}

	/* CCK txpwr limits for 2.4G band */
	if (band->bandtype == BRCM_BAND_2G) {
		maxpwr = li->maxpwr[CHANNEL_POWER_IDX_2G_CCK(chan)];

		maxpwr = maxpwr - delta;
		maxpwr = max(maxpwr, 0);
		maxpwr = min(maxpwr, conducted_max);

		for (i = 0; i < BRCMS_NUM_RATES_CCK; i++)
			txpwr->cck[i] = (u8) maxpwr;
	}

	/* OFDM txpwr limits for 2.4G or 5G bands */
	if (band->bandtype == BRCM_BAND_2G)
		maxpwr = li->maxpwr[CHANNEL_POWER_IDX_2G_OFDM(chan)];
	else
		maxpwr = li->maxpwr[CHANNEL_POWER_IDX_5G(chan)];

	maxpwr = maxpwr - delta;
	maxpwr = max(maxpwr, 0);
	maxpwr = min(maxpwr, conducted_ofdm_max);

	/* Keep OFDM lmit below CCK limit */
	if (band->bandtype == BRCM_BAND_2G)
		maxpwr = min_t(int, maxpwr, txpwr->cck[0]);

	for (i = 0; i < BRCMS_NUM_RATES_OFDM; i++)
		txpwr->ofdm[i] = (u8) maxpwr;

	for (i = 0; i < BRCMS_NUM_RATES_OFDM; i++) {
		/*
		 * OFDM 40 MHz SISO has the same power as the corresponding
		 * MCS0-7 rate unless overriden by the locale specific code.
		 * We set this value to 0 as a flag (presumably 0 dBm isn't
		 * a possibility) and then copy the MCS0-7 value to the 40 MHz
		 * value if it wasn't explicitly set.
		 */
		txpwr->ofdm_40_siso[i] = 0;

		txpwr->ofdm_cdd[i] = (u8) maxpwr;

		txpwr->ofdm_40_cdd[i] = 0;
	}

	/* MIMO/HT specific limits */
	if (li_mimo->flags & BRCMS_EIRP) {
		delta = band->antgain;
	} else {
		delta = 0;
		if (band->antgain > QDB(6))
			delta = band->antgain - QDB(6);	/* Excess over 6 dB */
	}

	if (band->bandtype == BRCM_BAND_2G)
		maxpwr_idx = (chan - 1);
	else
		maxpwr_idx = CHANNEL_POWER_IDX_5G(chan);

	maxpwr20 = li_mimo->maxpwr20[maxpwr_idx];
	maxpwr40 = li_mimo->maxpwr40[maxpwr_idx];

	maxpwr20 = maxpwr20 - delta;
	maxpwr20 = max(maxpwr20, 0);
	maxpwr40 = maxpwr40 - delta;
	maxpwr40 = max(maxpwr40, 0);

	/* Fill in the MCS 0-7 (SISO) rates */
	for (i = 0; i < BRCMS_NUM_RATES_MCS_1_STREAM; i++) {

		/*
		 * 20 MHz has the same power as the corresponding OFDM rate
		 * unless overriden by the locale specific code.
		 */
		txpwr->mcs_20_siso[i] = txpwr->ofdm[i];
		txpwr->mcs_40_siso[i] = 0;
	}

	/* Fill in the MCS 0-7 CDD rates */
	for (i = 0; i < BRCMS_NUM_RATES_MCS_1_STREAM; i++) {
		txpwr->mcs_20_cdd[i] = (u8) maxpwr20;
		txpwr->mcs_40_cdd[i] = (u8) maxpwr40;
	}

	/*
	 * These locales have SISO expressed in the
	 * table and override CDD later
	 */
	if (li_mimo == &locale_bn) {
		if (li_mimo == &locale_bn) {
			maxpwr20 = QDB(16);
			maxpwr40 = 0;

			if (chan >= 3 && chan <= 11)
				maxpwr40 = QDB(16);
		}

		for (i = 0; i < BRCMS_NUM_RATES_MCS_1_STREAM; i++) {
			txpwr->mcs_20_siso[i] = (u8) maxpwr20;
			txpwr->mcs_40_siso[i] = (u8) maxpwr40;
		}
	}

	/* Fill in the MCS 0-7 STBC rates */
	for (i = 0; i < BRCMS_NUM_RATES_MCS_1_STREAM; i++) {
		txpwr->mcs_20_stbc[i] = 0;
		txpwr->mcs_40_stbc[i] = 0;
	}

	/* Fill in the MCS 8-15 SDM rates */
	for (i = 0; i < BRCMS_NUM_RATES_MCS_2_STREAM; i++) {
		txpwr->mcs_20_mimo[i] = (u8) maxpwr20;
		txpwr->mcs_40_mimo[i] = (u8) maxpwr40;
	}

	/* Fill in MCS32 */
	txpwr->mcs32 = (u8) maxpwr40;

	for (i = 0, j = 0; i < BRCMS_NUM_RATES_OFDM; i++, j++) {
		if (txpwr->ofdm_40_cdd[i] == 0)
			txpwr->ofdm_40_cdd[i] = txpwr->mcs_40_cdd[j];
		if (i == 0) {
			i = i + 1;
			if (txpwr->ofdm_40_cdd[i] == 0)
				txpwr->ofdm_40_cdd[i] = txpwr->mcs_40_cdd[j];
		}
	}

	/*
	 * Copy the 40 MHZ MCS 0-7 CDD value to the 40 MHZ MCS 0-7 SISO
	 * value if it wasn't provided explicitly.
	 */
	for (i = 0; i < BRCMS_NUM_RATES_MCS_1_STREAM; i++) {
		if (txpwr->mcs_40_siso[i] == 0)
			txpwr->mcs_40_siso[i] = txpwr->mcs_40_cdd[i];
	}

	for (i = 0, j = 0; i < BRCMS_NUM_RATES_OFDM; i++, j++) {
		if (txpwr->ofdm_40_siso[i] == 0)
			txpwr->ofdm_40_siso[i] = txpwr->mcs_40_siso[j];
		if (i == 0) {
			i = i + 1;
			if (txpwr->ofdm_40_siso[i] == 0)
				txpwr->ofdm_40_siso[i] = txpwr->mcs_40_siso[j];
		}
	}

	/*
	 * Copy the 20 and 40 MHz MCS0-7 CDD values to the corresponding
	 * STBC values if they weren't provided explicitly.
	 */
	for (i = 0; i < BRCMS_NUM_RATES_MCS_1_STREAM; i++) {
		if (txpwr->mcs_20_stbc[i] == 0)
			txpwr->mcs_20_stbc[i] = txpwr->mcs_20_cdd[i];

		if (txpwr->mcs_40_stbc[i] == 0)
			txpwr->mcs_40_stbc[i] = txpwr->mcs_40_cdd[i];
	}

	return;
}

/*
 * Verify the chanspec is using a legal set of parameters, i.e. that the
 * chanspec specified a band, bw, ctl_sb and channel and that the
 * combination could be legal given any set of circumstances.
 * RETURNS: true is the chanspec is malformed, false if it looks good.
 */
static bool brcms_c_chspec_malformed(u16 chanspec)
{
	/* must be 2G or 5G band */
	if (!CHSPEC_IS5G(chanspec) && !CHSPEC_IS2G(chanspec))
		return true;
	/* must be 20 or 40 bandwidth */
	if (!CHSPEC_IS40(chanspec) && !CHSPEC_IS20(chanspec))
		return true;

	/* 20MHZ b/w must have no ctl sb, 40 must have a ctl sb */
	if (CHSPEC_IS20(chanspec)) {
		if (!CHSPEC_SB_NONE(chanspec))
			return true;
	} else if (!CHSPEC_SB_UPPER(chanspec) && !CHSPEC_SB_LOWER(chanspec)) {
		return true;
	}

	return false;
}

/*
 * Validate the chanspec for this locale, for 40MHZ we need to also
 * check that the sidebands are valid 20MZH channels in this locale
 * and they are also a legal HT combination
 */
static bool
brcms_c_valid_chanspec_ext(struct brcms_cm_info *wlc_cm, u16 chspec,
			   bool dualband)
{
	struct brcms_c_info *wlc = wlc_cm->wlc;
	u8 channel = CHSPEC_CHANNEL(chspec);

	/* check the chanspec */
	if (brcms_c_chspec_malformed(chspec)) {
		wiphy_err(wlc->wiphy, "wl%d: malformed chanspec 0x%x\n",
			wlc->pub->unit, chspec);
		return false;
	}

	if (CHANNEL_BANDUNIT(wlc_cm->wlc, channel) !=
	    chspec_bandunit(chspec))
		return false;

	/* Check a 20Mhz channel */
	if (CHSPEC_IS20(chspec)) {
		if (dualband)
			return brcms_c_valid_channel20_db(wlc_cm->wlc->cmi,
							  channel);
		else
			return brcms_c_valid_channel20(wlc_cm->wlc->cmi,
						       channel);
	}
#ifdef SUPPORT_40MHZ
	/*
	 * We know we are now checking a 40MHZ channel, so we should
	 * only be here for NPHYS
	 */
	if (BRCMS_ISNPHY(wlc->band) || BRCMS_ISSSLPNPHY(wlc->band)) {
		u8 upper_sideband = 0, idx;
		u8 num_ch20_entries =
		    sizeof(chan20_info) / sizeof(struct chan20_info);

		if (!VALID_40CHANSPEC_IN_BAND(wlc, chspec_bandunit(chspec)))
			return false;

		if (dualband) {
			if (!brcms_c_valid_channel20_db(wlc->cmi,
							lower_20_sb(channel)) ||
			    !brcms_c_valid_channel20_db(wlc->cmi,
							upper_20_sb(channel)))
				return false;
		} else {
			if (!brcms_c_valid_channel20(wlc->cmi,
						     lower_20_sb(channel)) ||
			    !brcms_c_valid_channel20(wlc->cmi,
						     upper_20_sb(channel)))
				return false;
		}

		/* find the lower sideband info in the sideband array */
		for (idx = 0; idx < num_ch20_entries; idx++) {
			if (chan20_info[idx].sb == lower_20_sb(channel))
				upper_sideband = chan20_info[idx].adj_sbs;
		}
		/* check that the lower sideband allows an upper sideband */
		if ((upper_sideband & (CH_UPPER_SB | CH_EWA_VALID)) ==
		    (CH_UPPER_SB | CH_EWA_VALID))
			return true;
		return false;
	}
#endif				/* 40 MHZ */

	return false;
}

bool brcms_c_valid_chanspec_db(struct brcms_cm_info *wlc_cm, u16 chspec)
{
	return brcms_c_valid_chanspec_ext(wlc_cm, chspec, true);
}<|MERGE_RESOLUTION|>--- conflicted
+++ resolved
@@ -1122,14 +1122,8 @@
 	wlc->cmi = wlc_cm;
 
 	/* store the country code for passing up as a regulatory hint */
-<<<<<<< HEAD
-	ccode = getvar(wlc->hw->sih, BRCMS_SROM_CCODE);
-	if (ccode && brcms_c_country_valid(ccode))
-		strncpy(wlc->pub->srom_ccode, ccode, BRCM_CNTRY_BUF_SZ - 1);
-=======
 	if (sprom->alpha2 && brcms_c_country_valid(sprom->alpha2))
 		strncpy(wlc->pub->srom_ccode, sprom->alpha2, sizeof(sprom->alpha2));
->>>>>>> 05f8f252
 
 	/*
 	 * internal country information which must match
