/*
 * This file is part of the Chelsio T4 Ethernet driver for Linux.
 *
 * Copyright (c) 2003-2016 Chelsio Communications, Inc. All rights reserved.
 *
 * This software is available to you under a choice of one of two
 * licenses.  You may choose to be licensed under the terms of the GNU
 * General Public License (GPL) Version 2, available from the file
 * COPYING in the main directory of this source tree, or the
 * OpenIB.org BSD license below:
 *
 *     Redistribution and use in source and binary forms, with or
 *     without modification, are permitted provided that the following
 *     conditions are met:
 *
 *      - Redistributions of source code must retain the above
 *        copyright notice, this list of conditions and the following
 *        disclaimer.
 *
 *      - Redistributions in binary form must reproduce the above
 *        copyright notice, this list of conditions and the following
 *        disclaimer in the documentation and/or other materials
 *        provided with the distribution.
 *
 * THE SOFTWARE IS PROVIDED "AS IS", WITHOUT WARRANTY OF ANY KIND,
 * EXPRESS OR IMPLIED, INCLUDING BUT NOT LIMITED TO THE WARRANTIES OF
 * MERCHANTABILITY, FITNESS FOR A PARTICULAR PURPOSE AND
 * NONINFRINGEMENT. IN NO EVENT SHALL THE AUTHORS OR COPYRIGHT HOLDERS
 * BE LIABLE FOR ANY CLAIM, DAMAGES OR OTHER LIABILITY, WHETHER IN AN
 * ACTION OF CONTRACT, TORT OR OTHERWISE, ARISING FROM, OUT OF OR IN
 * CONNECTION WITH THE SOFTWARE OR THE USE OR OTHER DEALINGS IN THE
 * SOFTWARE.
 */

#ifndef __CXGB4_H__
#define __CXGB4_H__

#include "t4_hw.h"

#include <linux/bitops.h>
#include <linux/cache.h>
#include <linux/interrupt.h>
#include <linux/list.h>
#include <linux/netdevice.h>
#include <linux/pci.h>
#include <linux/spinlock.h>
#include <linux/timer.h>
#include <linux/vmalloc.h>
#include <linux/etherdevice.h>
#include <linux/net_tstamp.h>
#include <linux/ptp_clock_kernel.h>
#include <linux/ptp_classify.h>
#include <asm/io.h>
#include "t4_chip_type.h"
#include "cxgb4_uld.h"

#define CH_WARN(adap, fmt, ...) dev_warn(adap->pdev_dev, fmt, ## __VA_ARGS__)
extern struct list_head adapter_list;
extern struct mutex uld_mutex;

enum {
	MAX_NPORTS	= 4,     /* max # of ports */
	SERNUM_LEN	= 24,    /* Serial # length */
	EC_LEN		= 16,    /* E/C length */
	ID_LEN		= 16,    /* ID length */
	PN_LEN		= 16,    /* Part Number length */
	MACADDR_LEN	= 12,    /* MAC Address length */
};

enum {
	T4_REGMAP_SIZE = (160 * 1024),
	T5_REGMAP_SIZE = (332 * 1024),
};

enum {
	MEM_EDC0,
	MEM_EDC1,
	MEM_MC,
	MEM_MC0 = MEM_MC,
	MEM_MC1
};

enum {
	MEMWIN0_APERTURE = 2048,
	MEMWIN0_BASE     = 0x1b800,
	MEMWIN1_APERTURE = 32768,
	MEMWIN1_BASE     = 0x28000,
	MEMWIN1_BASE_T5  = 0x52000,
	MEMWIN2_APERTURE = 65536,
	MEMWIN2_BASE     = 0x30000,
	MEMWIN2_APERTURE_T5 = 131072,
	MEMWIN2_BASE_T5  = 0x60000,
};

enum dev_master {
	MASTER_CANT,
	MASTER_MAY,
	MASTER_MUST
};

enum dev_state {
	DEV_STATE_UNINIT,
	DEV_STATE_INIT,
	DEV_STATE_ERR
};

enum cc_pause {
	PAUSE_RX      = 1 << 0,
	PAUSE_TX      = 1 << 1,
	PAUSE_AUTONEG = 1 << 2
};

enum cc_fec {
	FEC_AUTO      = 1 << 0,	 /* IEEE 802.3 "automatic" */
	FEC_RS        = 1 << 1,  /* Reed-Solomon */
	FEC_BASER_RS  = 1 << 2   /* BaseR/Reed-Solomon */
};

struct port_stats {
	u64 tx_octets;            /* total # of octets in good frames */
	u64 tx_frames;            /* all good frames */
	u64 tx_bcast_frames;      /* all broadcast frames */
	u64 tx_mcast_frames;      /* all multicast frames */
	u64 tx_ucast_frames;      /* all unicast frames */
	u64 tx_error_frames;      /* all error frames */

	u64 tx_frames_64;         /* # of Tx frames in a particular range */
	u64 tx_frames_65_127;
	u64 tx_frames_128_255;
	u64 tx_frames_256_511;
	u64 tx_frames_512_1023;
	u64 tx_frames_1024_1518;
	u64 tx_frames_1519_max;

	u64 tx_drop;              /* # of dropped Tx frames */
	u64 tx_pause;             /* # of transmitted pause frames */
	u64 tx_ppp0;              /* # of transmitted PPP prio 0 frames */
	u64 tx_ppp1;              /* # of transmitted PPP prio 1 frames */
	u64 tx_ppp2;              /* # of transmitted PPP prio 2 frames */
	u64 tx_ppp3;              /* # of transmitted PPP prio 3 frames */
	u64 tx_ppp4;              /* # of transmitted PPP prio 4 frames */
	u64 tx_ppp5;              /* # of transmitted PPP prio 5 frames */
	u64 tx_ppp6;              /* # of transmitted PPP prio 6 frames */
	u64 tx_ppp7;              /* # of transmitted PPP prio 7 frames */

	u64 rx_octets;            /* total # of octets in good frames */
	u64 rx_frames;            /* all good frames */
	u64 rx_bcast_frames;      /* all broadcast frames */
	u64 rx_mcast_frames;      /* all multicast frames */
	u64 rx_ucast_frames;      /* all unicast frames */
	u64 rx_too_long;          /* # of frames exceeding MTU */
	u64 rx_jabber;            /* # of jabber frames */
	u64 rx_fcs_err;           /* # of received frames with bad FCS */
	u64 rx_len_err;           /* # of received frames with length error */
	u64 rx_symbol_err;        /* symbol errors */
	u64 rx_runt;              /* # of short frames */

	u64 rx_frames_64;         /* # of Rx frames in a particular range */
	u64 rx_frames_65_127;
	u64 rx_frames_128_255;
	u64 rx_frames_256_511;
	u64 rx_frames_512_1023;
	u64 rx_frames_1024_1518;
	u64 rx_frames_1519_max;

	u64 rx_pause;             /* # of received pause frames */
	u64 rx_ppp0;              /* # of received PPP prio 0 frames */
	u64 rx_ppp1;              /* # of received PPP prio 1 frames */
	u64 rx_ppp2;              /* # of received PPP prio 2 frames */
	u64 rx_ppp3;              /* # of received PPP prio 3 frames */
	u64 rx_ppp4;              /* # of received PPP prio 4 frames */
	u64 rx_ppp5;              /* # of received PPP prio 5 frames */
	u64 rx_ppp6;              /* # of received PPP prio 6 frames */
	u64 rx_ppp7;              /* # of received PPP prio 7 frames */

	u64 rx_ovflow0;           /* drops due to buffer-group 0 overflows */
	u64 rx_ovflow1;           /* drops due to buffer-group 1 overflows */
	u64 rx_ovflow2;           /* drops due to buffer-group 2 overflows */
	u64 rx_ovflow3;           /* drops due to buffer-group 3 overflows */
	u64 rx_trunc0;            /* buffer-group 0 truncated packets */
	u64 rx_trunc1;            /* buffer-group 1 truncated packets */
	u64 rx_trunc2;            /* buffer-group 2 truncated packets */
	u64 rx_trunc3;            /* buffer-group 3 truncated packets */
};

struct lb_port_stats {
	u64 octets;
	u64 frames;
	u64 bcast_frames;
	u64 mcast_frames;
	u64 ucast_frames;
	u64 error_frames;

	u64 frames_64;
	u64 frames_65_127;
	u64 frames_128_255;
	u64 frames_256_511;
	u64 frames_512_1023;
	u64 frames_1024_1518;
	u64 frames_1519_max;

	u64 drop;

	u64 ovflow0;
	u64 ovflow1;
	u64 ovflow2;
	u64 ovflow3;
	u64 trunc0;
	u64 trunc1;
	u64 trunc2;
	u64 trunc3;
};

struct tp_tcp_stats {
	u32 tcp_out_rsts;
	u64 tcp_in_segs;
	u64 tcp_out_segs;
	u64 tcp_retrans_segs;
};

struct tp_usm_stats {
	u32 frames;
	u32 drops;
	u64 octets;
};

struct tp_fcoe_stats {
	u32 frames_ddp;
	u32 frames_drop;
	u64 octets_ddp;
};

struct tp_err_stats {
	u32 mac_in_errs[4];
	u32 hdr_in_errs[4];
	u32 tcp_in_errs[4];
	u32 tnl_cong_drops[4];
	u32 ofld_chan_drops[4];
	u32 tnl_tx_drops[4];
	u32 ofld_vlan_drops[4];
	u32 tcp6_in_errs[4];
	u32 ofld_no_neigh;
	u32 ofld_cong_defer;
};

struct tp_cpl_stats {
	u32 req[4];
	u32 rsp[4];
};

struct tp_rdma_stats {
	u32 rqe_dfr_pkt;
	u32 rqe_dfr_mod;
};

struct sge_params {
	u32 hps;			/* host page size for our PF/VF */
	u32 eq_qpp;			/* egress queues/page for our PF/VF */
	u32 iq_qpp;			/* egress queues/page for our PF/VF */
};

struct tp_params {
	unsigned int tre;            /* log2 of core clocks per TP tick */
	unsigned int la_mask;        /* what events are recorded by TP LA */
	unsigned short tx_modq_map;  /* TX modulation scheduler queue to */
				     /* channel map */

	uint32_t dack_re;            /* DACK timer resolution */
	unsigned short tx_modq[NCHAN];	/* channel to modulation queue map */

	u32 vlan_pri_map;               /* cached TP_VLAN_PRI_MAP */
	u32 ingress_config;             /* cached TP_INGRESS_CONFIG */

	/* cached TP_OUT_CONFIG compressed error vector
	 * and passing outer header info for encapsulated packets.
	 */
	int rx_pkt_encap;

	/* TP_VLAN_PRI_MAP Compressed Filter Tuple field offsets.  This is a
	 * subset of the set of fields which may be present in the Compressed
	 * Filter Tuple portion of filters and TCP TCB connections.  The
	 * fields which are present are controlled by the TP_VLAN_PRI_MAP.
	 * Since a variable number of fields may or may not be present, their
	 * shifted field positions within the Compressed Filter Tuple may
	 * vary, or not even be present if the field isn't selected in
	 * TP_VLAN_PRI_MAP.  Since some of these fields are needed in various
	 * places we store their offsets here, or a -1 if the field isn't
	 * present.
	 */
	int vlan_shift;
	int vnic_shift;
	int port_shift;
	int protocol_shift;
};

struct vpd_params {
	unsigned int cclk;
	u8 ec[EC_LEN + 1];
	u8 sn[SERNUM_LEN + 1];
	u8 id[ID_LEN + 1];
	u8 pn[PN_LEN + 1];
	u8 na[MACADDR_LEN + 1];
};

struct pci_params {
	unsigned char speed;
	unsigned char width;
};

struct devlog_params {
	u32 memtype;                    /* which memory (EDC0, EDC1, MC) */
	u32 start;                      /* start of log in firmware memory */
	u32 size;                       /* size of log */
};

/* Stores chip specific parameters */
struct arch_specific_params {
	u8 nchan;
	u8 pm_stats_cnt;
	u8 cng_ch_bits_log;		/* congestion channel map bits width */
	u16 mps_rplc_size;
	u16 vfcount;
	u32 sge_fl_db;
	u16 mps_tcam_size;
};

struct adapter_params {
	struct sge_params sge;
	struct tp_params  tp;
	struct vpd_params vpd;
	struct pci_params pci;
	struct devlog_params devlog;
	enum pcie_memwin drv_memwin;

	unsigned int cim_la_size;

	unsigned int sf_size;             /* serial flash size in bytes */
	unsigned int sf_nsec;             /* # of flash sectors */
	unsigned int sf_fw_start;         /* start of FW image in flash */

	unsigned int fw_vers;		  /* firmware version */
	unsigned int bs_vers;		  /* bootstrap version */
	unsigned int tp_vers;		  /* TP microcode version */
	unsigned int er_vers;		  /* expansion ROM version */
	unsigned int scfg_vers;		  /* Serial Configuration version */
	unsigned int vpd_vers;		  /* VPD Version */
	u8 api_vers[7];

	unsigned short mtus[NMTUS];
	unsigned short a_wnd[NCCTRL_WIN];
	unsigned short b_wnd[NCCTRL_WIN];

	unsigned char nports;             /* # of ethernet ports */
	unsigned char portvec;
	enum chip_type chip;               /* chip code */
	struct arch_specific_params arch;  /* chip specific params */
	unsigned char offload;
	unsigned char crypto;		/* HW capability for crypto */

	unsigned char bypass;

	unsigned int ofldq_wr_cred;
	bool ulptx_memwrite_dsgl;          /* use of T5 DSGL allowed */

	unsigned int nsched_cls;          /* number of traffic classes */
	unsigned int max_ordird_qp;       /* Max read depth per RDMA QP */
	unsigned int max_ird_adapter;     /* Max read depth per adapter */
	bool fr_nsmr_tpte_wr_support;	  /* FW support for FR_NSMR_TPTE_WR */
<<<<<<< HEAD
=======
	u8 fw_caps_support;		/* 32-bit Port Capabilities */
>>>>>>> bb176f67

	/* MPS Buffer Group Map[per Port].  Bit i is set if buffer group i is
	 * used by the Port
	 */
	u8 mps_bg_map[MAX_NPORTS];	/* MPS Buffer Group Map */
};

/* State needed to monitor the forward progress of SGE Ingress DMA activities
 * and possible hangs.
 */
struct sge_idma_monitor_state {
	unsigned int idma_1s_thresh;	/* 1s threshold in Core Clock ticks */
	unsigned int idma_stalled[2];	/* synthesized stalled timers in HZ */
	unsigned int idma_state[2];	/* IDMA Hang detect state */
	unsigned int idma_qid[2];	/* IDMA Hung Ingress Queue ID */
	unsigned int idma_warn[2];	/* time to warning in HZ */
};

/* Firmware Mailbox Command/Reply log.  All values are in Host-Endian format.
 * The access and execute times are signed in order to accommodate negative
 * error returns.
 */
struct mbox_cmd {
	u64 cmd[MBOX_LEN / 8];		/* a Firmware Mailbox Command/Reply */
	u64 timestamp;			/* OS-dependent timestamp */
	u32 seqno;			/* sequence number */
	s16 access;			/* time (ms) to access mailbox */
	s16 execute;			/* time (ms) to execute */
};

struct mbox_cmd_log {
	unsigned int size;		/* number of entries in the log */
	unsigned int cursor;		/* next position in the log to write */
	u32 seqno;			/* next sequence number */
	/* variable length mailbox command log starts here */
};

/* Given a pointer to a Firmware Mailbox Command Log and a log entry index,
 * return a pointer to the specified entry.
 */
static inline struct mbox_cmd *mbox_cmd_log_entry(struct mbox_cmd_log *log,
						  unsigned int entry_idx)
{
	return &((struct mbox_cmd *)&(log)[1])[entry_idx];
}

#include "t4fw_api.h"

#define FW_VERSION(chip) ( \
		FW_HDR_FW_VER_MAJOR_G(chip##FW_VERSION_MAJOR) | \
		FW_HDR_FW_VER_MINOR_G(chip##FW_VERSION_MINOR) | \
		FW_HDR_FW_VER_MICRO_G(chip##FW_VERSION_MICRO) | \
		FW_HDR_FW_VER_BUILD_G(chip##FW_VERSION_BUILD))
#define FW_INTFVER(chip, intf) (FW_HDR_INTFVER_##intf)

struct fw_info {
	u8 chip;
	char *fs_name;
	char *fw_mod_name;
	struct fw_hdr fw_hdr;
};

struct trace_params {
	u32 data[TRACE_LEN / 4];
	u32 mask[TRACE_LEN / 4];
	unsigned short snap_len;
	unsigned short min_len;
	unsigned char skip_ofst;
	unsigned char skip_len;
	unsigned char invert;
	unsigned char port;
};

/* Firmware Port Capabilities types. */

typedef u16 fw_port_cap16_t;	/* 16-bit Port Capabilities integral value */
typedef u32 fw_port_cap32_t;	/* 32-bit Port Capabilities integral value */

enum fw_caps {
	FW_CAPS_UNKNOWN	= 0,	/* 0'ed out initial state */
	FW_CAPS16	= 1,	/* old Firmware: 16-bit Port Capabilities */
	FW_CAPS32	= 2,	/* new Firmware: 32-bit Port Capabilities */
};

struct link_config {
	fw_port_cap32_t pcaps;           /* link capabilities */
	fw_port_cap32_t def_acaps;       /* default advertised capabilities */
	fw_port_cap32_t acaps;           /* advertised capabilities */
	fw_port_cap32_t lpacaps;         /* peer advertised capabilities */

	fw_port_cap32_t speed_caps;      /* speed(s) user has requested */
	unsigned int   speed;            /* actual link speed (Mb/s) */

	enum cc_pause  requested_fc;     /* flow control user has requested */
	enum cc_pause  fc;               /* actual link flow control */

	enum cc_fec    requested_fec;	 /* Forward Error Correction: */
	enum cc_fec    fec;		 /* requested and actual in use */

	unsigned char  autoneg;          /* autonegotiating? */

	unsigned char  link_ok;          /* link up? */
	unsigned char  link_down_rc;     /* link down reason */
};

#define FW_LEN16(fw_struct) FW_CMD_LEN16_V(sizeof(fw_struct) / 16)

enum {
	MAX_ETH_QSETS = 32,           /* # of Ethernet Tx/Rx queue sets */
	MAX_OFLD_QSETS = 16,          /* # of offload Tx, iscsi Rx queue sets */
	MAX_CTRL_QUEUES = NCHAN,      /* # of control Tx queues */
};

enum {
	MAX_TXQ_ENTRIES      = 16384,
	MAX_CTRL_TXQ_ENTRIES = 1024,
	MAX_RSPQ_ENTRIES     = 16384,
	MAX_RX_BUFFERS       = 16384,
	MIN_TXQ_ENTRIES      = 32,
	MIN_CTRL_TXQ_ENTRIES = 32,
	MIN_RSPQ_ENTRIES     = 128,
	MIN_FL_ENTRIES       = 16
};

enum {
	INGQ_EXTRAS = 2,        /* firmware event queue and */
				/*   forwarded interrupts */
	MAX_INGQ = MAX_ETH_QSETS + INGQ_EXTRAS,
};

struct adapter;
struct sge_rspq;

#include "cxgb4_dcb.h"

#ifdef CONFIG_CHELSIO_T4_FCOE
#include "cxgb4_fcoe.h"
#endif /* CONFIG_CHELSIO_T4_FCOE */

struct port_info {
	struct adapter *adapter;
	u16    viid;
	s16    xact_addr_filt;        /* index of exact MAC address filter */
	u16    rss_size;              /* size of VI's RSS table slice */
	s8     mdio_addr;
	enum fw_port_type port_type;
	u8     mod_type;
	u8     port_id;
	u8     tx_chan;
	u8     lport;                 /* associated offload logical port */
	u8     nqsets;                /* # of qsets */
	u8     first_qset;            /* index of first qset */
	u8     rss_mode;
	struct link_config link_cfg;
	u16   *rss;
	struct port_stats stats_base;
#ifdef CONFIG_CHELSIO_T4_DCB
	struct port_dcb_info dcb;     /* Data Center Bridging support */
#endif
#ifdef CONFIG_CHELSIO_T4_FCOE
	struct cxgb_fcoe fcoe;
#endif /* CONFIG_CHELSIO_T4_FCOE */
	bool rxtstamp;  /* Enable TS */
	struct hwtstamp_config tstamp_config;
	bool ptp_enable;
	struct sched_table *sched_tbl;
};

struct dentry;
struct work_struct;

enum {                                 /* adapter flags */
	FULL_INIT_DONE     = (1 << 0),
	DEV_ENABLED        = (1 << 1),
	USING_MSI          = (1 << 2),
	USING_MSIX         = (1 << 3),
	FW_OK              = (1 << 4),
	RSS_TNLALLLOOKUP   = (1 << 5),
	USING_SOFT_PARAMS  = (1 << 6),
	MASTER_PF          = (1 << 7),
	FW_OFLD_CONN       = (1 << 9),
	ROOT_NO_RELAXED_ORDERING = (1 << 10),
};

enum {
	ULP_CRYPTO_LOOKASIDE = 1 << 0,
};

struct rx_sw_desc;

struct sge_fl {                     /* SGE free-buffer queue state */
	unsigned int avail;         /* # of available Rx buffers */
	unsigned int pend_cred;     /* new buffers since last FL DB ring */
	unsigned int cidx;          /* consumer index */
	unsigned int pidx;          /* producer index */
	unsigned long alloc_failed; /* # of times buffer allocation failed */
	unsigned long large_alloc_failed;
	unsigned long mapping_err;  /* # of RX Buffer DMA Mapping failures */
	unsigned long low;          /* # of times momentarily starving */
	unsigned long starving;
	/* RO fields */
	unsigned int cntxt_id;      /* SGE context id for the free list */
	unsigned int size;          /* capacity of free list */
	struct rx_sw_desc *sdesc;   /* address of SW Rx descriptor ring */
	__be64 *desc;               /* address of HW Rx descriptor ring */
	dma_addr_t addr;            /* bus address of HW ring start */
	void __iomem *bar2_addr;    /* address of BAR2 Queue registers */
	unsigned int bar2_qid;      /* Queue ID for BAR2 Queue registers */
};

/* A packet gather list */
struct pkt_gl {
	u64 sgetstamp;		    /* SGE Time Stamp for Ingress Packet */
	struct page_frag frags[MAX_SKB_FRAGS];
	void *va;                         /* virtual address of first byte */
	unsigned int nfrags;              /* # of fragments */
	unsigned int tot_len;             /* total length of fragments */
};

typedef int (*rspq_handler_t)(struct sge_rspq *q, const __be64 *rsp,
			      const struct pkt_gl *gl);
typedef void (*rspq_flush_handler_t)(struct sge_rspq *q);
/* LRO related declarations for ULD */
struct t4_lro_mgr {
#define MAX_LRO_SESSIONS		64
	u8 lro_session_cnt;         /* # of sessions to aggregate */
	unsigned long lro_pkts;     /* # of LRO super packets */
	unsigned long lro_merged;   /* # of wire packets merged by LRO */
	struct sk_buff_head lroq;   /* list of aggregated sessions */
};

struct sge_rspq {                   /* state for an SGE response queue */
	struct napi_struct napi;
	const __be64 *cur_desc;     /* current descriptor in queue */
	unsigned int cidx;          /* consumer index */
	u8 gen;                     /* current generation bit */
	u8 intr_params;             /* interrupt holdoff parameters */
	u8 next_intr_params;        /* holdoff params for next interrupt */
	u8 adaptive_rx;
	u8 pktcnt_idx;              /* interrupt packet threshold */
	u8 uld;                     /* ULD handling this queue */
	u8 idx;                     /* queue index within its group */
	int offset;                 /* offset into current Rx buffer */
	u16 cntxt_id;               /* SGE context id for the response q */
	u16 abs_id;                 /* absolute SGE id for the response q */
	__be64 *desc;               /* address of HW response ring */
	dma_addr_t phys_addr;       /* physical address of the ring */
	void __iomem *bar2_addr;    /* address of BAR2 Queue registers */
	unsigned int bar2_qid;      /* Queue ID for BAR2 Queue registers */
	unsigned int iqe_len;       /* entry size */
	unsigned int size;          /* capacity of response queue */
	struct adapter *adap;
	struct net_device *netdev;  /* associated net device */
	rspq_handler_t handler;
	rspq_flush_handler_t flush_handler;
	struct t4_lro_mgr lro_mgr;
};

struct sge_eth_stats {              /* Ethernet queue statistics */
	unsigned long pkts;         /* # of ethernet packets */
	unsigned long lro_pkts;     /* # of LRO super packets */
	unsigned long lro_merged;   /* # of wire packets merged by LRO */
	unsigned long rx_cso;       /* # of Rx checksum offloads */
	unsigned long vlan_ex;      /* # of Rx VLAN extractions */
	unsigned long rx_drops;     /* # of packets dropped due to no mem */
};

struct sge_eth_rxq {                /* SW Ethernet Rx queue */
	struct sge_rspq rspq;
	struct sge_fl fl;
	struct sge_eth_stats stats;
} ____cacheline_aligned_in_smp;

struct sge_ofld_stats {             /* offload queue statistics */
	unsigned long pkts;         /* # of packets */
	unsigned long imm;          /* # of immediate-data packets */
	unsigned long an;           /* # of asynchronous notifications */
	unsigned long nomem;        /* # of responses deferred due to no mem */
};

struct sge_ofld_rxq {               /* SW offload Rx queue */
	struct sge_rspq rspq;
	struct sge_fl fl;
	struct sge_ofld_stats stats;
} ____cacheline_aligned_in_smp;

struct tx_desc {
	__be64 flit[8];
};

struct tx_sw_desc;

struct sge_txq {
	unsigned int  in_use;       /* # of in-use Tx descriptors */
	unsigned int  q_type;	    /* Q type Eth/Ctrl/Ofld */
	unsigned int  size;         /* # of descriptors */
	unsigned int  cidx;         /* SW consumer index */
	unsigned int  pidx;         /* producer index */
	unsigned long stops;        /* # of times q has been stopped */
	unsigned long restarts;     /* # of queue restarts */
	unsigned int  cntxt_id;     /* SGE context id for the Tx q */
	struct tx_desc *desc;       /* address of HW Tx descriptor ring */
	struct tx_sw_desc *sdesc;   /* address of SW Tx descriptor ring */
	struct sge_qstat *stat;     /* queue status entry */
	dma_addr_t    phys_addr;    /* physical address of the ring */
	spinlock_t db_lock;
	int db_disabled;
	unsigned short db_pidx;
	unsigned short db_pidx_inc;
	void __iomem *bar2_addr;    /* address of BAR2 Queue registers */
	unsigned int bar2_qid;      /* Queue ID for BAR2 Queue registers */
};

struct sge_eth_txq {                /* state for an SGE Ethernet Tx queue */
	struct sge_txq q;
	struct netdev_queue *txq;   /* associated netdev TX queue */
#ifdef CONFIG_CHELSIO_T4_DCB
	u8 dcb_prio;		    /* DCB Priority bound to queue */
#endif
	unsigned long tso;          /* # of TSO requests */
	unsigned long tx_cso;       /* # of Tx checksum offloads */
	unsigned long vlan_ins;     /* # of Tx VLAN insertions */
	unsigned long mapping_err;  /* # of I/O MMU packet mapping errors */
} ____cacheline_aligned_in_smp;

struct sge_uld_txq {               /* state for an SGE offload Tx queue */
	struct sge_txq q;
	struct adapter *adap;
	struct sk_buff_head sendq;  /* list of backpressured packets */
	struct tasklet_struct qresume_tsk; /* restarts the queue */
	bool service_ofldq_running; /* service_ofldq() is processing sendq */
	u8 full;                    /* the Tx ring is full */
	unsigned long mapping_err;  /* # of I/O MMU packet mapping errors */
} ____cacheline_aligned_in_smp;

struct sge_ctrl_txq {               /* state for an SGE control Tx queue */
	struct sge_txq q;
	struct adapter *adap;
	struct sk_buff_head sendq;  /* list of backpressured packets */
	struct tasklet_struct qresume_tsk; /* restarts the queue */
	u8 full;                    /* the Tx ring is full */
} ____cacheline_aligned_in_smp;

struct sge_uld_rxq_info {
	char name[IFNAMSIZ];	/* name of ULD driver */
	struct sge_ofld_rxq *uldrxq; /* Rxq's for ULD */
	u16 *msix_tbl;		/* msix_tbl for uld */
	u16 *rspq_id;		/* response queue id's of rxq */
	u16 nrxq;		/* # of ingress uld queues */
	u16 nciq;		/* # of completion queues */
	u8 uld;			/* uld type */
};

struct sge_uld_txq_info {
	struct sge_uld_txq *uldtxq; /* Txq's for ULD */
	atomic_t users;		/* num users */
	u16 ntxq;		/* # of egress uld queues */
};

struct sge {
	struct sge_eth_txq ethtxq[MAX_ETH_QSETS];
	struct sge_eth_txq ptptxq;
	struct sge_ctrl_txq ctrlq[MAX_CTRL_QUEUES];

	struct sge_eth_rxq ethrxq[MAX_ETH_QSETS];
	struct sge_rspq fw_evtq ____cacheline_aligned_in_smp;
	struct sge_uld_rxq_info **uld_rxq_info;
	struct sge_uld_txq_info **uld_txq_info;

	struct sge_rspq intrq ____cacheline_aligned_in_smp;
	spinlock_t intrq_lock;

	u16 max_ethqsets;           /* # of available Ethernet queue sets */
	u16 ethqsets;               /* # of active Ethernet queue sets */
	u16 ethtxq_rover;           /* Tx queue to clean up next */
	u16 ofldqsets;              /* # of active ofld queue sets */
	u16 nqs_per_uld;	    /* # of Rx queues per ULD */
	u16 timer_val[SGE_NTIMERS];
	u8 counter_val[SGE_NCOUNTERS];
	u32 fl_pg_order;            /* large page allocation size */
	u32 stat_len;               /* length of status page at ring end */
	u32 pktshift;               /* padding between CPL & packet data */
	u32 fl_align;               /* response queue message alignment */
	u32 fl_starve_thres;        /* Free List starvation threshold */

	struct sge_idma_monitor_state idma_monitor;
	unsigned int egr_start;
	unsigned int egr_sz;
	unsigned int ingr_start;
	unsigned int ingr_sz;
	void **egr_map;    /* qid->queue egress queue map */
	struct sge_rspq **ingr_map; /* qid->queue ingress queue map */
	unsigned long *starving_fl;
	unsigned long *txq_maperr;
	unsigned long *blocked_fl;
	struct timer_list rx_timer; /* refills starving FLs */
	struct timer_list tx_timer; /* checks Tx queues */
};

#define for_each_ethrxq(sge, i) for (i = 0; i < (sge)->ethqsets; i++)
#define for_each_ofldtxq(sge, i) for (i = 0; i < (sge)->ofldqsets; i++)

struct l2t_data;

#ifdef CONFIG_PCI_IOV

/* T4 supports SRIOV on PF0-3 and T5 on PF0-7.  However, the Serial
 * Configuration initialization for T5 only has SR-IOV functionality enabled
 * on PF0-3 in order to simplify everything.
 */
#define NUM_OF_PF_WITH_SRIOV 4

#endif

struct doorbell_stats {
	u32 db_drop;
	u32 db_empty;
	u32 db_full;
};

struct hash_mac_addr {
	struct list_head list;
	u8 addr[ETH_ALEN];
};

struct uld_msix_bmap {
	unsigned long *msix_bmap;
	unsigned int mapsize;
	spinlock_t lock; /* lock for acquiring bitmap */
};

struct uld_msix_info {
	unsigned short vec;
	char desc[IFNAMSIZ + 10];
	unsigned int idx;
};

struct vf_info {
	unsigned char vf_mac_addr[ETH_ALEN];
	unsigned int tx_rate;
	bool pf_set_mac;
};

struct mbox_list {
	struct list_head list;
};

struct adapter {
	void __iomem *regs;
	void __iomem *bar2;
	u32 t4_bar0;
	struct pci_dev *pdev;
	struct device *pdev_dev;
	const char *name;
	unsigned int mbox;
	unsigned int pf;
	unsigned int flags;
	unsigned int adap_idx;
	enum chip_type chip;

	int msg_enable;

	struct adapter_params params;
	struct cxgb4_virt_res vres;
	unsigned int swintr;

	struct {
		unsigned short vec;
		char desc[IFNAMSIZ + 10];
	} msix_info[MAX_INGQ + 1];
	struct uld_msix_info *msix_info_ulds; /* msix info for uld's */
	struct uld_msix_bmap msix_bmap_ulds; /* msix bitmap for all uld */
	int msi_idx;

	struct doorbell_stats db_stats;
	struct sge sge;

	struct net_device *port[MAX_NPORTS];
	u8 chan_map[NCHAN];                   /* channel -> port map */

	struct vf_info *vfinfo;
	u8 num_vfs;

	u32 filter_mode;
	unsigned int l2t_start;
	unsigned int l2t_end;
	struct l2t_data *l2t;
	unsigned int clipt_start;
	unsigned int clipt_end;
	struct clip_tbl *clipt;
	struct cxgb4_uld_info *uld;
	void *uld_handle[CXGB4_ULD_MAX];
	unsigned int num_uld;
	unsigned int num_ofld_uld;
	struct list_head list_node;
	struct list_head rcu_node;
	struct list_head mac_hlist; /* list of MAC addresses in MPS Hash */

	void *iscsi_ppm;

	struct tid_info tids;
	void **tid_release_head;
	spinlock_t tid_release_lock;
	struct workqueue_struct *workq;
	struct work_struct tid_release_task;
	struct work_struct db_full_task;
	struct work_struct db_drop_task;
	bool tid_release_task_busy;

	/* lock for mailbox cmd list */
	spinlock_t mbox_lock;
	struct mbox_list mlist;

	/* support for mailbox command/reply logging */
#define T4_OS_LOG_MBOX_CMDS 256
	struct mbox_cmd_log *mbox_log;

	struct mutex uld_mutex;

	struct dentry *debugfs_root;
	bool use_bd;     /* Use SGE Back Door intfc for reading SGE Contexts */
	bool trace_rss;	/* 1 implies that different RSS flit per filter is
			 * used per filter else if 0 default RSS flit is
			 * used for all 4 filters.
			 */

	struct ptp_clock *ptp_clock;
	struct ptp_clock_info ptp_clock_info;
	struct sk_buff *ptp_tx_skb;
	/* ptp lock */
	spinlock_t ptp_lock;
	spinlock_t stats_lock;
	spinlock_t win0_lock ____cacheline_aligned_in_smp;

	/* TC u32 offload */
	struct cxgb4_tc_u32_table *tc_u32;
	struct chcr_stats_debug chcr_stats;
};

/* Support for "sched-class" command to allow a TX Scheduling Class to be
 * programmed with various parameters.
 */
struct ch_sched_params {
	s8   type;                     /* packet or flow */
	union {
		struct {
			s8   level;    /* scheduler hierarchy level */
			s8   mode;     /* per-class or per-flow */
			s8   rateunit; /* bit or packet rate */
			s8   ratemode; /* %port relative or kbps absolute */
			s8   channel;  /* scheduler channel [0..N] */
			s8   class;    /* scheduler class [0..N] */
			s32  minrate;  /* minimum rate */
			s32  maxrate;  /* maximum rate */
			s16  weight;   /* percent weight */
			s16  pktsize;  /* average packet size */
		} params;
	} u;
};

enum {
	SCHED_CLASS_TYPE_PACKET = 0,    /* class type */
};

enum {
	SCHED_CLASS_LEVEL_CL_RL = 0,    /* class rate limiter */
};

enum {
	SCHED_CLASS_MODE_CLASS = 0,     /* per-class scheduling */
};

enum {
	SCHED_CLASS_RATEUNIT_BITS = 0,  /* bit rate scheduling */
};

enum {
	SCHED_CLASS_RATEMODE_ABS = 1,   /* Kb/s */
};

/* Support for "sched_queue" command to allow one or more NIC TX Queues
 * to be bound to a TX Scheduling Class.
 */
struct ch_sched_queue {
	s8   queue;    /* queue index */
	s8   class;    /* class index */
};

/* Defined bit width of user definable filter tuples
 */
#define ETHTYPE_BITWIDTH 16
#define FRAG_BITWIDTH 1
#define MACIDX_BITWIDTH 9
#define FCOE_BITWIDTH 1
#define IPORT_BITWIDTH 3
#define MATCHTYPE_BITWIDTH 3
#define PROTO_BITWIDTH 8
#define TOS_BITWIDTH 8
#define PF_BITWIDTH 8
#define VF_BITWIDTH 8
#define IVLAN_BITWIDTH 16
#define OVLAN_BITWIDTH 16

/* Filter matching rules.  These consist of a set of ingress packet field
 * (value, mask) tuples.  The associated ingress packet field matches the
 * tuple when ((field & mask) == value).  (Thus a wildcard "don't care" field
 * rule can be constructed by specifying a tuple of (0, 0).)  A filter rule
 * matches an ingress packet when all of the individual individual field
 * matching rules are true.
 *
 * Partial field masks are always valid, however, while it may be easy to
 * understand their meanings for some fields (e.g. IP address to match a
 * subnet), for others making sensible partial masks is less intuitive (e.g.
 * MPS match type) ...
 *
 * Most of the following data structures are modeled on T4 capabilities.
 * Drivers for earlier chips use the subsets which make sense for those chips.
 * We really need to come up with a hardware-independent mechanism to
 * represent hardware filter capabilities ...
 */
struct ch_filter_tuple {
	/* Compressed header matching field rules.  The TP_VLAN_PRI_MAP
	 * register selects which of these fields will participate in the
	 * filter match rules -- up to a maximum of 36 bits.  Because
	 * TP_VLAN_PRI_MAP is a global register, all filters must use the same
	 * set of fields.
	 */
	uint32_t ethtype:ETHTYPE_BITWIDTH;      /* Ethernet type */
	uint32_t frag:FRAG_BITWIDTH;            /* IP fragmentation header */
	uint32_t ivlan_vld:1;                   /* inner VLAN valid */
	uint32_t ovlan_vld:1;                   /* outer VLAN valid */
	uint32_t pfvf_vld:1;                    /* PF/VF valid */
	uint32_t macidx:MACIDX_BITWIDTH;        /* exact match MAC index */
	uint32_t fcoe:FCOE_BITWIDTH;            /* FCoE packet */
	uint32_t iport:IPORT_BITWIDTH;          /* ingress port */
	uint32_t matchtype:MATCHTYPE_BITWIDTH;  /* MPS match type */
	uint32_t proto:PROTO_BITWIDTH;          /* protocol type */
	uint32_t tos:TOS_BITWIDTH;              /* TOS/Traffic Type */
	uint32_t pf:PF_BITWIDTH;                /* PCI-E PF ID */
	uint32_t vf:VF_BITWIDTH;                /* PCI-E VF ID */
	uint32_t ivlan:IVLAN_BITWIDTH;          /* inner VLAN */
	uint32_t ovlan:OVLAN_BITWIDTH;          /* outer VLAN */

	/* Uncompressed header matching field rules.  These are always
	 * available for field rules.
	 */
	uint8_t lip[16];        /* local IP address (IPv4 in [3:0]) */
	uint8_t fip[16];        /* foreign IP address (IPv4 in [3:0]) */
	uint16_t lport;         /* local port */
	uint16_t fport;         /* foreign port */
};

/* A filter ioctl command.
 */
struct ch_filter_specification {
	/* Administrative fields for filter.
	 */
	uint32_t hitcnts:1;     /* count filter hits in TCB */
	uint32_t prio:1;        /* filter has priority over active/server */

	/* Fundamental filter typing.  This is the one element of filter
	 * matching that doesn't exist as a (value, mask) tuple.
	 */
	uint32_t type:1;        /* 0 => IPv4, 1 => IPv6 */

	/* Packet dispatch information.  Ingress packets which match the
	 * filter rules will be dropped, passed to the host or switched back
	 * out as egress packets.
	 */
	uint32_t action:2;      /* drop, pass, switch */

	uint32_t rpttid:1;      /* report TID in RSS hash field */

	uint32_t dirsteer:1;    /* 0 => RSS, 1 => steer to iq */
	uint32_t iq:10;         /* ingress queue */

	uint32_t maskhash:1;    /* dirsteer=0: store RSS hash in TCB */
	uint32_t dirsteerhash:1;/* dirsteer=1: 0 => TCB contains RSS hash */
				/*             1 => TCB contains IQ ID */

	/* Switch proxy/rewrite fields.  An ingress packet which matches a
	 * filter with "switch" set will be looped back out as an egress
	 * packet -- potentially with some Ethernet header rewriting.
	 */
	uint32_t eport:2;       /* egress port to switch packet out */
	uint32_t newdmac:1;     /* rewrite destination MAC address */
	uint32_t newsmac:1;     /* rewrite source MAC address */
	uint32_t newvlan:2;     /* rewrite VLAN Tag */
	uint8_t dmac[ETH_ALEN]; /* new destination MAC address */
	uint8_t smac[ETH_ALEN]; /* new source MAC address */
	uint16_t vlan;          /* VLAN Tag to insert */

	/* Filter rule value/mask pairs.
	 */
	struct ch_filter_tuple val;
	struct ch_filter_tuple mask;
};

enum {
	FILTER_PASS = 0,        /* default */
	FILTER_DROP,
	FILTER_SWITCH
};

enum {
	VLAN_NOCHANGE = 0,      /* default */
	VLAN_REMOVE,
	VLAN_INSERT,
	VLAN_REWRITE
};

/* Host shadow copy of ingress filter entry.  This is in host native format
 * and doesn't match the ordering or bit order, etc. of the hardware of the
 * firmware command.  The use of bit-field structure elements is purely to
 * remind ourselves of the field size limitations and save memory in the case
 * where the filter table is large.
 */
struct filter_entry {
	/* Administrative fields for filter. */
	u32 valid:1;            /* filter allocated and valid */
	u32 locked:1;           /* filter is administratively locked */

	u32 pending:1;          /* filter action is pending firmware reply */
	u32 smtidx:8;           /* Source MAC Table index for smac */
	struct filter_ctx *ctx; /* Caller's completion hook */
	struct l2t_entry *l2t;  /* Layer Two Table entry for dmac */
	struct net_device *dev; /* Associated net device */
	u32 tid;                /* This will store the actual tid */

	/* The filter itself.  Most of this is a straight copy of information
	 * provided by the extended ioctl().  Some fields are translated to
	 * internal forms -- for instance the Ingress Queue ID passed in from
	 * the ioctl() is translated into the Absolute Ingress Queue ID.
	 */
	struct ch_filter_specification fs;
};

static inline int is_offload(const struct adapter *adap)
{
	return adap->params.offload;
}

static inline int is_pci_uld(const struct adapter *adap)
{
	return adap->params.crypto;
}

static inline int is_uld(const struct adapter *adap)
{
	return (adap->params.offload || adap->params.crypto);
}

static inline u32 t4_read_reg(struct adapter *adap, u32 reg_addr)
{
	return readl(adap->regs + reg_addr);
}

static inline void t4_write_reg(struct adapter *adap, u32 reg_addr, u32 val)
{
	writel(val, adap->regs + reg_addr);
}

#ifndef readq
static inline u64 readq(const volatile void __iomem *addr)
{
	return readl(addr) + ((u64)readl(addr + 4) << 32);
}

static inline void writeq(u64 val, volatile void __iomem *addr)
{
	writel(val, addr);
	writel(val >> 32, addr + 4);
}
#endif

static inline u64 t4_read_reg64(struct adapter *adap, u32 reg_addr)
{
	return readq(adap->regs + reg_addr);
}

static inline void t4_write_reg64(struct adapter *adap, u32 reg_addr, u64 val)
{
	writeq(val, adap->regs + reg_addr);
}

/**
 * t4_set_hw_addr - store a port's MAC address in SW
 * @adapter: the adapter
 * @port_idx: the port index
 * @hw_addr: the Ethernet address
 *
 * Store the Ethernet address of the given port in SW.  Called by the common
 * code when it retrieves a port's Ethernet address from EEPROM.
 */
static inline void t4_set_hw_addr(struct adapter *adapter, int port_idx,
				  u8 hw_addr[])
{
	ether_addr_copy(adapter->port[port_idx]->dev_addr, hw_addr);
	ether_addr_copy(adapter->port[port_idx]->perm_addr, hw_addr);
}

/**
 * netdev2pinfo - return the port_info structure associated with a net_device
 * @dev: the netdev
 *
 * Return the struct port_info associated with a net_device
 */
static inline struct port_info *netdev2pinfo(const struct net_device *dev)
{
	return netdev_priv(dev);
}

/**
 * adap2pinfo - return the port_info of a port
 * @adap: the adapter
 * @idx: the port index
 *
 * Return the port_info structure for the port of the given index.
 */
static inline struct port_info *adap2pinfo(struct adapter *adap, int idx)
{
	return netdev_priv(adap->port[idx]);
}

/**
 * netdev2adap - return the adapter structure associated with a net_device
 * @dev: the netdev
 *
 * Return the struct adapter associated with a net_device
 */
static inline struct adapter *netdev2adap(const struct net_device *dev)
{
	return netdev2pinfo(dev)->adapter;
}

/* Return a version number to identify the type of adapter.  The scheme is:
 * - bits 0..9: chip version
 * - bits 10..15: chip revision
 * - bits 16..23: register dump version
 */
static inline unsigned int mk_adap_vers(struct adapter *ap)
{
	return CHELSIO_CHIP_VERSION(ap->params.chip) |
		(CHELSIO_CHIP_RELEASE(ap->params.chip) << 10) | (1 << 16);
}

/* Return a queue's interrupt hold-off time in us.  0 means no timer. */
static inline unsigned int qtimer_val(const struct adapter *adap,
				      const struct sge_rspq *q)
{
	unsigned int idx = q->intr_params >> 1;

	return idx < SGE_NTIMERS ? adap->sge.timer_val[idx] : 0;
}

/* driver version & name used for ethtool_drvinfo */
extern char cxgb4_driver_name[];
extern const char cxgb4_driver_version[];

void t4_os_portmod_changed(const struct adapter *adap, int port_id);
void t4_os_link_changed(struct adapter *adap, int port_id, int link_stat);

void t4_free_sge_resources(struct adapter *adap);
void t4_free_ofld_rxqs(struct adapter *adap, int n, struct sge_ofld_rxq *q);
irq_handler_t t4_intr_handler(struct adapter *adap);
netdev_tx_t t4_eth_xmit(struct sk_buff *skb, struct net_device *dev);
int t4_ethrx_handler(struct sge_rspq *q, const __be64 *rsp,
		     const struct pkt_gl *gl);
int t4_mgmt_tx(struct adapter *adap, struct sk_buff *skb);
int t4_ofld_send(struct adapter *adap, struct sk_buff *skb);
int t4_sge_alloc_rxq(struct adapter *adap, struct sge_rspq *iq, bool fwevtq,
		     struct net_device *dev, int intr_idx,
		     struct sge_fl *fl, rspq_handler_t hnd,
		     rspq_flush_handler_t flush_handler, int cong);
int t4_sge_alloc_eth_txq(struct adapter *adap, struct sge_eth_txq *txq,
			 struct net_device *dev, struct netdev_queue *netdevq,
			 unsigned int iqid);
int t4_sge_alloc_ctrl_txq(struct adapter *adap, struct sge_ctrl_txq *txq,
			  struct net_device *dev, unsigned int iqid,
			  unsigned int cmplqid);
int t4_sge_mod_ctrl_txq(struct adapter *adap, unsigned int eqid,
			unsigned int cmplqid);
int t4_sge_alloc_uld_txq(struct adapter *adap, struct sge_uld_txq *txq,
			 struct net_device *dev, unsigned int iqid,
			 unsigned int uld_type);
irqreturn_t t4_sge_intr_msix(int irq, void *cookie);
int t4_sge_init(struct adapter *adap);
void t4_sge_start(struct adapter *adap);
void t4_sge_stop(struct adapter *adap);
void cxgb4_set_ethtool_ops(struct net_device *netdev);
int cxgb4_write_rss(const struct port_info *pi, const u16 *queues);
extern int dbfifo_int_thresh;

#define for_each_port(adapter, iter) \
	for (iter = 0; iter < (adapter)->params.nports; ++iter)

static inline int is_bypass(struct adapter *adap)
{
	return adap->params.bypass;
}

static inline int is_bypass_device(int device)
{
	/* this should be set based upon device capabilities */
	switch (device) {
	case 0x440b:
	case 0x440c:
		return 1;
	default:
		return 0;
	}
}

static inline int is_10gbt_device(int device)
{
	/* this should be set based upon device capabilities */
	switch (device) {
	case 0x4409:
	case 0x4486:
		return 1;

	default:
		return 0;
	}
}

static inline unsigned int core_ticks_per_usec(const struct adapter *adap)
{
	return adap->params.vpd.cclk / 1000;
}

static inline unsigned int us_to_core_ticks(const struct adapter *adap,
					    unsigned int us)
{
	return (us * adap->params.vpd.cclk) / 1000;
}

static inline unsigned int core_ticks_to_us(const struct adapter *adapter,
					    unsigned int ticks)
{
	/* add Core Clock / 2 to round ticks to nearest uS */
	return ((ticks * 1000 + adapter->params.vpd.cclk/2) /
		adapter->params.vpd.cclk);
}

void t4_set_reg_field(struct adapter *adap, unsigned int addr, u32 mask,
		      u32 val);

int t4_wr_mbox_meat_timeout(struct adapter *adap, int mbox, const void *cmd,
			    int size, void *rpl, bool sleep_ok, int timeout);
int t4_wr_mbox_meat(struct adapter *adap, int mbox, const void *cmd, int size,
		    void *rpl, bool sleep_ok);

static inline int t4_wr_mbox_timeout(struct adapter *adap, int mbox,
				     const void *cmd, int size, void *rpl,
				     int timeout)
{
	return t4_wr_mbox_meat_timeout(adap, mbox, cmd, size, rpl, true,
				       timeout);
}

static inline int t4_wr_mbox(struct adapter *adap, int mbox, const void *cmd,
			     int size, void *rpl)
{
	return t4_wr_mbox_meat(adap, mbox, cmd, size, rpl, true);
}

static inline int t4_wr_mbox_ns(struct adapter *adap, int mbox, const void *cmd,
				int size, void *rpl)
{
	return t4_wr_mbox_meat(adap, mbox, cmd, size, rpl, false);
}

/**
 *	hash_mac_addr - return the hash value of a MAC address
 *	@addr: the 48-bit Ethernet MAC address
 *
 *	Hashes a MAC address according to the hash function used by HW inexact
 *	(hash) address matching.
 */
static inline int hash_mac_addr(const u8 *addr)
{
	u32 a = ((u32)addr[0] << 16) | ((u32)addr[1] << 8) | addr[2];
	u32 b = ((u32)addr[3] << 16) | ((u32)addr[4] << 8) | addr[5];

	a ^= b;
	a ^= (a >> 12);
	a ^= (a >> 6);
	return a & 0x3f;
}

int cxgb4_set_rspq_intr_params(struct sge_rspq *q, unsigned int us,
			       unsigned int cnt);
static inline void init_rspq(struct adapter *adap, struct sge_rspq *q,
			     unsigned int us, unsigned int cnt,
			     unsigned int size, unsigned int iqe_size)
{
	q->adap = adap;
	cxgb4_set_rspq_intr_params(q, us, cnt);
	q->iqe_len = iqe_size;
	q->size = size;
}

void t4_write_indirect(struct adapter *adap, unsigned int addr_reg,
		       unsigned int data_reg, const u32 *vals,
		       unsigned int nregs, unsigned int start_idx);
void t4_read_indirect(struct adapter *adap, unsigned int addr_reg,
		      unsigned int data_reg, u32 *vals, unsigned int nregs,
		      unsigned int start_idx);
void t4_hw_pci_read_cfg4(struct adapter *adapter, int reg, u32 *val);

struct fw_filter_wr;

void t4_intr_enable(struct adapter *adapter);
void t4_intr_disable(struct adapter *adapter);
int t4_slow_intr_handler(struct adapter *adapter);

int t4_wait_dev_ready(void __iomem *regs);
int t4_link_l1cfg(struct adapter *adap, unsigned int mbox, unsigned int port,
		  struct link_config *lc);
int t4_restart_aneg(struct adapter *adap, unsigned int mbox, unsigned int port);

u32 t4_read_pcie_cfg4(struct adapter *adap, int reg);
u32 t4_get_util_window(struct adapter *adap);
void t4_setup_memwin(struct adapter *adap, u32 memwin_base, u32 window);

#define T4_MEMORY_WRITE	0
#define T4_MEMORY_READ	1
int t4_memory_rw(struct adapter *adap, int win, int mtype, u32 addr, u32 len,
		 void *buf, int dir);
static inline int t4_memory_write(struct adapter *adap, int mtype, u32 addr,
				  u32 len, __be32 *buf)
{
	return t4_memory_rw(adap, 0, mtype, addr, len, buf, 0);
}

unsigned int t4_get_regs_len(struct adapter *adapter);
void t4_get_regs(struct adapter *adap, void *buf, size_t buf_size);

int t4_seeprom_wp(struct adapter *adapter, bool enable);
int t4_get_raw_vpd_params(struct adapter *adapter, struct vpd_params *p);
int t4_get_vpd_params(struct adapter *adapter, struct vpd_params *p);
int t4_read_flash(struct adapter *adapter, unsigned int addr,
		  unsigned int nwords, u32 *data, int byte_oriented);
int t4_load_fw(struct adapter *adapter, const u8 *fw_data, unsigned int size);
int t4_load_phy_fw(struct adapter *adap,
		   int win, spinlock_t *lock,
		   int (*phy_fw_version)(const u8 *, size_t),
		   const u8 *phy_fw_data, size_t phy_fw_size);
int t4_phy_fw_ver(struct adapter *adap, int *phy_fw_ver);
int t4_fwcache(struct adapter *adap, enum fw_params_param_dev_fwcache op);
int t4_fw_upgrade(struct adapter *adap, unsigned int mbox,
		  const u8 *fw_data, unsigned int size, int force);
int t4_fl_pkt_align(struct adapter *adap);
unsigned int t4_flash_cfg_addr(struct adapter *adapter);
int t4_check_fw_version(struct adapter *adap);
int t4_load_cfg(struct adapter *adapter, const u8 *cfg_data, unsigned int size);
int t4_get_fw_version(struct adapter *adapter, u32 *vers);
int t4_get_bs_version(struct adapter *adapter, u32 *vers);
int t4_get_tp_version(struct adapter *adapter, u32 *vers);
int t4_get_exprom_version(struct adapter *adapter, u32 *vers);
int t4_get_scfg_version(struct adapter *adapter, u32 *vers);
int t4_get_vpd_version(struct adapter *adapter, u32 *vers);
int t4_get_version_info(struct adapter *adapter);
void t4_dump_version_info(struct adapter *adapter);
int t4_prep_fw(struct adapter *adap, struct fw_info *fw_info,
	       const u8 *fw_data, unsigned int fw_size,
	       struct fw_hdr *card_fw, enum dev_state state, int *reset);
int t4_prep_adapter(struct adapter *adapter);
int t4_shutdown_adapter(struct adapter *adapter);

enum t4_bar2_qtype { T4_BAR2_QTYPE_EGRESS, T4_BAR2_QTYPE_INGRESS };
int t4_bar2_sge_qregs(struct adapter *adapter,
		      unsigned int qid,
		      enum t4_bar2_qtype qtype,
		      int user,
		      u64 *pbar2_qoffset,
		      unsigned int *pbar2_qid);

unsigned int qtimer_val(const struct adapter *adap,
			const struct sge_rspq *q);

int t4_init_devlog_params(struct adapter *adapter);
int t4_init_sge_params(struct adapter *adapter);
int t4_init_tp_params(struct adapter *adap);
int t4_filter_field_shift(const struct adapter *adap, int filter_sel);
int t4_init_rss_mode(struct adapter *adap, int mbox);
int t4_init_portinfo(struct port_info *pi, int mbox,
		     int port, int pf, int vf, u8 mac[]);
int t4_port_init(struct adapter *adap, int mbox, int pf, int vf);
void t4_fatal_err(struct adapter *adapter);
int t4_config_rss_range(struct adapter *adapter, int mbox, unsigned int viid,
			int start, int n, const u16 *rspq, unsigned int nrspq);
int t4_config_glbl_rss(struct adapter *adapter, int mbox, unsigned int mode,
		       unsigned int flags);
int t4_config_vi_rss(struct adapter *adapter, int mbox, unsigned int viid,
		     unsigned int flags, unsigned int defq);
int t4_read_rss(struct adapter *adapter, u16 *entries);
void t4_read_rss_key(struct adapter *adapter, u32 *key);
void t4_write_rss_key(struct adapter *adap, const u32 *key, int idx);
void t4_read_rss_pf_config(struct adapter *adapter, unsigned int index,
			   u32 *valp);
void t4_read_rss_vf_config(struct adapter *adapter, unsigned int index,
			   u32 *vfl, u32 *vfh);
u32 t4_read_rss_pf_map(struct adapter *adapter);
u32 t4_read_rss_pf_mask(struct adapter *adapter);

unsigned int t4_get_mps_bg_map(struct adapter *adapter, int pidx);
unsigned int t4_get_tp_ch_map(struct adapter *adapter, int pidx);
void t4_pmtx_get_stats(struct adapter *adap, u32 cnt[], u64 cycles[]);
void t4_pmrx_get_stats(struct adapter *adap, u32 cnt[], u64 cycles[]);
int t4_read_cim_ibq(struct adapter *adap, unsigned int qid, u32 *data,
		    size_t n);
int t4_read_cim_obq(struct adapter *adap, unsigned int qid, u32 *data,
		    size_t n);
int t4_cim_read(struct adapter *adap, unsigned int addr, unsigned int n,
		unsigned int *valp);
int t4_cim_write(struct adapter *adap, unsigned int addr, unsigned int n,
		 const unsigned int *valp);
int t4_cim_read_la(struct adapter *adap, u32 *la_buf, unsigned int *wrptr);
void t4_cim_read_pif_la(struct adapter *adap, u32 *pif_req, u32 *pif_rsp,
			unsigned int *pif_req_wrptr,
			unsigned int *pif_rsp_wrptr);
void t4_cim_read_ma_la(struct adapter *adap, u32 *ma_req, u32 *ma_rsp);
void t4_read_cimq_cfg(struct adapter *adap, u16 *base, u16 *size, u16 *thres);
const char *t4_get_port_type_description(enum fw_port_type port_type);
void t4_get_port_stats(struct adapter *adap, int idx, struct port_stats *p);
void t4_get_port_stats_offset(struct adapter *adap, int idx,
			      struct port_stats *stats,
			      struct port_stats *offset);
void t4_get_lb_stats(struct adapter *adap, int idx, struct lb_port_stats *p);
void t4_read_mtu_tbl(struct adapter *adap, u16 *mtus, u8 *mtu_log);
void t4_read_cong_tbl(struct adapter *adap, u16 incr[NMTUS][NCCTRL_WIN]);
void t4_tp_wr_bits_indirect(struct adapter *adap, unsigned int addr,
			    unsigned int mask, unsigned int val);
void t4_tp_read_la(struct adapter *adap, u64 *la_buf, unsigned int *wrptr);
void t4_tp_get_err_stats(struct adapter *adap, struct tp_err_stats *st);
void t4_tp_get_cpl_stats(struct adapter *adap, struct tp_cpl_stats *st);
void t4_tp_get_rdma_stats(struct adapter *adap, struct tp_rdma_stats *st);
void t4_get_usm_stats(struct adapter *adap, struct tp_usm_stats *st);
void t4_tp_get_tcp_stats(struct adapter *adap, struct tp_tcp_stats *v4,
			 struct tp_tcp_stats *v6);
void t4_get_fcoe_stats(struct adapter *adap, unsigned int idx,
		       struct tp_fcoe_stats *st);
void t4_load_mtus(struct adapter *adap, const unsigned short *mtus,
		  const unsigned short *alpha, const unsigned short *beta);

void t4_ulprx_read_la(struct adapter *adap, u32 *la_buf);

void t4_get_chan_txrate(struct adapter *adap, u64 *nic_rate, u64 *ofld_rate);
void t4_mk_filtdelwr(unsigned int ftid, struct fw_filter_wr *wr, int qid);

void t4_wol_magic_enable(struct adapter *adap, unsigned int port,
			 const u8 *addr);
int t4_wol_pat_enable(struct adapter *adap, unsigned int port, unsigned int map,
		      u64 mask0, u64 mask1, unsigned int crc, bool enable);

int t4_fw_hello(struct adapter *adap, unsigned int mbox, unsigned int evt_mbox,
		enum dev_master master, enum dev_state *state);
int t4_fw_bye(struct adapter *adap, unsigned int mbox);
int t4_early_init(struct adapter *adap, unsigned int mbox);
int t4_fw_reset(struct adapter *adap, unsigned int mbox, int reset);
int t4_fixup_host_params(struct adapter *adap, unsigned int page_size,
			  unsigned int cache_line_size);
int t4_fw_initialize(struct adapter *adap, unsigned int mbox);
int t4_query_params(struct adapter *adap, unsigned int mbox, unsigned int pf,
		    unsigned int vf, unsigned int nparams, const u32 *params,
		    u32 *val);
int t4_query_params_ns(struct adapter *adap, unsigned int mbox, unsigned int pf,
		       unsigned int vf, unsigned int nparams, const u32 *params,
		       u32 *val);
int t4_query_params_rw(struct adapter *adap, unsigned int mbox, unsigned int pf,
		       unsigned int vf, unsigned int nparams, const u32 *params,
		       u32 *val, int rw, bool sleep_ok);
int t4_set_params_timeout(struct adapter *adap, unsigned int mbox,
			  unsigned int pf, unsigned int vf,
			  unsigned int nparams, const u32 *params,
			  const u32 *val, int timeout);
int t4_set_params(struct adapter *adap, unsigned int mbox, unsigned int pf,
		  unsigned int vf, unsigned int nparams, const u32 *params,
		  const u32 *val);
int t4_cfg_pfvf(struct adapter *adap, unsigned int mbox, unsigned int pf,
		unsigned int vf, unsigned int txq, unsigned int txq_eth_ctrl,
		unsigned int rxqi, unsigned int rxq, unsigned int tc,
		unsigned int vi, unsigned int cmask, unsigned int pmask,
		unsigned int nexact, unsigned int rcaps, unsigned int wxcaps);
int t4_alloc_vi(struct adapter *adap, unsigned int mbox, unsigned int port,
		unsigned int pf, unsigned int vf, unsigned int nmac, u8 *mac,
		unsigned int *rss_size);
int t4_free_vi(struct adapter *adap, unsigned int mbox,
	       unsigned int pf, unsigned int vf,
	       unsigned int viid);
int t4_set_rxmode(struct adapter *adap, unsigned int mbox, unsigned int viid,
		int mtu, int promisc, int all_multi, int bcast, int vlanex,
		bool sleep_ok);
int t4_alloc_mac_filt(struct adapter *adap, unsigned int mbox,
		      unsigned int viid, bool free, unsigned int naddr,
		      const u8 **addr, u16 *idx, u64 *hash, bool sleep_ok);
int t4_free_mac_filt(struct adapter *adap, unsigned int mbox,
		     unsigned int viid, unsigned int naddr,
		     const u8 **addr, bool sleep_ok);
int t4_change_mac(struct adapter *adap, unsigned int mbox, unsigned int viid,
		  int idx, const u8 *addr, bool persist, bool add_smt);
int t4_set_addr_hash(struct adapter *adap, unsigned int mbox, unsigned int viid,
		     bool ucast, u64 vec, bool sleep_ok);
int t4_enable_vi_params(struct adapter *adap, unsigned int mbox,
			unsigned int viid, bool rx_en, bool tx_en, bool dcb_en);
int t4_enable_vi(struct adapter *adap, unsigned int mbox, unsigned int viid,
		 bool rx_en, bool tx_en);
int t4_identify_port(struct adapter *adap, unsigned int mbox, unsigned int viid,
		     unsigned int nblinks);
int t4_mdio_rd(struct adapter *adap, unsigned int mbox, unsigned int phy_addr,
	       unsigned int mmd, unsigned int reg, u16 *valp);
int t4_mdio_wr(struct adapter *adap, unsigned int mbox, unsigned int phy_addr,
	       unsigned int mmd, unsigned int reg, u16 val);
int t4_iq_stop(struct adapter *adap, unsigned int mbox, unsigned int pf,
	       unsigned int vf, unsigned int iqtype, unsigned int iqid,
	       unsigned int fl0id, unsigned int fl1id);
int t4_iq_free(struct adapter *adap, unsigned int mbox, unsigned int pf,
	       unsigned int vf, unsigned int iqtype, unsigned int iqid,
	       unsigned int fl0id, unsigned int fl1id);
int t4_eth_eq_free(struct adapter *adap, unsigned int mbox, unsigned int pf,
		   unsigned int vf, unsigned int eqid);
int t4_ctrl_eq_free(struct adapter *adap, unsigned int mbox, unsigned int pf,
		    unsigned int vf, unsigned int eqid);
int t4_ofld_eq_free(struct adapter *adap, unsigned int mbox, unsigned int pf,
		    unsigned int vf, unsigned int eqid);
int t4_sge_ctxt_flush(struct adapter *adap, unsigned int mbox);
void t4_handle_get_port_info(struct port_info *pi, const __be64 *rpl);
int t4_update_port_info(struct port_info *pi);
<<<<<<< HEAD
=======
int t4_get_link_params(struct port_info *pi, unsigned int *link_okp,
		       unsigned int *speedp, unsigned int *mtup);
>>>>>>> bb176f67
int t4_handle_fw_rpl(struct adapter *adap, const __be64 *rpl);
void t4_db_full(struct adapter *adapter);
void t4_db_dropped(struct adapter *adapter);
int t4_set_trace_filter(struct adapter *adapter, const struct trace_params *tp,
			int filter_index, int enable);
void t4_get_trace_filter(struct adapter *adapter, struct trace_params *tp,
			 int filter_index, int *enabled);
int t4_fwaddrspace_write(struct adapter *adap, unsigned int mbox,
			 u32 addr, u32 val);
int t4_sched_params(struct adapter *adapter, int type, int level, int mode,
		    int rateunit, int ratemode, int channel, int class,
		    int minrate, int maxrate, int weight, int pktsize);
void t4_sge_decode_idma_state(struct adapter *adapter, int state);
void t4_idma_monitor_init(struct adapter *adapter,
			  struct sge_idma_monitor_state *idma);
void t4_idma_monitor(struct adapter *adapter,
		     struct sge_idma_monitor_state *idma,
		     int hz, int ticks);
int t4_set_vf_mac_acl(struct adapter *adapter, unsigned int vf,
		      unsigned int naddr, u8 *addr);
void t4_uld_mem_free(struct adapter *adap);
int t4_uld_mem_alloc(struct adapter *adap);
void t4_uld_clean_up(struct adapter *adap);
void t4_register_netevent_notifier(void);
void free_rspq_fl(struct adapter *adap, struct sge_rspq *rq, struct sge_fl *fl);
void free_tx_desc(struct adapter *adap, struct sge_txq *q,
		  unsigned int n, bool unmap);
void free_txq(struct adapter *adap, struct sge_txq *q);
#endif /* __CXGB4_H__ */<|MERGE_RESOLUTION|>--- conflicted
+++ resolved
@@ -366,10 +366,7 @@
 	unsigned int max_ordird_qp;       /* Max read depth per RDMA QP */
 	unsigned int max_ird_adapter;     /* Max read depth per adapter */
 	bool fr_nsmr_tpte_wr_support;	  /* FW support for FR_NSMR_TPTE_WR */
-<<<<<<< HEAD
-=======
 	u8 fw_caps_support;		/* 32-bit Port Capabilities */
->>>>>>> bb176f67
 
 	/* MPS Buffer Group Map[per Port].  Bit i is set if buffer group i is
 	 * used by the Port
@@ -1600,11 +1597,8 @@
 int t4_sge_ctxt_flush(struct adapter *adap, unsigned int mbox);
 void t4_handle_get_port_info(struct port_info *pi, const __be64 *rpl);
 int t4_update_port_info(struct port_info *pi);
-<<<<<<< HEAD
-=======
 int t4_get_link_params(struct port_info *pi, unsigned int *link_okp,
 		       unsigned int *speedp, unsigned int *mtup);
->>>>>>> bb176f67
 int t4_handle_fw_rpl(struct adapter *adap, const __be64 *rpl);
 void t4_db_full(struct adapter *adapter);
 void t4_db_dropped(struct adapter *adapter);
