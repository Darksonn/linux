/*
 * Copyright (c) 2018, Mellanox Technologies. All rights reserved.
 *
 * This software is available to you under a choice of one of two
 * licenses.  You may choose to be licensed under the terms of the GNU
 * General Public License (GPL) Version 2, available from the file
 * COPYING in the main directory of this source tree, or the
 * OpenIB.org BSD license below:
 *
 *     Redistribution and use in source and binary forms, with or
 *     without modification, are permitted provided that the following
 *     conditions are met:
 *
 *      - Redistributions of source code must retain the above
 *        copyright notice, this list of conditions and the following
 *        disclaimer.
 *
 *      - Redistributions in binary form must reproduce the above
 *        copyright notice, this list of conditions and the following
 *        disclaimer in the documentation and/or other materials
 *        provided with the distribution.
 *
 * THE SOFTWARE IS PROVIDED "AS IS", WITHOUT WARRANTY OF ANY KIND,
 * EXPRESS OR IMPLIED, INCLUDING BUT NOT LIMITED TO THE WARRANTIES OF
 * MERCHANTABILITY, FITNESS FOR A PARTICULAR PURPOSE AND
 * NONINFRINGEMENT. IN NO EVENT SHALL THE AUTHORS OR COPYRIGHT HOLDERS
 * BE LIABLE FOR ANY CLAIM, DAMAGES OR OTHER LIABILITY, WHETHER IN AN
 * ACTION OF CONTRACT, TORT OR OTHERWISE, ARISING FROM, OUT OF OR IN
 * CONNECTION WITH THE SOFTWARE OR THE USE OR OTHER DEALINGS IN THE
 * SOFTWARE.
 */

#include <linux/bpf_trace.h>
#include <net/xdp_sock.h>
#include "en/xdp.h"
#include "en/params.h"

int mlx5e_xdp_max_mtu(struct mlx5e_params *params, struct mlx5e_xsk_param *xsk)
{
	int hr = mlx5e_get_linear_rq_headroom(params, xsk);

	/* Let S := SKB_DATA_ALIGN(sizeof(struct skb_shared_info)).
	 * The condition checked in mlx5e_rx_is_linear_skb is:
	 *   SKB_DATA_ALIGN(sw_mtu + hard_mtu + hr) + S <= PAGE_SIZE         (1)
	 *   (Note that hw_mtu == sw_mtu + hard_mtu.)
	 * What is returned from this function is:
	 *   max_mtu = PAGE_SIZE - S - hr - hard_mtu                         (2)
	 * After assigning sw_mtu := max_mtu, the left side of (1) turns to
	 * SKB_DATA_ALIGN(PAGE_SIZE - S) + S, which is equal to PAGE_SIZE,
	 * because both PAGE_SIZE and S are already aligned. Any number greater
	 * than max_mtu would make the left side of (1) greater than PAGE_SIZE,
	 * so max_mtu is the maximum MTU allowed.
	 */

	return MLX5E_HW2SW_MTU(params, SKB_MAX_HEAD(hr));
}

static inline bool
mlx5e_xmit_xdp_buff(struct mlx5e_xdpsq *sq, struct mlx5e_rq *rq,
		    struct mlx5e_dma_info *di, struct xdp_buff *xdp)
{
	struct mlx5e_xdp_xmit_data xdptxd;
	struct mlx5e_xdp_info xdpi;
	struct xdp_frame *xdpf;
	dma_addr_t dma_addr;

	xdpf = convert_to_xdp_frame(xdp);
	if (unlikely(!xdpf))
		return false;

	xdptxd.data = xdpf->data;
	xdptxd.len  = xdpf->len;

	if (xdp->rxq->mem.type == MEM_TYPE_ZERO_COPY) {
		/* The xdp_buff was in the UMEM and was copied into a newly
		 * allocated page. The UMEM page was returned via the ZCA, and
		 * this new page has to be mapped at this point and has to be
		 * unmapped and returned via xdp_return_frame on completion.
		 */

		/* Prevent double recycling of the UMEM page. Even in case this
		 * function returns false, the xdp_buff shouldn't be recycled,
		 * as it was already done in xdp_convert_zc_to_xdp_frame.
		 */
		__set_bit(MLX5E_RQ_FLAG_XDP_XMIT, rq->flags); /* non-atomic */

		xdpi.mode = MLX5E_XDP_XMIT_MODE_FRAME;

		dma_addr = dma_map_single(sq->pdev, xdptxd.data, xdptxd.len,
					  DMA_TO_DEVICE);
		if (dma_mapping_error(sq->pdev, dma_addr)) {
			xdp_return_frame(xdpf);
			return false;
		}

		xdptxd.dma_addr     = dma_addr;
		xdpi.frame.xdpf     = xdpf;
		xdpi.frame.dma_addr = dma_addr;
	} else {
		/* Driver assumes that convert_to_xdp_frame returns an xdp_frame
		 * that points to the same memory region as the original
		 * xdp_buff. It allows to map the memory only once and to use
		 * the DMA_BIDIRECTIONAL mode.
		 */

		xdpi.mode = MLX5E_XDP_XMIT_MODE_PAGE;

		dma_addr = di->addr + (xdpf->data - (void *)xdpf);
		dma_sync_single_for_device(sq->pdev, dma_addr, xdptxd.len,
					   DMA_TO_DEVICE);

		xdptxd.dma_addr = dma_addr;
		xdpi.page.rq    = rq;
		xdpi.page.di    = *di;
	}

	return sq->xmit_xdp_frame(sq, &xdptxd, &xdpi, 0);
}

/* returns true if packet was consumed by xdp */
bool mlx5e_xdp_handle(struct mlx5e_rq *rq, struct mlx5e_dma_info *di,
		      void *va, u16 *rx_headroom, u32 *len, bool xsk)
{
	struct bpf_prog *prog = READ_ONCE(rq->xdp_prog);
	struct xdp_buff xdp;
	u32 act;
	int err;

	if (!prog)
		return false;

	xdp.data = va + *rx_headroom;
	xdp_set_data_meta_invalid(&xdp);
	xdp.data_end = xdp.data + *len;
	xdp.data_hard_start = va;
	if (xsk)
		xdp.handle = di->xsk.handle;
	xdp.rxq = &rq->xdp_rxq;

	act = bpf_prog_run_xdp(prog, &xdp);
	if (xsk)
		xdp.handle += xdp.data - xdp.data_hard_start;
	switch (act) {
	case XDP_PASS:
		*rx_headroom = xdp.data - xdp.data_hard_start;
		*len = xdp.data_end - xdp.data;
		return false;
	case XDP_TX:
		if (unlikely(!mlx5e_xmit_xdp_buff(rq->xdpsq, rq, di, &xdp)))
			goto xdp_abort;
		__set_bit(MLX5E_RQ_FLAG_XDP_XMIT, rq->flags); /* non-atomic */
		return true;
	case XDP_REDIRECT:
		/* When XDP enabled then page-refcnt==1 here */
		err = xdp_do_redirect(rq->netdev, &xdp, prog);
		if (unlikely(err))
			goto xdp_abort;
		__set_bit(MLX5E_RQ_FLAG_XDP_XMIT, rq->flags);
		__set_bit(MLX5E_RQ_FLAG_XDP_REDIRECT, rq->flags);
<<<<<<< HEAD
		mlx5e_page_dma_unmap(rq, di);
=======
		if (!xsk)
			mlx5e_page_dma_unmap(rq, di);
>>>>>>> 4ff96fb5
		rq->stats->xdp_redirect++;
		return true;
	default:
		bpf_warn_invalid_xdp_action(act);
		/* fall through */
	case XDP_ABORTED:
xdp_abort:
		trace_xdp_exception(rq->netdev, prog, act);
		/* fall through */
	case XDP_DROP:
		rq->stats->xdp_drop++;
		return true;
	}
}

static void mlx5e_xdp_mpwqe_session_start(struct mlx5e_xdpsq *sq)
{
	struct mlx5e_xdp_mpwqe *session = &sq->mpwqe;
	struct mlx5e_xdpsq_stats *stats = sq->stats;
	struct mlx5_wq_cyc *wq = &sq->wq;
	u8  wqebbs;
	u16 pi;

	mlx5e_xdpsq_fetch_wqe(sq, &session->wqe);

	prefetchw(session->wqe->data);
	session->ds_count  = MLX5E_XDP_TX_EMPTY_DS_COUNT;
	session->pkt_count = 0;
	session->complete  = 0;

	pi = mlx5_wq_cyc_ctr2ix(wq, sq->pc);

/* The mult of MLX5_SEND_WQE_MAX_WQEBBS * MLX5_SEND_WQEBB_NUM_DS
 * (16 * 4 == 64) does not fit in the 6-bit DS field of Ctrl Segment.
 * We use a bound lower that MLX5_SEND_WQE_MAX_WQEBBS to let a
 * full-session WQE be cache-aligned.
 */
#if L1_CACHE_BYTES < 128
#define MLX5E_XDP_MPW_MAX_WQEBBS (MLX5_SEND_WQE_MAX_WQEBBS - 1)
#else
#define MLX5E_XDP_MPW_MAX_WQEBBS (MLX5_SEND_WQE_MAX_WQEBBS - 2)
#endif

	wqebbs = min_t(u16, mlx5_wq_cyc_get_contig_wqebbs(wq, pi),
		       MLX5E_XDP_MPW_MAX_WQEBBS);

	session->max_ds_count = MLX5_SEND_WQEBB_NUM_DS * wqebbs;

	mlx5e_xdp_update_inline_state(sq);

	stats->mpwqe++;
}

void mlx5e_xdp_mpwqe_complete(struct mlx5e_xdpsq *sq)
{
	struct mlx5_wq_cyc       *wq    = &sq->wq;
	struct mlx5e_xdp_mpwqe *session = &sq->mpwqe;
	struct mlx5_wqe_ctrl_seg *cseg = &session->wqe->ctrl;
	u16 ds_count = session->ds_count;
	u16 pi = mlx5_wq_cyc_ctr2ix(wq, sq->pc);
	struct mlx5e_xdp_wqe_info *wi = &sq->db.wqe_info[pi];

	cseg->opmod_idx_opcode =
		cpu_to_be32((sq->pc << 8) | MLX5_OPCODE_ENHANCED_MPSW);
	cseg->qpn_ds = cpu_to_be32((sq->sqn << 8) | ds_count);

	wi->num_wqebbs = DIV_ROUND_UP(ds_count, MLX5_SEND_WQEBB_NUM_DS);
	wi->num_pkts   = session->pkt_count;

	sq->pc += wi->num_wqebbs;

	sq->doorbell_cseg = cseg;

	session->wqe = NULL; /* Close session */
}

enum {
	MLX5E_XDP_CHECK_OK = 1,
	MLX5E_XDP_CHECK_START_MPWQE = 2,
};

static int mlx5e_xmit_xdp_frame_check_mpwqe(struct mlx5e_xdpsq *sq)
{
	if (unlikely(!sq->mpwqe.wqe)) {
		if (unlikely(!mlx5e_wqc_has_room_for(&sq->wq, sq->cc, sq->pc,
						     MLX5_SEND_WQE_MAX_WQEBBS))) {
			/* SQ is full, ring doorbell */
			mlx5e_xmit_xdp_doorbell(sq);
			sq->stats->full++;
			return -EBUSY;
		}

		return MLX5E_XDP_CHECK_START_MPWQE;
	}

	return MLX5E_XDP_CHECK_OK;
}

static bool mlx5e_xmit_xdp_frame_mpwqe(struct mlx5e_xdpsq *sq,
				       struct mlx5e_xdp_xmit_data *xdptxd,
				       struct mlx5e_xdp_info *xdpi,
				       int check_result)
{
	struct mlx5e_xdp_mpwqe *session = &sq->mpwqe;
	struct mlx5e_xdpsq_stats *stats = sq->stats;

<<<<<<< HEAD
	struct xdp_frame *xdpf = xdpi->xdpf;

	if (unlikely(sq->hw_mtu < xdpf->len)) {
=======
	if (unlikely(xdptxd->len > sq->hw_mtu)) {
>>>>>>> 4ff96fb5
		stats->err++;
		return false;
	}

	if (!check_result)
		check_result = mlx5e_xmit_xdp_frame_check_mpwqe(sq);
	if (unlikely(check_result < 0))
		return false;

	if (check_result == MLX5E_XDP_CHECK_START_MPWQE) {
		/* Start the session when nothing can fail, so it's guaranteed
		 * that if there is an active session, it has at least one dseg,
		 * and it's safe to complete it at any time.
		 */
		mlx5e_xdp_mpwqe_session_start(sq);
	}

<<<<<<< HEAD
	mlx5e_xdp_mpwqe_add_dseg(sq, xdpi, stats);
=======
	mlx5e_xdp_mpwqe_add_dseg(sq, xdptxd, stats);
>>>>>>> 4ff96fb5

	if (unlikely(session->complete ||
		     session->ds_count == session->max_ds_count))
		mlx5e_xdp_mpwqe_complete(sq);

	mlx5e_xdpi_fifo_push(&sq->db.xdpi_fifo, xdpi);
	stats->xmit++;
	return true;
}

static int mlx5e_xmit_xdp_frame_check(struct mlx5e_xdpsq *sq)
{
	if (unlikely(!mlx5e_wqc_has_room_for(&sq->wq, sq->cc, sq->pc, 1))) {
		/* SQ is full, ring doorbell */
		mlx5e_xmit_xdp_doorbell(sq);
		sq->stats->full++;
		return -EBUSY;
	}

	return MLX5E_XDP_CHECK_OK;
}

static bool mlx5e_xmit_xdp_frame(struct mlx5e_xdpsq *sq,
				 struct mlx5e_xdp_xmit_data *xdptxd,
				 struct mlx5e_xdp_info *xdpi,
				 int check_result)
{
	struct mlx5_wq_cyc       *wq   = &sq->wq;
	u16                       pi   = mlx5_wq_cyc_ctr2ix(wq, sq->pc);
	struct mlx5e_tx_wqe      *wqe  = mlx5_wq_cyc_get_wqe(wq, pi);

	struct mlx5_wqe_ctrl_seg *cseg = &wqe->ctrl;
	struct mlx5_wqe_eth_seg  *eseg = &wqe->eth;
	struct mlx5_wqe_data_seg *dseg = wqe->data;

	dma_addr_t dma_addr = xdptxd->dma_addr;
	u32 dma_len = xdptxd->len;

	struct mlx5e_xdpsq_stats *stats = sq->stats;

	prefetchw(wqe);

	if (unlikely(dma_len < MLX5E_XDP_MIN_INLINE || sq->hw_mtu < dma_len)) {
		stats->err++;
		return false;
	}

	if (!check_result)
		check_result = mlx5e_xmit_xdp_frame_check(sq);
	if (unlikely(check_result < 0))
		return false;

	cseg->fm_ce_se = 0;

	/* copy the inline part if required */
	if (sq->min_inline_mode != MLX5_INLINE_MODE_NONE) {
		memcpy(eseg->inline_hdr.start, xdptxd->data, MLX5E_XDP_MIN_INLINE);
		eseg->inline_hdr.sz = cpu_to_be16(MLX5E_XDP_MIN_INLINE);
		dma_len  -= MLX5E_XDP_MIN_INLINE;
		dma_addr += MLX5E_XDP_MIN_INLINE;
		dseg++;
	}

	/* write the dma part */
	dseg->addr       = cpu_to_be64(dma_addr);
	dseg->byte_count = cpu_to_be32(dma_len);

	cseg->opmod_idx_opcode = cpu_to_be32((sq->pc << 8) | MLX5_OPCODE_SEND);

	sq->pc++;

	sq->doorbell_cseg = cseg;

	mlx5e_xdpi_fifo_push(&sq->db.xdpi_fifo, xdpi);
	stats->xmit++;
	return true;
}

static void mlx5e_free_xdpsq_desc(struct mlx5e_xdpsq *sq,
				  struct mlx5e_xdp_wqe_info *wi,
<<<<<<< HEAD
				  struct mlx5e_rq *rq,
=======
				  u32 *xsk_frames,
>>>>>>> 4ff96fb5
				  bool recycle)
{
	struct mlx5e_xdp_info_fifo *xdpi_fifo = &sq->db.xdpi_fifo;
	u16 i;

	for (i = 0; i < wi->num_pkts; i++) {
		struct mlx5e_xdp_info xdpi = mlx5e_xdpi_fifo_pop(xdpi_fifo);

<<<<<<< HEAD
		if (rq) {
			/* XDP_TX */
			mlx5e_page_release(rq, &xdpi.di, recycle);
		} else {
			/* XDP_REDIRECT */
			dma_unmap_single(sq->pdev, xdpi.dma_addr,
					 xdpi.xdpf->len, DMA_TO_DEVICE);
			xdp_return_frame(xdpi.xdpf);
		}
	}
}

bool mlx5e_poll_xdpsq_cq(struct mlx5e_cq *cq, struct mlx5e_rq *rq)
{
	struct mlx5e_xdpsq *sq;
	struct mlx5_cqe64 *cqe;
=======
		switch (xdpi.mode) {
		case MLX5E_XDP_XMIT_MODE_FRAME:
			/* XDP_TX from the XSK RQ and XDP_REDIRECT */
			dma_unmap_single(sq->pdev, xdpi.frame.dma_addr,
					 xdpi.frame.xdpf->len, DMA_TO_DEVICE);
			xdp_return_frame(xdpi.frame.xdpf);
			break;
		case MLX5E_XDP_XMIT_MODE_PAGE:
			/* XDP_TX from the regular RQ */
			mlx5e_page_release_dynamic(xdpi.page.rq, &xdpi.page.di, recycle);
			break;
		case MLX5E_XDP_XMIT_MODE_XSK:
			/* AF_XDP send */
			(*xsk_frames)++;
			break;
		default:
			WARN_ON_ONCE(true);
		}
	}
}

bool mlx5e_poll_xdpsq_cq(struct mlx5e_cq *cq)
{
	struct mlx5e_xdpsq *sq;
	struct mlx5_cqe64 *cqe;
	u32 xsk_frames = 0;
>>>>>>> 4ff96fb5
	u16 sqcc;
	int i;

	sq = container_of(cq, struct mlx5e_xdpsq, cq);

	if (unlikely(!test_bit(MLX5E_SQ_STATE_ENABLED, &sq->state)))
		return false;

	cqe = mlx5_cqwq_get_cqe(&cq->wq);
	if (!cqe)
		return false;

	/* sq->cc must be updated only after mlx5_cqwq_update_db_record(),
	 * otherwise a cq overrun may occur
	 */
	sqcc = sq->cc;

	i = 0;
	do {
		u16 wqe_counter;
		bool last_wqe;

		mlx5_cqwq_pop(&cq->wq);

		wqe_counter = be16_to_cpu(cqe->wqe_counter);

		if (unlikely(get_cqe_opcode(cqe) != MLX5_CQE_REQ))
			netdev_WARN_ONCE(sq->channel->netdev,
					 "Bad OP in XDPSQ CQE: 0x%x\n",
					 get_cqe_opcode(cqe));

		do {
			struct mlx5e_xdp_wqe_info *wi;
			u16 ci;

			last_wqe = (sqcc == wqe_counter);
			ci = mlx5_wq_cyc_ctr2ix(&sq->wq, sqcc);
			wi = &sq->db.wqe_info[ci];

			sqcc += wi->num_wqebbs;

<<<<<<< HEAD
			mlx5e_free_xdpsq_desc(sq, wi, rq, true);
=======
			mlx5e_free_xdpsq_desc(sq, wi, &xsk_frames, true);
>>>>>>> 4ff96fb5
		} while (!last_wqe);
	} while ((++i < MLX5E_TX_CQ_POLL_BUDGET) && (cqe = mlx5_cqwq_get_cqe(&cq->wq)));

	if (xsk_frames)
		xsk_umem_complete_tx(sq->umem, xsk_frames);

	sq->stats->cqes += i;

	mlx5_cqwq_update_db_record(&cq->wq);

	/* ensure cq space is freed before enabling more cqes */
	wmb();

	sq->cc = sqcc;
	return (i == MLX5E_TX_CQ_POLL_BUDGET);
}

void mlx5e_free_xdpsq_descs(struct mlx5e_xdpsq *sq)
{
<<<<<<< HEAD
=======
	u32 xsk_frames = 0;

>>>>>>> 4ff96fb5
	while (sq->cc != sq->pc) {
		struct mlx5e_xdp_wqe_info *wi;
		u16 ci;

		ci = mlx5_wq_cyc_ctr2ix(&sq->wq, sq->cc);
		wi = &sq->db.wqe_info[ci];

		sq->cc += wi->num_wqebbs;

<<<<<<< HEAD
		mlx5e_free_xdpsq_desc(sq, wi, rq, false);
=======
		mlx5e_free_xdpsq_desc(sq, wi, &xsk_frames, false);
>>>>>>> 4ff96fb5
	}

	if (xsk_frames)
		xsk_umem_complete_tx(sq->umem, xsk_frames);
}

int mlx5e_xdp_xmit(struct net_device *dev, int n, struct xdp_frame **frames,
		   u32 flags)
{
	struct mlx5e_priv *priv = netdev_priv(dev);
	struct mlx5e_xdpsq *sq;
	int drops = 0;
	int sq_num;
	int i;

	/* this flag is sufficient, no need to test internal sq state */
	if (unlikely(!mlx5e_xdp_tx_is_enabled(priv)))
		return -ENETDOWN;

	if (unlikely(flags & ~XDP_XMIT_FLAGS_MASK))
		return -EINVAL;

	sq_num = smp_processor_id();

	if (unlikely(sq_num >= priv->channels.num))
		return -ENXIO;

	sq = &priv->channels.c[sq_num]->xdpsq;

	for (i = 0; i < n; i++) {
		struct xdp_frame *xdpf = frames[i];
		struct mlx5e_xdp_xmit_data xdptxd;
		struct mlx5e_xdp_info xdpi;

		xdptxd.data = xdpf->data;
		xdptxd.len = xdpf->len;
		xdptxd.dma_addr = dma_map_single(sq->pdev, xdptxd.data,
						 xdptxd.len, DMA_TO_DEVICE);

		if (unlikely(dma_mapping_error(sq->pdev, xdptxd.dma_addr))) {
			xdp_return_frame_rx_napi(xdpf);
			drops++;
			continue;
		}

		xdpi.mode           = MLX5E_XDP_XMIT_MODE_FRAME;
		xdpi.frame.xdpf     = xdpf;
		xdpi.frame.dma_addr = xdptxd.dma_addr;

		if (unlikely(!sq->xmit_xdp_frame(sq, &xdptxd, &xdpi, 0))) {
			dma_unmap_single(sq->pdev, xdptxd.dma_addr,
					 xdptxd.len, DMA_TO_DEVICE);
			xdp_return_frame_rx_napi(xdpf);
			drops++;
		}
	}

	if (flags & XDP_XMIT_FLUSH) {
		if (sq->mpwqe.wqe)
			mlx5e_xdp_mpwqe_complete(sq);
		mlx5e_xmit_xdp_doorbell(sq);
	}

	return n - drops;
}

void mlx5e_xdp_rx_poll_complete(struct mlx5e_rq *rq)
{
	struct mlx5e_xdpsq *xdpsq = rq->xdpsq;

	if (xdpsq->mpwqe.wqe)
		mlx5e_xdp_mpwqe_complete(xdpsq);

	mlx5e_xmit_xdp_doorbell(xdpsq);

	if (test_bit(MLX5E_RQ_FLAG_XDP_REDIRECT, rq->flags)) {
		xdp_do_flush_map();
		__clear_bit(MLX5E_RQ_FLAG_XDP_REDIRECT, rq->flags);
	}
}

void mlx5e_set_xmit_fp(struct mlx5e_xdpsq *sq, bool is_mpw)
{
	sq->xmit_xdp_frame_check = is_mpw ?
		mlx5e_xmit_xdp_frame_check_mpwqe : mlx5e_xmit_xdp_frame_check;
	sq->xmit_xdp_frame = is_mpw ?
		mlx5e_xmit_xdp_frame_mpwqe : mlx5e_xmit_xdp_frame;
}
<|MERGE_RESOLUTION|>--- conflicted
+++ resolved
@@ -157,12 +157,8 @@
 			goto xdp_abort;
 		__set_bit(MLX5E_RQ_FLAG_XDP_XMIT, rq->flags);
 		__set_bit(MLX5E_RQ_FLAG_XDP_REDIRECT, rq->flags);
-<<<<<<< HEAD
-		mlx5e_page_dma_unmap(rq, di);
-=======
 		if (!xsk)
 			mlx5e_page_dma_unmap(rq, di);
->>>>>>> 4ff96fb5
 		rq->stats->xdp_redirect++;
 		return true;
 	default:
@@ -269,13 +265,7 @@
 	struct mlx5e_xdp_mpwqe *session = &sq->mpwqe;
 	struct mlx5e_xdpsq_stats *stats = sq->stats;
 
-<<<<<<< HEAD
-	struct xdp_frame *xdpf = xdpi->xdpf;
-
-	if (unlikely(sq->hw_mtu < xdpf->len)) {
-=======
 	if (unlikely(xdptxd->len > sq->hw_mtu)) {
->>>>>>> 4ff96fb5
 		stats->err++;
 		return false;
 	}
@@ -293,11 +283,7 @@
 		mlx5e_xdp_mpwqe_session_start(sq);
 	}
 
-<<<<<<< HEAD
-	mlx5e_xdp_mpwqe_add_dseg(sq, xdpi, stats);
-=======
 	mlx5e_xdp_mpwqe_add_dseg(sq, xdptxd, stats);
->>>>>>> 4ff96fb5
 
 	if (unlikely(session->complete ||
 		     session->ds_count == session->max_ds_count))
@@ -378,11 +364,7 @@
 
 static void mlx5e_free_xdpsq_desc(struct mlx5e_xdpsq *sq,
 				  struct mlx5e_xdp_wqe_info *wi,
-<<<<<<< HEAD
-				  struct mlx5e_rq *rq,
-=======
 				  u32 *xsk_frames,
->>>>>>> 4ff96fb5
 				  bool recycle)
 {
 	struct mlx5e_xdp_info_fifo *xdpi_fifo = &sq->db.xdpi_fifo;
@@ -391,24 +373,6 @@
 	for (i = 0; i < wi->num_pkts; i++) {
 		struct mlx5e_xdp_info xdpi = mlx5e_xdpi_fifo_pop(xdpi_fifo);
 
-<<<<<<< HEAD
-		if (rq) {
-			/* XDP_TX */
-			mlx5e_page_release(rq, &xdpi.di, recycle);
-		} else {
-			/* XDP_REDIRECT */
-			dma_unmap_single(sq->pdev, xdpi.dma_addr,
-					 xdpi.xdpf->len, DMA_TO_DEVICE);
-			xdp_return_frame(xdpi.xdpf);
-		}
-	}
-}
-
-bool mlx5e_poll_xdpsq_cq(struct mlx5e_cq *cq, struct mlx5e_rq *rq)
-{
-	struct mlx5e_xdpsq *sq;
-	struct mlx5_cqe64 *cqe;
-=======
 		switch (xdpi.mode) {
 		case MLX5E_XDP_XMIT_MODE_FRAME:
 			/* XDP_TX from the XSK RQ and XDP_REDIRECT */
@@ -435,7 +399,6 @@
 	struct mlx5e_xdpsq *sq;
 	struct mlx5_cqe64 *cqe;
 	u32 xsk_frames = 0;
->>>>>>> 4ff96fb5
 	u16 sqcc;
 	int i;
 
@@ -477,11 +440,7 @@
 
 			sqcc += wi->num_wqebbs;
 
-<<<<<<< HEAD
-			mlx5e_free_xdpsq_desc(sq, wi, rq, true);
-=======
 			mlx5e_free_xdpsq_desc(sq, wi, &xsk_frames, true);
->>>>>>> 4ff96fb5
 		} while (!last_wqe);
 	} while ((++i < MLX5E_TX_CQ_POLL_BUDGET) && (cqe = mlx5_cqwq_get_cqe(&cq->wq)));
 
@@ -501,11 +460,8 @@
 
 void mlx5e_free_xdpsq_descs(struct mlx5e_xdpsq *sq)
 {
-<<<<<<< HEAD
-=======
 	u32 xsk_frames = 0;
 
->>>>>>> 4ff96fb5
 	while (sq->cc != sq->pc) {
 		struct mlx5e_xdp_wqe_info *wi;
 		u16 ci;
@@ -515,11 +471,7 @@
 
 		sq->cc += wi->num_wqebbs;
 
-<<<<<<< HEAD
-		mlx5e_free_xdpsq_desc(sq, wi, rq, false);
-=======
 		mlx5e_free_xdpsq_desc(sq, wi, &xsk_frames, false);
->>>>>>> 4ff96fb5
 	}
 
 	if (xsk_frames)
