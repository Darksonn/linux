/*
 * axp20x power button driver.
 *
 * Copyright (C) 2013 Carlo Caione <carlo@caione.org>
 *
 * This file is subject to the terms and conditions of the GNU General
 * Public License. See the file "COPYING" in the main directory of this
 * archive for more details.
 *
 * This program is distributed in the hope that it will be useful,
 * but WITHOUT ANY WARRANTY; without even the implied warranty of
 * MERCHANTABILITY or FITNESS FOR A PARTICULAR PURPOSE. See the
 * GNU General Public License for more details.
 */

#include <linux/acpi.h>
#include <linux/errno.h>
#include <linux/irq.h>
#include <linux/init.h>
#include <linux/input.h>
#include <linux/interrupt.h>
#include <linux/kernel.h>
#include <linux/mfd/axp20x.h>
#include <linux/module.h>
#include <linux/platform_device.h>
#include <linux/regmap.h>
#include <linux/slab.h>

#define AXP20X_PEK_STARTUP_MASK		(0xc0)
#define AXP20X_PEK_SHUTDOWN_MASK	(0x03)

struct axp20x_info {
	const struct axp20x_time *startup_time;
	unsigned int startup_mask;
	const struct axp20x_time *shutdown_time;
	unsigned int shutdown_mask;
};

struct axp20x_pek {
	struct axp20x_dev *axp20x;
	struct input_dev *input;
	struct axp20x_info *info;
	int irq_dbr;
	int irq_dbf;
};

struct axp20x_time {
	unsigned int time;
	unsigned int idx;
};

static const struct axp20x_time startup_time[] = {
	{ .time = 128,  .idx = 0 },
	{ .time = 1000, .idx = 2 },
	{ .time = 3000, .idx = 1 },
	{ .time = 2000, .idx = 3 },
};

static const struct axp20x_time axp221_startup_time[] = {
	{ .time = 128,  .idx = 0 },
	{ .time = 1000, .idx = 1 },
	{ .time = 2000, .idx = 2 },
	{ .time = 3000, .idx = 3 },
};

static const struct axp20x_time shutdown_time[] = {
	{ .time = 4000,  .idx = 0 },
	{ .time = 6000,  .idx = 1 },
	{ .time = 8000,  .idx = 2 },
	{ .time = 10000, .idx = 3 },
};

static const struct axp20x_info axp20x_info = {
	.startup_time = startup_time,
	.startup_mask = AXP20X_PEK_STARTUP_MASK,
	.shutdown_time = shutdown_time,
	.shutdown_mask = AXP20X_PEK_SHUTDOWN_MASK,
};

static const struct axp20x_info axp221_info = {
	.startup_time = axp221_startup_time,
	.startup_mask = AXP20X_PEK_STARTUP_MASK,
	.shutdown_time = shutdown_time,
	.shutdown_mask = AXP20X_PEK_SHUTDOWN_MASK,
};

static ssize_t axp20x_show_attr(struct device *dev,
				const struct axp20x_time *time,
				unsigned int mask, char *buf)
{
	struct axp20x_pek *axp20x_pek = dev_get_drvdata(dev);
	unsigned int val;
	int ret, i;

	ret = regmap_read(axp20x_pek->axp20x->regmap, AXP20X_PEK_KEY, &val);
	if (ret != 0)
		return ret;

	val &= mask;
	val >>= ffs(mask) - 1;

	for (i = 0; i < 4; i++)
		if (val == time[i].idx)
			val = time[i].time;

	return sprintf(buf, "%u\n", val);
}

static ssize_t axp20x_show_attr_startup(struct device *dev,
					struct device_attribute *attr,
					char *buf)
{
	struct axp20x_pek *axp20x_pek = dev_get_drvdata(dev);

	return axp20x_show_attr(dev, axp20x_pek->info->startup_time,
				axp20x_pek->info->startup_mask, buf);
}

static ssize_t axp20x_show_attr_shutdown(struct device *dev,
					 struct device_attribute *attr,
					 char *buf)
{
	struct axp20x_pek *axp20x_pek = dev_get_drvdata(dev);

	return axp20x_show_attr(dev, axp20x_pek->info->shutdown_time,
				axp20x_pek->info->shutdown_mask, buf);
}

static ssize_t axp20x_store_attr(struct device *dev,
				 const struct axp20x_time *time,
				 unsigned int mask, const char *buf,
				 size_t count)
{
	struct axp20x_pek *axp20x_pek = dev_get_drvdata(dev);
	char val_str[20];
	size_t len;
	int ret, i;
	unsigned int val, idx = 0;
	unsigned int best_err = UINT_MAX;

	val_str[sizeof(val_str) - 1] = '\0';
	strncpy(val_str, buf, sizeof(val_str) - 1);
	len = strlen(val_str);

	if (len && val_str[len - 1] == '\n')
		val_str[len - 1] = '\0';

	ret = kstrtouint(val_str, 10, &val);
	if (ret)
		return ret;

	for (i = 3; i >= 0; i--) {
		unsigned int err;

		err = abs(time[i].time - val);
		if (err < best_err) {
			best_err = err;
			idx = time[i].idx;
		}

		if (!err)
			break;
	}

	idx <<= ffs(mask) - 1;
	ret = regmap_update_bits(axp20x_pek->axp20x->regmap, AXP20X_PEK_KEY,
				 mask, idx);
	if (ret != 0)
		return -EINVAL;

	return count;
}

static ssize_t axp20x_store_attr_startup(struct device *dev,
					 struct device_attribute *attr,
					 const char *buf, size_t count)
{
	struct axp20x_pek *axp20x_pek = dev_get_drvdata(dev);

	return axp20x_store_attr(dev, axp20x_pek->info->startup_time,
				 axp20x_pek->info->startup_mask, buf, count);
}

static ssize_t axp20x_store_attr_shutdown(struct device *dev,
					  struct device_attribute *attr,
					  const char *buf, size_t count)
{
	struct axp20x_pek *axp20x_pek = dev_get_drvdata(dev);

	return axp20x_store_attr(dev, axp20x_pek->info->shutdown_time,
				 axp20x_pek->info->shutdown_mask, buf, count);
}

DEVICE_ATTR(startup, 0644, axp20x_show_attr_startup, axp20x_store_attr_startup);
DEVICE_ATTR(shutdown, 0644, axp20x_show_attr_shutdown,
	    axp20x_store_attr_shutdown);

static struct attribute *axp20x_attributes[] = {
	&dev_attr_startup.attr,
	&dev_attr_shutdown.attr,
	NULL,
};

static const struct attribute_group axp20x_attribute_group = {
	.attrs = axp20x_attributes,
};

static irqreturn_t axp20x_pek_irq(int irq, void *pwr)
{
	struct input_dev *idev = pwr;
	struct axp20x_pek *axp20x_pek = input_get_drvdata(idev);

	/*
	 * The power-button is connected to ground so a falling edge (dbf)
	 * means it is pressed.
	 */
	if (irq == axp20x_pek->irq_dbf)
		input_report_key(idev, KEY_POWER, true);
	else if (irq == axp20x_pek->irq_dbr)
		input_report_key(idev, KEY_POWER, false);

	input_sync(idev);

	return IRQ_HANDLED;
}

static int axp20x_pek_probe_input_device(struct axp20x_pek *axp20x_pek,
					 struct platform_device *pdev)
{
	struct axp20x_dev *axp20x = axp20x_pek->axp20x;
	struct input_dev *idev;
	int error;

	axp20x_pek->irq_dbr = platform_get_irq_byname(pdev, "PEK_DBR");
	if (axp20x_pek->irq_dbr < 0) {
		dev_err(&pdev->dev, "No IRQ for PEK_DBR, error=%d\n",
				axp20x_pek->irq_dbr);
		return axp20x_pek->irq_dbr;
	}
	axp20x_pek->irq_dbr = regmap_irq_get_virq(axp20x->regmap_irqc,
						  axp20x_pek->irq_dbr);

	axp20x_pek->irq_dbf = platform_get_irq_byname(pdev, "PEK_DBF");
	if (axp20x_pek->irq_dbf < 0) {
		dev_err(&pdev->dev, "No IRQ for PEK_DBF, error=%d\n",
				axp20x_pek->irq_dbf);
		return axp20x_pek->irq_dbf;
	}
	axp20x_pek->irq_dbf = regmap_irq_get_virq(axp20x->regmap_irqc,
						  axp20x_pek->irq_dbf);

	axp20x_pek->input = devm_input_allocate_device(&pdev->dev);
	if (!axp20x_pek->input)
		return -ENOMEM;

	idev = axp20x_pek->input;

	idev->name = "axp20x-pek";
	idev->phys = "m1kbd/input2";
	idev->dev.parent = &pdev->dev;

	input_set_capability(idev, EV_KEY, KEY_POWER);

	input_set_drvdata(idev, axp20x_pek);

	error = devm_request_any_context_irq(&pdev->dev, axp20x_pek->irq_dbr,
					     axp20x_pek_irq, 0,
					     "axp20x-pek-dbr", idev);
	if (error < 0) {
		dev_err(&pdev->dev, "Failed to request dbr IRQ#%d: %d\n",
			axp20x_pek->irq_dbr, error);
		return error;
	}

	error = devm_request_any_context_irq(&pdev->dev, axp20x_pek->irq_dbf,
					  axp20x_pek_irq, 0,
					  "axp20x-pek-dbf", idev);
	if (error < 0) {
		dev_err(&pdev->dev, "Failed to request dbf IRQ#%d: %d\n",
			axp20x_pek->irq_dbf, error);
		return error;
	}

	error = input_register_device(idev);
	if (error) {
		dev_err(&pdev->dev, "Can't register input device: %d\n",
			error);
		return error;
	}

	if (axp20x_pek->axp20x->variant == AXP288_ID)
		enable_irq_wake(axp20x_pek->irq_dbr);

	return 0;
}

#ifdef CONFIG_ACPI
static bool axp20x_pek_should_register_input(struct axp20x_pek *axp20x_pek,
					     struct platform_device *pdev)
{
	unsigned long long hrv = 0;
	acpi_status status;

	if (IS_ENABLED(CONFIG_INPUT_SOC_BUTTON_ARRAY) &&
	    axp20x_pek->axp20x->variant == AXP288_ID) {
		status = acpi_evaluate_integer(ACPI_HANDLE(pdev->dev.parent),
					       "_HRV", NULL, &hrv);
		if (ACPI_FAILURE(status))
			dev_err(&pdev->dev, "Failed to get PMIC hardware revision\n");

		/*
		 * On Cherry Trail platforms (hrv == 3), do not register the
		 * input device if there is an "INTCFD9" or "ACPI0011" gpio
		 * button ACPI device, as that handles the power button too,
		 * and otherwise we end up reporting all presses twice.
		 */
		if (hrv == 3 && (acpi_dev_present("INTCFD9", NULL, -1) ||
				 acpi_dev_present("ACPI0011", NULL, -1)))
			return false;

	}

	return true;
}
#else
static bool axp20x_pek_should_register_input(struct axp20x_pek *axp20x_pek,
					     struct platform_device *pdev)
{
	return true;
}
#endif

static int axp20x_pek_probe(struct platform_device *pdev)
{
	struct axp20x_pek *axp20x_pek;
	const struct platform_device_id *match = platform_get_device_id(pdev);
	int error;

	if (!match) {
		dev_err(&pdev->dev, "Failed to get platform_device_id\n");
		return -EINVAL;
	}

	axp20x_pek = devm_kzalloc(&pdev->dev, sizeof(struct axp20x_pek),
				  GFP_KERNEL);
	if (!axp20x_pek)
		return -ENOMEM;

	axp20x_pek->axp20x = dev_get_drvdata(pdev->dev.parent);

	if (axp20x_pek_should_register_input(axp20x_pek, pdev)) {
		error = axp20x_pek_probe_input_device(axp20x_pek, pdev);
		if (error)
			return error;
	}

<<<<<<< HEAD
	error = devm_device_add_group(&pdev->dev, &axp20x_attribute_group);
	if (error) {
		dev_err(&pdev->dev, "Failed to create sysfs attributes: %d\n",
			error);
		return error;
	}

=======
	axp20x_pek->info = (struct axp20x_info *)match->driver_data;

	error = devm_device_add_group(&pdev->dev, &axp20x_attribute_group);
	if (error) {
		dev_err(&pdev->dev, "Failed to create sysfs attributes: %d\n",
			error);
		return error;
	}

>>>>>>> a6cbfa1e
	platform_set_drvdata(pdev, axp20x_pek);

	return 0;
}

static int __maybe_unused axp20x_pek_resume_noirq(struct device *dev)
{
	struct axp20x_pek *axp20x_pek = dev_get_drvdata(dev);

	if (axp20x_pek->axp20x->variant != AXP288_ID)
		return 0;

	/*
	 * Clear interrupts from button presses during suspend, to avoid
	 * a wakeup power-button press getting reported to userspace.
	 */
	regmap_write(axp20x_pek->axp20x->regmap,
		     AXP20X_IRQ1_STATE + AXP288_IRQ_POKN / 8,
		     BIT(AXP288_IRQ_POKN % 8));

	return 0;
}

static const struct dev_pm_ops axp20x_pek_pm_ops = {
#ifdef CONFIG_PM_SLEEP
	.resume_noirq = axp20x_pek_resume_noirq,
#endif
};

static const struct platform_device_id axp_pek_id_match[] = {
	{
		.name = "axp20x-pek",
		.driver_data = (kernel_ulong_t)&axp20x_info,
	},
	{
		.name = "axp221-pek",
		.driver_data = (kernel_ulong_t)&axp221_info,
	},
	{ /* sentinel */ }
};

static struct platform_driver axp20x_pek_driver = {
	.probe		= axp20x_pek_probe,
	.id_table	= axp_pek_id_match,
	.driver		= {
		.name		= "axp20x-pek",
		.pm		= &axp20x_pek_pm_ops,
	},
};
module_platform_driver(axp20x_pek_driver);

MODULE_DESCRIPTION("axp20x Power Button");
MODULE_AUTHOR("Carlo Caione <carlo@caione.org>");
MODULE_LICENSE("GPL");
MODULE_ALIAS("platform:axp20x-pek");<|MERGE_RESOLUTION|>--- conflicted
+++ resolved
@@ -354,7 +354,8 @@
 			return error;
 	}
 
-<<<<<<< HEAD
+	axp20x_pek->info = (struct axp20x_info *)match->driver_data;
+
 	error = devm_device_add_group(&pdev->dev, &axp20x_attribute_group);
 	if (error) {
 		dev_err(&pdev->dev, "Failed to create sysfs attributes: %d\n",
@@ -362,17 +363,6 @@
 		return error;
 	}
 
-=======
-	axp20x_pek->info = (struct axp20x_info *)match->driver_data;
-
-	error = devm_device_add_group(&pdev->dev, &axp20x_attribute_group);
-	if (error) {
-		dev_err(&pdev->dev, "Failed to create sysfs attributes: %d\n",
-			error);
-		return error;
-	}
-
->>>>>>> a6cbfa1e
 	platform_set_drvdata(pdev, axp20x_pek);
 
 	return 0;
