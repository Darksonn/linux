/*
 * QLogic Fibre Channel HBA Driver
 * Copyright (c)  2003-2014 QLogic Corporation
 *
 * See LICENSE.qla2xxx for copyright and licensing details.
 */
#include "qla_def.h"
#include "qla_gbl.h"

#include <linux/delay.h>
#include <linux/slab.h>
#include <linux/vmalloc.h>

#include "qla_devtbl.h"

#ifdef CONFIG_SPARC
#include <asm/prom.h>
#endif

#include <target/target_core_base.h>
#include "qla_target.h"

/*
*  QLogic ISP2x00 Hardware Support Function Prototypes.
*/
static int qla2x00_isp_firmware(scsi_qla_host_t *);
static int qla2x00_setup_chip(scsi_qla_host_t *);
static int qla2x00_fw_ready(scsi_qla_host_t *);
static int qla2x00_configure_hba(scsi_qla_host_t *);
static int qla2x00_configure_loop(scsi_qla_host_t *);
static int qla2x00_configure_local_loop(scsi_qla_host_t *);
static int qla2x00_configure_fabric(scsi_qla_host_t *);
static int qla2x00_find_all_fabric_devs(scsi_qla_host_t *);
static int qla2x00_restart_isp(scsi_qla_host_t *);

static struct qla_chip_state_84xx *qla84xx_get_chip(struct scsi_qla_host *);
static int qla84xx_init_chip(scsi_qla_host_t *);
static int qla25xx_init_queues(struct qla_hw_data *);
static int qla24xx_post_prli_work(struct scsi_qla_host*, fc_port_t *);
static void qla24xx_handle_plogi_done_event(struct scsi_qla_host *,
    struct event_arg *);
static void qla24xx_handle_prli_done_event(struct scsi_qla_host *,
    struct event_arg *);
static void __qla24xx_handle_gpdb_event(scsi_qla_host_t *, struct event_arg *);

/* SRB Extensions ---------------------------------------------------------- */

void
qla2x00_sp_timeout(struct timer_list *t)
{
	srb_t *sp = from_timer(sp, t, u.iocb_cmd.timer);
	struct srb_iocb *iocb;
	struct req_que *req;
	unsigned long flags;
	struct qla_hw_data *ha = sp->vha->hw;

	WARN_ON_ONCE(irqs_disabled());
	spin_lock_irqsave(&ha->hardware_lock, flags);
	req = sp->qpair->req;
	req->outstanding_cmds[sp->handle] = NULL;
	iocb = &sp->u.iocb_cmd;
	spin_unlock_irqrestore(&ha->hardware_lock, flags);
	iocb->timeout(sp);
}

void
qla2x00_sp_free(void *ptr)
{
	srb_t *sp = ptr;
	struct srb_iocb *iocb = &sp->u.iocb_cmd;

	del_timer(&iocb->timer);
	qla2x00_rel_sp(sp);
}

/* Asynchronous Login/Logout Routines -------------------------------------- */

unsigned long
qla2x00_get_async_timeout(struct scsi_qla_host *vha)
{
	unsigned long tmo;
	struct qla_hw_data *ha = vha->hw;

	/* Firmware should use switch negotiated r_a_tov for timeout. */
	tmo = ha->r_a_tov / 10 * 2;
	if (IS_QLAFX00(ha)) {
		tmo = FX00_DEF_RATOV * 2;
	} else if (!IS_FWI2_CAPABLE(ha)) {
		/*
		 * Except for earlier ISPs where the timeout is seeded from the
		 * initialization control block.
		 */
		tmo = ha->login_timeout;
	}
	return tmo;
}

static void qla24xx_abort_iocb_timeout(void *data)
{
	srb_t *sp = data;
	struct srb_iocb *abt = &sp->u.iocb_cmd;

	abt->u.abt.comp_status = CS_TIMEOUT;
	sp->done(sp, QLA_FUNCTION_TIMEOUT);
}

static void qla24xx_abort_sp_done(void *ptr, int res)
{
	srb_t *sp = ptr;
	struct srb_iocb *abt = &sp->u.iocb_cmd;

	if (del_timer(&sp->u.iocb_cmd.timer)) {
		if (sp->flags & SRB_WAKEUP_ON_COMP)
			complete(&abt->u.abt.comp);
		else
			sp->free(sp);
	}
}

static int qla24xx_async_abort_cmd(srb_t *cmd_sp, bool wait)
{
	scsi_qla_host_t *vha = cmd_sp->vha;
	struct srb_iocb *abt_iocb;
	srb_t *sp;
	int rval = QLA_FUNCTION_FAILED;

	sp = qla2xxx_get_qpair_sp(cmd_sp->vha, cmd_sp->qpair, cmd_sp->fcport,
				  GFP_ATOMIC);
	if (!sp)
		goto done;

	abt_iocb = &sp->u.iocb_cmd;
	sp->type = SRB_ABT_CMD;
	sp->name = "abort";
	sp->qpair = cmd_sp->qpair;
	if (wait)
		sp->flags = SRB_WAKEUP_ON_COMP;

	abt_iocb->timeout = qla24xx_abort_iocb_timeout;
	init_completion(&abt_iocb->u.abt.comp);
	/* FW can send 2 x ABTS's timeout/20s */
	qla2x00_init_timer(sp, 42);

	abt_iocb->u.abt.cmd_hndl = cmd_sp->handle;
	abt_iocb->u.abt.req_que_no = cpu_to_le16(cmd_sp->qpair->req->id);

	sp->done = qla24xx_abort_sp_done;

	ql_dbg(ql_dbg_async, vha, 0x507c,
	       "Abort command issued - hdl=%x, type=%x\n", cmd_sp->handle,
	       cmd_sp->type);

	rval = qla2x00_start_sp(sp);
	if (rval != QLA_SUCCESS)
		goto done_free_sp;

	if (wait) {
		wait_for_completion(&abt_iocb->u.abt.comp);
		rval = abt_iocb->u.abt.comp_status == CS_COMPLETE ?
			QLA_SUCCESS : QLA_FUNCTION_FAILED;
	} else {
		goto done;
	}

done_free_sp:
	sp->free(sp);
done:
	return rval;
}

void
qla2x00_async_iocb_timeout(void *data)
{
	srb_t *sp = data;
	fc_port_t *fcport = sp->fcport;
	struct srb_iocb *lio = &sp->u.iocb_cmd;
	int rc, h;
	unsigned long flags;

	if (fcport) {
		ql_dbg(ql_dbg_disc, fcport->vha, 0x2071,
		    "Async-%s timeout - hdl=%x portid=%06x %8phC.\n",
		    sp->name, sp->handle, fcport->d_id.b24, fcport->port_name);

		fcport->flags &= ~(FCF_ASYNC_SENT | FCF_ASYNC_ACTIVE);
	} else {
		pr_info("Async-%s timeout - hdl=%x.\n",
		    sp->name, sp->handle);
	}

	switch (sp->type) {
	case SRB_LOGIN_CMD:
		rc = qla24xx_async_abort_cmd(sp, false);
		if (rc) {
			/* Retry as needed. */
			lio->u.logio.data[0] = MBS_COMMAND_ERROR;
			lio->u.logio.data[1] =
				lio->u.logio.flags & SRB_LOGIN_RETRIED ?
				QLA_LOGIO_LOGIN_RETRIED : 0;
			spin_lock_irqsave(sp->qpair->qp_lock_ptr, flags);
			for (h = 1; h < sp->qpair->req->num_outstanding_cmds;
			    h++) {
				if (sp->qpair->req->outstanding_cmds[h] ==
				    sp) {
					sp->qpair->req->outstanding_cmds[h] =
					    NULL;
					break;
				}
			}
			spin_unlock_irqrestore(sp->qpair->qp_lock_ptr, flags);
			sp->done(sp, QLA_FUNCTION_TIMEOUT);
		}
		break;
	case SRB_LOGOUT_CMD:
	case SRB_CT_PTHRU_CMD:
	case SRB_MB_IOCB:
	case SRB_NACK_PLOGI:
	case SRB_NACK_PRLI:
	case SRB_NACK_LOGO:
	case SRB_CTRL_VP:
		rc = qla24xx_async_abort_cmd(sp, false);
		if (rc) {
			spin_lock_irqsave(sp->qpair->qp_lock_ptr, flags);
			for (h = 1; h < sp->qpair->req->num_outstanding_cmds;
			    h++) {
				if (sp->qpair->req->outstanding_cmds[h] ==
				    sp) {
					sp->qpair->req->outstanding_cmds[h] =
					    NULL;
					break;
				}
			}
			spin_unlock_irqrestore(sp->qpair->qp_lock_ptr, flags);
			sp->done(sp, QLA_FUNCTION_TIMEOUT);
		}
		break;
	}
}

static void
qla2x00_async_login_sp_done(void *ptr, int res)
{
	srb_t *sp = ptr;
	struct scsi_qla_host *vha = sp->vha;
	struct srb_iocb *lio = &sp->u.iocb_cmd;
	struct event_arg ea;

	ql_dbg(ql_dbg_disc, vha, 0x20dd,
	    "%s %8phC res %d \n", __func__, sp->fcport->port_name, res);

	sp->fcport->flags &= ~(FCF_ASYNC_SENT | FCF_ASYNC_ACTIVE);

	if (!test_bit(UNLOADING, &vha->dpc_flags)) {
		memset(&ea, 0, sizeof(ea));
		ea.event = FCME_PLOGI_DONE;
		ea.fcport = sp->fcport;
		ea.data[0] = lio->u.logio.data[0];
		ea.data[1] = lio->u.logio.data[1];
		ea.iop[0] = lio->u.logio.iop[0];
		ea.iop[1] = lio->u.logio.iop[1];
		ea.sp = sp;
		qla2x00_fcport_event_handler(vha, &ea);
	}

	sp->free(sp);
}

static inline bool
fcport_is_smaller(fc_port_t *fcport)
{
	if (wwn_to_u64(fcport->port_name) <
	    wwn_to_u64(fcport->vha->port_name))
		return true;
	else
		return false;
}

static inline bool
fcport_is_bigger(fc_port_t *fcport)
{
	return !fcport_is_smaller(fcport);
}

int
qla2x00_async_login(struct scsi_qla_host *vha, fc_port_t *fcport,
    uint16_t *data)
{
	srb_t *sp;
	struct srb_iocb *lio;
	int rval = QLA_FUNCTION_FAILED;

	if (!vha->flags.online)
		goto done;

	sp = qla2x00_get_sp(vha, fcport, GFP_KERNEL);
	if (!sp)
		goto done;

	fcport->flags |= FCF_ASYNC_SENT;
	fcport->logout_completed = 0;

	fcport->disc_state = DSC_LOGIN_PEND;
	sp->type = SRB_LOGIN_CMD;
	sp->name = "login";
	sp->gen1 = fcport->rscn_gen;
	sp->gen2 = fcport->login_gen;

	lio = &sp->u.iocb_cmd;
	lio->timeout = qla2x00_async_iocb_timeout;
	qla2x00_init_timer(sp, qla2x00_get_async_timeout(vha) + 2);

	sp->done = qla2x00_async_login_sp_done;
	if (N2N_TOPO(fcport->vha->hw) && fcport_is_bigger(fcport))
		lio->u.logio.flags |= SRB_LOGIN_PRLI_ONLY;
	else
		lio->u.logio.flags |= SRB_LOGIN_COND_PLOGI;

	if (fcport->fc4f_nvme)
		lio->u.logio.flags |= SRB_LOGIN_SKIP_PRLI;

	ql_dbg(ql_dbg_disc, vha, 0x2072,
	    "Async-login - %8phC hdl=%x, loopid=%x portid=%02x%02x%02x "
		"retries=%d.\n", fcport->port_name, sp->handle, fcport->loop_id,
	    fcport->d_id.b.domain, fcport->d_id.b.area, fcport->d_id.b.al_pa,
	    fcport->login_retry);

	rval = qla2x00_start_sp(sp);
	if (rval != QLA_SUCCESS) {
		fcport->flags |= FCF_LOGIN_NEEDED;
		set_bit(RELOGIN_NEEDED, &vha->dpc_flags);
		goto done_free_sp;
	}

	return rval;

done_free_sp:
	sp->free(sp);
	fcport->flags &= ~FCF_ASYNC_SENT;
done:
	fcport->flags &= ~FCF_ASYNC_ACTIVE;
	return rval;
}

static void
qla2x00_async_logout_sp_done(void *ptr, int res)
{
	srb_t *sp = ptr;

	sp->fcport->flags &= ~(FCF_ASYNC_SENT | FCF_ASYNC_ACTIVE);
	sp->fcport->login_gen++;
	qlt_logo_completion_handler(sp->fcport, res);
	sp->free(sp);
}

int
qla2x00_async_logout(struct scsi_qla_host *vha, fc_port_t *fcport)
{
	srb_t *sp;
	struct srb_iocb *lio;
	int rval = QLA_FUNCTION_FAILED;

	if (!vha->flags.online || (fcport->flags & FCF_ASYNC_SENT))
		return rval;

	fcport->flags |= FCF_ASYNC_SENT;
	sp = qla2x00_get_sp(vha, fcport, GFP_KERNEL);
	if (!sp)
		goto done;

	sp->type = SRB_LOGOUT_CMD;
	sp->name = "logout";

	lio = &sp->u.iocb_cmd;
	lio->timeout = qla2x00_async_iocb_timeout;
	qla2x00_init_timer(sp, qla2x00_get_async_timeout(vha) + 2);

	sp->done = qla2x00_async_logout_sp_done;

	ql_dbg(ql_dbg_disc, vha, 0x2070,
	    "Async-logout - hdl=%x loop-id=%x portid=%02x%02x%02x %8phC.\n",
	    sp->handle, fcport->loop_id, fcport->d_id.b.domain,
		fcport->d_id.b.area, fcport->d_id.b.al_pa,
		fcport->port_name);

	rval = qla2x00_start_sp(sp);
	if (rval != QLA_SUCCESS)
		goto done_free_sp;
	return rval;

done_free_sp:
	sp->free(sp);
done:
	fcport->flags &= ~(FCF_ASYNC_SENT | FCF_ASYNC_ACTIVE);
	return rval;
}

void
qla2x00_async_prlo_done(struct scsi_qla_host *vha, fc_port_t *fcport,
    uint16_t *data)
{
	fcport->flags &= ~FCF_ASYNC_ACTIVE;
	/* Don't re-login in target mode */
	if (!fcport->tgt_session)
		qla2x00_mark_device_lost(vha, fcport, 1, 0);
	qlt_logo_completion_handler(fcport, data[0]);
}

static void
qla2x00_async_prlo_sp_done(void *s, int res)
{
	srb_t *sp = (srb_t *)s;
	struct srb_iocb *lio = &sp->u.iocb_cmd;
	struct scsi_qla_host *vha = sp->vha;

	sp->fcport->flags &= ~FCF_ASYNC_ACTIVE;
	if (!test_bit(UNLOADING, &vha->dpc_flags))
		qla2x00_post_async_prlo_done_work(sp->fcport->vha, sp->fcport,
		    lio->u.logio.data);
	sp->free(sp);
}

int
qla2x00_async_prlo(struct scsi_qla_host *vha, fc_port_t *fcport)
{
	srb_t *sp;
	struct srb_iocb *lio;
	int rval;

	rval = QLA_FUNCTION_FAILED;
	sp = qla2x00_get_sp(vha, fcport, GFP_KERNEL);
	if (!sp)
		goto done;

	sp->type = SRB_PRLO_CMD;
	sp->name = "prlo";

	lio = &sp->u.iocb_cmd;
	lio->timeout = qla2x00_async_iocb_timeout;
	qla2x00_init_timer(sp, qla2x00_get_async_timeout(vha) + 2);

	sp->done = qla2x00_async_prlo_sp_done;

	ql_dbg(ql_dbg_disc, vha, 0x2070,
	    "Async-prlo - hdl=%x loop-id=%x portid=%02x%02x%02x.\n",
	    sp->handle, fcport->loop_id, fcport->d_id.b.domain,
	    fcport->d_id.b.area, fcport->d_id.b.al_pa);

	rval = qla2x00_start_sp(sp);
	if (rval != QLA_SUCCESS)
		goto done_free_sp;

	return rval;

done_free_sp:
	sp->free(sp);
done:
	fcport->flags &= ~FCF_ASYNC_ACTIVE;
	return rval;
}

static
void qla24xx_handle_adisc_event(scsi_qla_host_t *vha, struct event_arg *ea)
{
	struct fc_port *fcport = ea->fcport;

	ql_dbg(ql_dbg_disc, vha, 0x20d2,
	    "%s %8phC DS %d LS %d rc %d login %d|%d rscn %d|%d lid %d\n",
	    __func__, fcport->port_name, fcport->disc_state,
	    fcport->fw_login_state, ea->rc, fcport->login_gen, ea->sp->gen2,
	    fcport->rscn_gen, ea->sp->gen1, fcport->loop_id);

	if (ea->data[0] != MBS_COMMAND_COMPLETE) {
		ql_dbg(ql_dbg_disc, vha, 0x2066,
		    "%s %8phC: adisc fail: post delete\n",
		    __func__, ea->fcport->port_name);
		/* deleted = 0 & logout_on_delete = force fw cleanup */
		fcport->deleted = 0;
		fcport->logout_on_delete = 1;
		qlt_schedule_sess_for_deletion(ea->fcport);
		return;
	}

	if (ea->fcport->disc_state == DSC_DELETE_PEND)
		return;

	if (ea->sp->gen2 != ea->fcport->login_gen) {
		/* target side must have changed it. */
		ql_dbg(ql_dbg_disc, vha, 0x20d3,
		    "%s %8phC generation changed\n",
		    __func__, ea->fcport->port_name);
		return;
	} else if (ea->sp->gen1 != ea->fcport->rscn_gen) {
		qla_rscn_replay(fcport);
		qlt_schedule_sess_for_deletion(fcport);
		return;
	}

	__qla24xx_handle_gpdb_event(vha, ea);
}

static int qla_post_els_plogi_work(struct scsi_qla_host *vha, fc_port_t *fcport)
{
	struct qla_work_evt *e;

	e = qla2x00_alloc_work(vha, QLA_EVT_ELS_PLOGI);
	if (!e)
		return QLA_FUNCTION_FAILED;

	e->u.fcport.fcport = fcport;
	fcport->flags |= FCF_ASYNC_ACTIVE;
	return qla2x00_post_work(vha, e);
}

static void
qla2x00_async_adisc_sp_done(void *ptr, int res)
{
	srb_t *sp = ptr;
	struct scsi_qla_host *vha = sp->vha;
	struct event_arg ea;
	struct srb_iocb *lio = &sp->u.iocb_cmd;

	ql_dbg(ql_dbg_disc, vha, 0x2066,
	    "Async done-%s res %x %8phC\n",
	    sp->name, res, sp->fcport->port_name);

	sp->fcport->flags &= ~(FCF_ASYNC_SENT | FCF_ASYNC_ACTIVE);

	memset(&ea, 0, sizeof(ea));
	ea.event = FCME_ADISC_DONE;
	ea.rc = res;
	ea.data[0] = lio->u.logio.data[0];
	ea.data[1] = lio->u.logio.data[1];
	ea.iop[0] = lio->u.logio.iop[0];
	ea.iop[1] = lio->u.logio.iop[1];
	ea.fcport = sp->fcport;
	ea.sp = sp;

	qla2x00_fcport_event_handler(vha, &ea);

	sp->free(sp);
}

int
qla2x00_async_adisc(struct scsi_qla_host *vha, fc_port_t *fcport,
    uint16_t *data)
{
	srb_t *sp;
	struct srb_iocb *lio;
	int rval = QLA_FUNCTION_FAILED;

	if (!vha->flags.online || (fcport->flags & FCF_ASYNC_SENT))
		return rval;

	fcport->flags |= FCF_ASYNC_SENT;
	sp = qla2x00_get_sp(vha, fcport, GFP_KERNEL);
	if (!sp)
		goto done;

	sp->type = SRB_ADISC_CMD;
	sp->name = "adisc";

	lio = &sp->u.iocb_cmd;
	lio->timeout = qla2x00_async_iocb_timeout;
	sp->gen1 = fcport->rscn_gen;
	sp->gen2 = fcport->login_gen;
	qla2x00_init_timer(sp, qla2x00_get_async_timeout(vha) + 2);

	sp->done = qla2x00_async_adisc_sp_done;
	if (data[1] & QLA_LOGIO_LOGIN_RETRIED)
		lio->u.logio.flags |= SRB_LOGIN_RETRIED;

	ql_dbg(ql_dbg_disc, vha, 0x206f,
	    "Async-adisc - hdl=%x loopid=%x portid=%06x %8phC.\n",
	    sp->handle, fcport->loop_id, fcport->d_id.b24, fcport->port_name);

	rval = qla2x00_start_sp(sp);
	if (rval != QLA_SUCCESS)
		goto done_free_sp;

	return rval;

done_free_sp:
	sp->free(sp);
done:
	fcport->flags &= ~(FCF_ASYNC_SENT | FCF_ASYNC_ACTIVE);
	qla2x00_post_async_adisc_work(vha, fcport, data);
	return rval;
}

static bool qla2x00_is_reserved_id(scsi_qla_host_t *vha, uint16_t loop_id)
{
	struct qla_hw_data *ha = vha->hw;

	if (IS_FWI2_CAPABLE(ha))
		return loop_id > NPH_LAST_HANDLE;

	return (loop_id > ha->max_loop_id && loop_id < SNS_FIRST_LOOP_ID) ||
		loop_id == MANAGEMENT_SERVER || loop_id == BROADCAST;
}

/**
 * qla2x00_find_new_loop_id - scan through our port list and find a new usable loop ID
 * @vha: adapter state pointer.
 * @dev: port structure pointer.
 *
 * Returns:
 *	qla2x00 local function return status code.
 *
 * Context:
 *	Kernel context.
 */
static int qla2x00_find_new_loop_id(scsi_qla_host_t *vha, fc_port_t *dev)
{
	int	rval;
	struct qla_hw_data *ha = vha->hw;
	unsigned long flags = 0;

	rval = QLA_SUCCESS;

	spin_lock_irqsave(&ha->vport_slock, flags);

	dev->loop_id = find_first_zero_bit(ha->loop_id_map, LOOPID_MAP_SIZE);
	if (dev->loop_id >= LOOPID_MAP_SIZE ||
	    qla2x00_is_reserved_id(vha, dev->loop_id)) {
		dev->loop_id = FC_NO_LOOP_ID;
		rval = QLA_FUNCTION_FAILED;
	} else {
		set_bit(dev->loop_id, ha->loop_id_map);
	}
	spin_unlock_irqrestore(&ha->vport_slock, flags);

	if (rval == QLA_SUCCESS)
		ql_dbg(ql_dbg_disc, dev->vha, 0x2086,
		       "Assigning new loopid=%x, portid=%x.\n",
		       dev->loop_id, dev->d_id.b24);
	else
		ql_log(ql_log_warn, dev->vha, 0x2087,
		       "No loop_id's available, portid=%x.\n",
		       dev->d_id.b24);

	return rval;
}

void qla2x00_clear_loop_id(fc_port_t *fcport)
{
	struct qla_hw_data *ha = fcport->vha->hw;

	if (fcport->loop_id == FC_NO_LOOP_ID ||
	    qla2x00_is_reserved_id(fcport->vha, fcport->loop_id))
		return;

	clear_bit(fcport->loop_id, ha->loop_id_map);
	fcport->loop_id = FC_NO_LOOP_ID;
}

static void qla24xx_handle_gnl_done_event(scsi_qla_host_t *vha,
	struct event_arg *ea)
{
	fc_port_t *fcport, *conflict_fcport;
	struct get_name_list_extended *e;
	u16 i, n, found = 0, loop_id;
	port_id_t id;
	u64 wwn;
	u16 data[2];
	u8 current_login_state;

	fcport = ea->fcport;
	ql_dbg(ql_dbg_disc, vha, 0xffff,
	    "%s %8phC DS %d LS rc %d %d login %d|%d rscn %d|%d lid %d\n",
	    __func__, fcport->port_name, fcport->disc_state,
	    fcport->fw_login_state, ea->rc,
	    fcport->login_gen, fcport->last_login_gen,
	    fcport->rscn_gen, fcport->last_rscn_gen, vha->loop_id);

	if (fcport->disc_state == DSC_DELETE_PEND)
		return;

	if (ea->rc) { /* rval */
		if (fcport->login_retry == 0) {
			ql_dbg(ql_dbg_disc, vha, 0x20de,
			    "GNL failed Port login retry %8phN, retry cnt=%d.\n",
			    fcport->port_name, fcport->login_retry);
		}
		return;
	}

	if (fcport->last_rscn_gen != fcport->rscn_gen) {
		qla_rscn_replay(fcport);
		qlt_schedule_sess_for_deletion(fcport);
		return;
	} else if (fcport->last_login_gen != fcport->login_gen) {
		ql_dbg(ql_dbg_disc, vha, 0x20e0,
		    "%s %8phC login gen changed\n",
		    __func__, fcport->port_name);
		return;
	}

	n = ea->data[0] / sizeof(struct get_name_list_extended);

	ql_dbg(ql_dbg_disc, vha, 0x20e1,
	    "%s %d %8phC n %d %02x%02x%02x lid %d \n",
	    __func__, __LINE__, fcport->port_name, n,
	    fcport->d_id.b.domain, fcport->d_id.b.area,
	    fcport->d_id.b.al_pa, fcport->loop_id);

	for (i = 0; i < n; i++) {
		e = &vha->gnl.l[i];
		wwn = wwn_to_u64(e->port_name);
		id.b.domain = e->port_id[2];
		id.b.area = e->port_id[1];
		id.b.al_pa = e->port_id[0];
		id.b.rsvd_1 = 0;

		if (memcmp((u8 *)&wwn, fcport->port_name, WWN_SIZE))
			continue;

		if (IS_SW_RESV_ADDR(id))
			continue;

		found = 1;

		loop_id = le16_to_cpu(e->nport_handle);
		loop_id = (loop_id & 0x7fff);
		if  (fcport->fc4f_nvme)
			current_login_state = e->current_login_state >> 4;
		else
			current_login_state = e->current_login_state & 0xf;


		ql_dbg(ql_dbg_disc, vha, 0x20e2,
		    "%s found %8phC CLS [%x|%x] nvme %d ID[%02x%02x%02x|%02x%02x%02x] lid[%d|%d]\n",
		    __func__, fcport->port_name,
		    e->current_login_state, fcport->fw_login_state,
		    fcport->fc4f_nvme, id.b.domain, id.b.area, id.b.al_pa,
		    fcport->d_id.b.domain, fcport->d_id.b.area,
		    fcport->d_id.b.al_pa, loop_id, fcport->loop_id);

		switch (fcport->disc_state) {
		case DSC_DELETE_PEND:
		case DSC_DELETED:
			break;
		default:
			if ((id.b24 != fcport->d_id.b24 &&
			    fcport->d_id.b24) ||
			    (fcport->loop_id != FC_NO_LOOP_ID &&
				fcport->loop_id != loop_id)) {
				ql_dbg(ql_dbg_disc, vha, 0x20e3,
				    "%s %d %8phC post del sess\n",
				    __func__, __LINE__, fcport->port_name);
				qlt_schedule_sess_for_deletion(fcport);
				return;
			}
			break;
		}

		fcport->loop_id = loop_id;

		wwn = wwn_to_u64(fcport->port_name);
		qlt_find_sess_invalidate_other(vha, wwn,
			id, loop_id, &conflict_fcport);

		if (conflict_fcport) {
			/*
			 * Another share fcport share the same loop_id &
			 * nport id. Conflict fcport needs to finish
			 * cleanup before this fcport can proceed to login.
			 */
			conflict_fcport->conflict = fcport;
			fcport->login_pause = 1;
		}

		switch (vha->hw->current_topology) {
		default:
			switch (current_login_state) {
			case DSC_LS_PRLI_COMP:
				ql_dbg(ql_dbg_disc + ql_dbg_verbose,
				    vha, 0x20e4, "%s %d %8phC post gpdb\n",
				    __func__, __LINE__, fcport->port_name);

				if ((e->prli_svc_param_word_3[0] & BIT_4) == 0)
					fcport->port_type = FCT_INITIATOR;
				else
					fcport->port_type = FCT_TARGET;
				data[0] = data[1] = 0;
				qla2x00_post_async_adisc_work(vha, fcport,
				    data);
				break;
			case DSC_LS_PORT_UNAVAIL:
			default:
				if (fcport->loop_id == FC_NO_LOOP_ID) {
					qla2x00_find_new_loop_id(vha, fcport);
					fcport->fw_login_state =
					    DSC_LS_PORT_UNAVAIL;
				}
				ql_dbg(ql_dbg_disc, vha, 0x20e5,
				    "%s %d %8phC\n", __func__, __LINE__,
				    fcport->port_name);
				qla24xx_fcport_handle_login(vha, fcport);
				break;
			}
			break;
		case ISP_CFG_N:
			fcport->fw_login_state = current_login_state;
			fcport->d_id = id;
			switch (current_login_state) {
			case DSC_LS_PRLI_COMP:
				if ((e->prli_svc_param_word_3[0] & BIT_4) == 0)
					fcport->port_type = FCT_INITIATOR;
				else
					fcport->port_type = FCT_TARGET;

				data[0] = data[1] = 0;
				qla2x00_post_async_adisc_work(vha, fcport,
				    data);
				break;
			case DSC_LS_PLOGI_COMP:
				if (fcport_is_bigger(fcport)) {
					/* local adapter is smaller */
					if (fcport->loop_id != FC_NO_LOOP_ID)
						qla2x00_clear_loop_id(fcport);

					fcport->loop_id = loop_id;
					qla24xx_fcport_handle_login(vha,
					    fcport);
					break;
				}
				/* fall through */
			default:
				if (fcport_is_smaller(fcport)) {
					/* local adapter is bigger */
					if (fcport->loop_id != FC_NO_LOOP_ID)
						qla2x00_clear_loop_id(fcport);

					fcport->loop_id = loop_id;
					qla24xx_fcport_handle_login(vha,
					    fcport);
				}
				break;
			}
			break;
		} /* switch (ha->current_topology) */
	}

	if (!found) {
		switch (vha->hw->current_topology) {
		case ISP_CFG_F:
		case ISP_CFG_FL:
			for (i = 0; i < n; i++) {
				e = &vha->gnl.l[i];
				id.b.domain = e->port_id[0];
				id.b.area = e->port_id[1];
				id.b.al_pa = e->port_id[2];
				id.b.rsvd_1 = 0;
				loop_id = le16_to_cpu(e->nport_handle);

				if (fcport->d_id.b24 == id.b24) {
					conflict_fcport =
					    qla2x00_find_fcport_by_wwpn(vha,
						e->port_name, 0);
					if (conflict_fcport) {
						ql_dbg(ql_dbg_disc + ql_dbg_verbose,
						    vha, 0x20e5,
						    "%s %d %8phC post del sess\n",
						    __func__, __LINE__,
						    conflict_fcport->port_name);
						qlt_schedule_sess_for_deletion
							(conflict_fcport);
					}
				}
				/*
				 * FW already picked this loop id for
				 * another fcport
				 */
				if (fcport->loop_id == loop_id)
					fcport->loop_id = FC_NO_LOOP_ID;
			}
			qla24xx_fcport_handle_login(vha, fcport);
			break;
		case ISP_CFG_N:
			fcport->disc_state = DSC_DELETED;
			if (time_after_eq(jiffies, fcport->dm_login_expire)) {
				if (fcport->n2n_link_reset_cnt < 2) {
					fcport->n2n_link_reset_cnt++;
					/*
					 * remote port is not sending PLOGI.
					 * Reset link to kick start his state
					 * machine
					 */
					set_bit(N2N_LINK_RESET,
					    &vha->dpc_flags);
				} else {
					if (fcport->n2n_chip_reset < 1) {
						ql_log(ql_log_info, vha, 0x705d,
						    "Chip reset to bring laser down");
						set_bit(ISP_ABORT_NEEDED,
						    &vha->dpc_flags);
						fcport->n2n_chip_reset++;
					} else {
						ql_log(ql_log_info, vha, 0x705d,
						    "Remote port %8ph is not coming back\n",
						    fcport->port_name);
						fcport->scan_state = 0;
					}
				}
				qla2xxx_wake_dpc(vha);
			} else {
				/*
				 * report port suppose to do PLOGI. Give him
				 * more time. FW will catch it.
				 */
				set_bit(RELOGIN_NEEDED, &vha->dpc_flags);
			}
			break;
		default:
			break;
		}
	}
} /* gnl_event */

static void
qla24xx_async_gnl_sp_done(void *s, int res)
{
	struct srb *sp = s;
	struct scsi_qla_host *vha = sp->vha;
	unsigned long flags;
	struct fc_port *fcport = NULL, *tf;
	u16 i, n = 0, loop_id;
	struct event_arg ea;
	struct get_name_list_extended *e;
	u64 wwn;
	struct list_head h;
	bool found = false;

	ql_dbg(ql_dbg_disc, vha, 0x20e7,
	    "Async done-%s res %x mb[1]=%x mb[2]=%x \n",
	    sp->name, res, sp->u.iocb_cmd.u.mbx.in_mb[1],
	    sp->u.iocb_cmd.u.mbx.in_mb[2]);

	if (res == QLA_FUNCTION_TIMEOUT)
		return;

	sp->fcport->flags &= ~(FCF_ASYNC_SENT|FCF_ASYNC_ACTIVE);
	memset(&ea, 0, sizeof(ea));
	ea.sp = sp;
	ea.rc = res;
	ea.event = FCME_GNL_DONE;

	if (sp->u.iocb_cmd.u.mbx.in_mb[1] >=
	    sizeof(struct get_name_list_extended)) {
		n = sp->u.iocb_cmd.u.mbx.in_mb[1] /
		    sizeof(struct get_name_list_extended);
		ea.data[0] = sp->u.iocb_cmd.u.mbx.in_mb[1]; /* amnt xfered */
	}

	for (i = 0; i < n; i++) {
		e = &vha->gnl.l[i];
		loop_id = le16_to_cpu(e->nport_handle);
		/* mask out reserve bit */
		loop_id = (loop_id & 0x7fff);
		set_bit(loop_id, vha->hw->loop_id_map);
		wwn = wwn_to_u64(e->port_name);

		ql_dbg(ql_dbg_disc + ql_dbg_verbose, vha, 0x20e8,
		    "%s %8phC %02x:%02x:%02x state %d/%d lid %x \n",
		    __func__, (void *)&wwn, e->port_id[2], e->port_id[1],
		    e->port_id[0], e->current_login_state, e->last_login_state,
		    (loop_id & 0x7fff));
	}

	spin_lock_irqsave(&vha->hw->tgt.sess_lock, flags);

	INIT_LIST_HEAD(&h);
	fcport = tf = NULL;
	if (!list_empty(&vha->gnl.fcports))
		list_splice_init(&vha->gnl.fcports, &h);
	spin_unlock_irqrestore(&vha->hw->tgt.sess_lock, flags);

	list_for_each_entry_safe(fcport, tf, &h, gnl_entry) {
		list_del_init(&fcport->gnl_entry);
		spin_lock_irqsave(&vha->hw->tgt.sess_lock, flags);
		fcport->flags &= ~(FCF_ASYNC_SENT | FCF_ASYNC_ACTIVE);
		spin_unlock_irqrestore(&vha->hw->tgt.sess_lock, flags);
		ea.fcport = fcport;

		qla2x00_fcport_event_handler(vha, &ea);
	}

	/* create new fcport if fw has knowledge of new sessions */
	for (i = 0; i < n; i++) {
		port_id_t id;
		u64 wwnn;

		e = &vha->gnl.l[i];
		wwn = wwn_to_u64(e->port_name);

		found = false;
		list_for_each_entry_safe(fcport, tf, &vha->vp_fcports, list) {
			if (!memcmp((u8 *)&wwn, fcport->port_name,
			    WWN_SIZE)) {
				found = true;
				break;
			}
		}

		id.b.domain = e->port_id[2];
		id.b.area = e->port_id[1];
		id.b.al_pa = e->port_id[0];
		id.b.rsvd_1 = 0;

		if (!found && wwn && !IS_SW_RESV_ADDR(id)) {
			ql_dbg(ql_dbg_disc, vha, 0x2065,
			    "%s %d %8phC %06x post new sess\n",
			    __func__, __LINE__, (u8 *)&wwn, id.b24);
			wwnn = wwn_to_u64(e->node_name);
			qla24xx_post_newsess_work(vha, &id, (u8 *)&wwn,
			    (u8 *)&wwnn, NULL, FC4_TYPE_UNKNOWN);
		}
	}

	spin_lock_irqsave(&vha->hw->tgt.sess_lock, flags);
	vha->gnl.sent = 0;
	spin_unlock_irqrestore(&vha->hw->tgt.sess_lock, flags);

	sp->free(sp);
}

int qla24xx_async_gnl(struct scsi_qla_host *vha, fc_port_t *fcport)
{
	srb_t *sp;
	struct srb_iocb *mbx;
	int rval = QLA_FUNCTION_FAILED;
	unsigned long flags;
	u16 *mb;

	if (!vha->flags.online || (fcport->flags & FCF_ASYNC_SENT))
		return rval;

	ql_dbg(ql_dbg_disc, vha, 0x20d9,
	    "Async-gnlist WWPN %8phC \n", fcport->port_name);

	spin_lock_irqsave(&vha->hw->tgt.sess_lock, flags);
	fcport->flags |= FCF_ASYNC_SENT;
	fcport->disc_state = DSC_GNL;
	fcport->last_rscn_gen = fcport->rscn_gen;
	fcport->last_login_gen = fcport->login_gen;

	list_add_tail(&fcport->gnl_entry, &vha->gnl.fcports);
	if (vha->gnl.sent) {
		spin_unlock_irqrestore(&vha->hw->tgt.sess_lock, flags);
		return QLA_SUCCESS;
	}
	vha->gnl.sent = 1;
	spin_unlock_irqrestore(&vha->hw->tgt.sess_lock, flags);

	sp = qla2x00_get_sp(vha, fcport, GFP_KERNEL);
	if (!sp)
		goto done;

	sp->type = SRB_MB_IOCB;
	sp->name = "gnlist";
	sp->gen1 = fcport->rscn_gen;
	sp->gen2 = fcport->login_gen;

	mbx = &sp->u.iocb_cmd;
	mbx->timeout = qla2x00_async_iocb_timeout;
	qla2x00_init_timer(sp, qla2x00_get_async_timeout(vha)+2);

	mb = sp->u.iocb_cmd.u.mbx.out_mb;
	mb[0] = MBC_PORT_NODE_NAME_LIST;
	mb[1] = BIT_2 | BIT_3;
	mb[2] = MSW(vha->gnl.ldma);
	mb[3] = LSW(vha->gnl.ldma);
	mb[6] = MSW(MSD(vha->gnl.ldma));
	mb[7] = LSW(MSD(vha->gnl.ldma));
	mb[8] = vha->gnl.size;
	mb[9] = vha->vp_idx;

	sp->done = qla24xx_async_gnl_sp_done;

	ql_dbg(ql_dbg_disc, vha, 0x20da,
	    "Async-%s - OUT WWPN %8phC hndl %x\n",
	    sp->name, fcport->port_name, sp->handle);

	rval = qla2x00_start_sp(sp);
	if (rval != QLA_SUCCESS)
		goto done_free_sp;

	return rval;

done_free_sp:
	sp->free(sp);
	fcport->flags &= ~FCF_ASYNC_SENT;
done:
	return rval;
}

int qla24xx_post_gnl_work(struct scsi_qla_host *vha, fc_port_t *fcport)
{
	struct qla_work_evt *e;

	e = qla2x00_alloc_work(vha, QLA_EVT_GNL);
	if (!e)
		return QLA_FUNCTION_FAILED;

	e->u.fcport.fcport = fcport;
	fcport->flags |= FCF_ASYNC_ACTIVE;
	return qla2x00_post_work(vha, e);
}

static
void qla24xx_async_gpdb_sp_done(void *s, int res)
{
	struct srb *sp = s;
	struct scsi_qla_host *vha = sp->vha;
	struct qla_hw_data *ha = vha->hw;
	fc_port_t *fcport = sp->fcport;
	u16 *mb = sp->u.iocb_cmd.u.mbx.in_mb;
	struct event_arg ea;

	ql_dbg(ql_dbg_disc, vha, 0x20db,
	    "Async done-%s res %x, WWPN %8phC mb[1]=%x mb[2]=%x \n",
	    sp->name, res, fcport->port_name, mb[1], mb[2]);

	if (res == QLA_FUNCTION_TIMEOUT) {
		dma_pool_free(sp->vha->hw->s_dma_pool, sp->u.iocb_cmd.u.mbx.in,
			sp->u.iocb_cmd.u.mbx.in_dma);
		return;
	}

	fcport->flags &= ~(FCF_ASYNC_SENT | FCF_ASYNC_ACTIVE);
	memset(&ea, 0, sizeof(ea));
	ea.event = FCME_GPDB_DONE;
	ea.fcport = fcport;
	ea.sp = sp;

	qla2x00_fcport_event_handler(vha, &ea);

	dma_pool_free(ha->s_dma_pool, sp->u.iocb_cmd.u.mbx.in,
		sp->u.iocb_cmd.u.mbx.in_dma);

	sp->free(sp);
}

static int qla24xx_post_prli_work(struct scsi_qla_host *vha, fc_port_t *fcport)
{
	struct qla_work_evt *e;

	e = qla2x00_alloc_work(vha, QLA_EVT_PRLI);
	if (!e)
		return QLA_FUNCTION_FAILED;

	e->u.fcport.fcport = fcport;

	return qla2x00_post_work(vha, e);
}

static void
qla2x00_async_prli_sp_done(void *ptr, int res)
{
	srb_t *sp = ptr;
	struct scsi_qla_host *vha = sp->vha;
	struct srb_iocb *lio = &sp->u.iocb_cmd;
	struct event_arg ea;

	ql_dbg(ql_dbg_disc, vha, 0x2129,
	    "%s %8phC res %d \n", __func__,
	    sp->fcport->port_name, res);

	sp->fcport->flags &= ~FCF_ASYNC_SENT;

	if (!test_bit(UNLOADING, &vha->dpc_flags)) {
		memset(&ea, 0, sizeof(ea));
		ea.event = FCME_PRLI_DONE;
		ea.fcport = sp->fcport;
		ea.data[0] = lio->u.logio.data[0];
		ea.data[1] = lio->u.logio.data[1];
		ea.iop[0] = lio->u.logio.iop[0];
		ea.iop[1] = lio->u.logio.iop[1];
		ea.sp = sp;

		qla2x00_fcport_event_handler(vha, &ea);
	}

	sp->free(sp);
}

int
qla24xx_async_prli(struct scsi_qla_host *vha, fc_port_t *fcport)
{
	srb_t *sp;
	struct srb_iocb *lio;
	int rval = QLA_FUNCTION_FAILED;

	if (!vha->flags.online)
		return rval;

	if (fcport->fw_login_state == DSC_LS_PLOGI_PEND ||
	    fcport->fw_login_state == DSC_LS_PRLI_PEND)
		return rval;

	sp = qla2x00_get_sp(vha, fcport, GFP_KERNEL);
	if (!sp)
		return rval;

	fcport->flags |= FCF_ASYNC_SENT;
	fcport->logout_completed = 0;

	sp->type = SRB_PRLI_CMD;
	sp->name = "prli";

	lio = &sp->u.iocb_cmd;
	lio->timeout = qla2x00_async_iocb_timeout;
	qla2x00_init_timer(sp, qla2x00_get_async_timeout(vha) + 2);

	sp->done = qla2x00_async_prli_sp_done;
	lio->u.logio.flags = 0;

	if  (fcport->fc4f_nvme)
		lio->u.logio.flags |= SRB_LOGIN_NVME_PRLI;

	ql_dbg(ql_dbg_disc, vha, 0x211b,
	    "Async-prli - %8phC hdl=%x, loopid=%x portid=%06x retries=%d %s.\n",
	    fcport->port_name, sp->handle, fcport->loop_id, fcport->d_id.b24,
	    fcport->login_retry, fcport->fc4f_nvme ? "nvme" : "fc");

	rval = qla2x00_start_sp(sp);
	if (rval != QLA_SUCCESS) {
		fcport->flags |= FCF_LOGIN_NEEDED;
		set_bit(RELOGIN_NEEDED, &vha->dpc_flags);
		goto done_free_sp;
	}

	return rval;

done_free_sp:
	sp->free(sp);
	fcport->flags &= ~FCF_ASYNC_SENT;
	return rval;
}

int qla24xx_post_gpdb_work(struct scsi_qla_host *vha, fc_port_t *fcport, u8 opt)
{
	struct qla_work_evt *e;

	e = qla2x00_alloc_work(vha, QLA_EVT_GPDB);
	if (!e)
		return QLA_FUNCTION_FAILED;

	e->u.fcport.fcport = fcport;
	e->u.fcport.opt = opt;
	fcport->flags |= FCF_ASYNC_ACTIVE;
	return qla2x00_post_work(vha, e);
}

int qla24xx_async_gpdb(struct scsi_qla_host *vha, fc_port_t *fcport, u8 opt)
{
	srb_t *sp;
	struct srb_iocb *mbx;
	int rval = QLA_FUNCTION_FAILED;
	u16 *mb;
	dma_addr_t pd_dma;
	struct port_database_24xx *pd;
	struct qla_hw_data *ha = vha->hw;

	if (!vha->flags.online || (fcport->flags & FCF_ASYNC_SENT))
		return rval;

	fcport->disc_state = DSC_GPDB;

	sp = qla2x00_get_sp(vha, fcport, GFP_KERNEL);
	if (!sp)
		goto done;

	fcport->flags |= FCF_ASYNC_SENT;
	sp->type = SRB_MB_IOCB;
	sp->name = "gpdb";
	sp->gen1 = fcport->rscn_gen;
	sp->gen2 = fcport->login_gen;

	mbx = &sp->u.iocb_cmd;
	mbx->timeout = qla2x00_async_iocb_timeout;
	qla2x00_init_timer(sp, qla2x00_get_async_timeout(vha) + 2);

	pd = dma_pool_zalloc(ha->s_dma_pool, GFP_KERNEL, &pd_dma);
	if (pd == NULL) {
		ql_log(ql_log_warn, vha, 0xd043,
		    "Failed to allocate port database structure.\n");
		goto done_free_sp;
	}

	mb = sp->u.iocb_cmd.u.mbx.out_mb;
	mb[0] = MBC_GET_PORT_DATABASE;
	mb[1] = fcport->loop_id;
	mb[2] = MSW(pd_dma);
	mb[3] = LSW(pd_dma);
	mb[6] = MSW(MSD(pd_dma));
	mb[7] = LSW(MSD(pd_dma));
	mb[9] = vha->vp_idx;
	mb[10] = opt;

	mbx->u.mbx.in = (void *)pd;
	mbx->u.mbx.in_dma = pd_dma;

	sp->done = qla24xx_async_gpdb_sp_done;

	ql_dbg(ql_dbg_disc, vha, 0x20dc,
	    "Async-%s %8phC hndl %x opt %x\n",
	    sp->name, fcport->port_name, sp->handle, opt);

	rval = qla2x00_start_sp(sp);
	if (rval != QLA_SUCCESS)
		goto done_free_sp;
	return rval;

done_free_sp:
	if (pd)
		dma_pool_free(ha->s_dma_pool, pd, pd_dma);

	sp->free(sp);
	fcport->flags &= ~FCF_ASYNC_SENT;
done:
	qla24xx_post_gpdb_work(vha, fcport, opt);
	return rval;
}

static
void __qla24xx_handle_gpdb_event(scsi_qla_host_t *vha, struct event_arg *ea)
{
	unsigned long flags;

	spin_lock_irqsave(&vha->hw->tgt.sess_lock, flags);
	ea->fcport->login_gen++;
	ea->fcport->deleted = 0;
	ea->fcport->logout_on_delete = 1;

	if (!ea->fcport->login_succ && !IS_SW_RESV_ADDR(ea->fcport->d_id)) {
		vha->fcport_count++;
		ea->fcport->login_succ = 1;

		spin_unlock_irqrestore(&vha->hw->tgt.sess_lock, flags);
		qla24xx_sched_upd_fcport(ea->fcport);
		spin_lock_irqsave(&vha->hw->tgt.sess_lock, flags);
	} else if (ea->fcport->login_succ) {
		/*
		 * We have an existing session. A late RSCN delivery
		 * must have triggered the session to be re-validate.
		 * Session is still valid.
		 */
		ql_dbg(ql_dbg_disc, vha, 0x20d6,
		    "%s %d %8phC session revalidate success\n",
		    __func__, __LINE__, ea->fcport->port_name);
		ea->fcport->disc_state = DSC_LOGIN_COMPLETE;
	}
	spin_unlock_irqrestore(&vha->hw->tgt.sess_lock, flags);
}

static
void qla24xx_handle_gpdb_event(scsi_qla_host_t *vha, struct event_arg *ea)
{
	fc_port_t *fcport = ea->fcport;
	struct port_database_24xx *pd;
	struct srb *sp = ea->sp;
	uint8_t	ls;

	pd = (struct port_database_24xx *)sp->u.iocb_cmd.u.mbx.in;

	fcport->flags &= ~FCF_ASYNC_SENT;

	ql_dbg(ql_dbg_disc, vha, 0x20d2,
	    "%s %8phC DS %d LS %d nvme %x rc %d\n", __func__, fcport->port_name,
	    fcport->disc_state, pd->current_login_state, fcport->fc4f_nvme,
	    ea->rc);

	if (fcport->disc_state == DSC_DELETE_PEND)
		return;

	if (fcport->fc4f_nvme)
		ls = pd->current_login_state >> 4;
	else
		ls = pd->current_login_state & 0xf;

	if (ea->sp->gen2 != fcport->login_gen) {
		/* target side must have changed it. */

		ql_dbg(ql_dbg_disc, vha, 0x20d3,
		    "%s %8phC generation changed\n",
		    __func__, fcport->port_name);
		return;
	} else if (ea->sp->gen1 != fcport->rscn_gen) {
		qla_rscn_replay(fcport);
		qlt_schedule_sess_for_deletion(fcport);
		return;
	}

	switch (ls) {
	case PDS_PRLI_COMPLETE:
		__qla24xx_parse_gpdb(vha, fcport, pd);
		break;
	case PDS_PLOGI_PENDING:
	case PDS_PLOGI_COMPLETE:
	case PDS_PRLI_PENDING:
	case PDS_PRLI2_PENDING:
		/* Set discovery state back to GNL to Relogin attempt */
		if (qla_dual_mode_enabled(vha) ||
		    qla_ini_mode_enabled(vha)) {
			fcport->disc_state = DSC_GNL;
			set_bit(RELOGIN_NEEDED, &vha->dpc_flags);
		}
		return;
	case PDS_LOGO_PENDING:
	case PDS_PORT_UNAVAILABLE:
	default:
		ql_dbg(ql_dbg_disc, vha, 0x20d5, "%s %d %8phC post del sess\n",
		    __func__, __LINE__, fcport->port_name);
		qlt_schedule_sess_for_deletion(fcport);
		return;
	}
	__qla24xx_handle_gpdb_event(vha, ea);
} /* gpdb event */

static void qla_chk_n2n_b4_login(struct scsi_qla_host *vha, fc_port_t *fcport)
{
	u8 login = 0;
	int rc;

	if (qla_tgt_mode_enabled(vha))
		return;

	if (qla_dual_mode_enabled(vha)) {
		if (N2N_TOPO(vha->hw)) {
			u64 mywwn, wwn;

			mywwn = wwn_to_u64(vha->port_name);
			wwn = wwn_to_u64(fcport->port_name);
			if (mywwn > wwn)
				login = 1;
			else if ((fcport->fw_login_state == DSC_LS_PLOGI_COMP)
			    && time_after_eq(jiffies,
				    fcport->plogi_nack_done_deadline))
				login = 1;
		} else {
			login = 1;
		}
	} else {
		/* initiator mode */
		login = 1;
	}

	if (login && fcport->login_retry) {
		fcport->login_retry--;
		if (fcport->loop_id == FC_NO_LOOP_ID) {
			fcport->fw_login_state = DSC_LS_PORT_UNAVAIL;
			rc = qla2x00_find_new_loop_id(vha, fcport);
			if (rc) {
				ql_dbg(ql_dbg_disc, vha, 0x20e6,
				    "%s %d %8phC post del sess - out of loopid\n",
				    __func__, __LINE__, fcport->port_name);
				fcport->scan_state = 0;
				qlt_schedule_sess_for_deletion(fcport);
				return;
			}
		}
		ql_dbg(ql_dbg_disc, vha, 0x20bf,
		    "%s %d %8phC post login\n",
		    __func__, __LINE__, fcport->port_name);
		qla2x00_post_async_login_work(vha, fcport, NULL);
	}
}

int qla24xx_fcport_handle_login(struct scsi_qla_host *vha, fc_port_t *fcport)
{
	u16 data[2];
	u64 wwn;
	u16 sec;

	ql_dbg(ql_dbg_disc + ql_dbg_verbose, vha, 0x20d8,
	    "%s %8phC DS %d LS %d P %d fl %x confl %p rscn %d|%d login %d lid %d scan %d\n",
	    __func__, fcport->port_name, fcport->disc_state,
	    fcport->fw_login_state, fcport->login_pause, fcport->flags,
	    fcport->conflict, fcport->last_rscn_gen, fcport->rscn_gen,
	    fcport->login_gen, fcport->loop_id, fcport->scan_state);

	if (fcport->scan_state != QLA_FCPORT_FOUND)
		return 0;

	if ((fcport->loop_id != FC_NO_LOOP_ID) &&
	    ((fcport->fw_login_state == DSC_LS_PLOGI_PEND) ||
	     (fcport->fw_login_state == DSC_LS_PRLI_PEND)))
		return 0;

	if (fcport->fw_login_state == DSC_LS_PLOGI_COMP) {
		if (time_before_eq(jiffies, fcport->plogi_nack_done_deadline)) {
			set_bit(RELOGIN_NEEDED, &vha->dpc_flags);
			return 0;
		}
	}

	/* for pure Target Mode. Login will not be initiated */
	if (vha->host->active_mode == MODE_TARGET)
		return 0;

	if (fcport->flags & FCF_ASYNC_SENT) {
		set_bit(RELOGIN_NEEDED, &vha->dpc_flags);
		return 0;
	}

	switch (fcport->disc_state) {
	case DSC_DELETED:
		wwn = wwn_to_u64(fcport->node_name);
		switch (vha->hw->current_topology) {
		case ISP_CFG_N:
			if (fcport_is_smaller(fcport)) {
				/* this adapter is bigger */
				if (fcport->login_retry) {
					if (fcport->loop_id == FC_NO_LOOP_ID) {
						qla2x00_find_new_loop_id(vha,
						    fcport);
						fcport->fw_login_state =
						    DSC_LS_PORT_UNAVAIL;
					}
					fcport->login_retry--;
					qla_post_els_plogi_work(vha, fcport);
				} else {
					ql_log(ql_log_info, vha, 0x705d,
					    "Unable to reach remote port %8phC",
					    fcport->port_name);
				}
			} else {
				qla24xx_post_gnl_work(vha, fcport);
			}
			break;
		default:
			if (wwn == 0)    {
				ql_dbg(ql_dbg_disc, vha, 0xffff,
				    "%s %d %8phC post GNNID\n",
				    __func__, __LINE__, fcport->port_name);
				qla24xx_post_gnnid_work(vha, fcport);
			} else if (fcport->loop_id == FC_NO_LOOP_ID) {
				ql_dbg(ql_dbg_disc, vha, 0x20bd,
				    "%s %d %8phC post gnl\n",
				    __func__, __LINE__, fcport->port_name);
				qla24xx_post_gnl_work(vha, fcport);
			} else {
				qla_chk_n2n_b4_login(vha, fcport);
			}
			break;
		}
		break;

	case DSC_GNL:
		switch (vha->hw->current_topology) {
		case ISP_CFG_N:
			if ((fcport->current_login_state & 0xf) == 0x6) {
				ql_dbg(ql_dbg_disc, vha, 0x2118,
				    "%s %d %8phC post GPDB work\n",
				    __func__, __LINE__, fcport->port_name);
				fcport->chip_reset =
					vha->hw->base_qpair->chip_reset;
				qla24xx_post_gpdb_work(vha, fcport, 0);
			}  else {
				ql_dbg(ql_dbg_disc, vha, 0x2118,
				    "%s %d %8phC post NVMe PRLI\n",
				    __func__, __LINE__, fcport->port_name);
				qla24xx_post_prli_work(vha, fcport);
			}
			break;
		default:
			if (fcport->login_pause) {
				fcport->last_rscn_gen = fcport->rscn_gen;
				fcport->last_login_gen = fcport->login_gen;
				set_bit(RELOGIN_NEEDED, &vha->dpc_flags);
				break;
			}
			qla_chk_n2n_b4_login(vha, fcport);
			break;
		}
		break;

	case DSC_LOGIN_FAILED:
		if (N2N_TOPO(vha->hw))
			qla_chk_n2n_b4_login(vha, fcport);
		else
			qlt_schedule_sess_for_deletion(fcport);
		break;

	case DSC_LOGIN_COMPLETE:
		/* recheck login state */
		data[0] = data[1] = 0;
		qla2x00_post_async_adisc_work(vha, fcport, data);
		break;

	case DSC_LOGIN_PEND:
		if (fcport->fw_login_state == DSC_LS_PLOGI_COMP)
			qla24xx_post_prli_work(vha, fcport);
		break;

	case DSC_UPD_FCPORT:
		sec =  jiffies_to_msecs(jiffies -
		    fcport->jiffies_at_registration)/1000;
		if (fcport->sec_since_registration < sec && sec &&
		    !(sec % 60)) {
			fcport->sec_since_registration = sec;
			ql_dbg(ql_dbg_disc, fcport->vha, 0xffff,
			    "%s %8phC - Slow Rport registration(%d Sec)\n",
			    __func__, fcport->port_name, sec);
		}

		if (fcport->next_disc_state != DSC_DELETE_PEND)
			fcport->next_disc_state = DSC_ADISC;
		set_bit(RELOGIN_NEEDED, &vha->dpc_flags);
		break;

	default:
		break;
	}

	return 0;
}

int qla24xx_post_newsess_work(struct scsi_qla_host *vha, port_id_t *id,
    u8 *port_name, u8 *node_name, void *pla, u8 fc4_type)
{
	struct qla_work_evt *e;

	e = qla2x00_alloc_work(vha, QLA_EVT_NEW_SESS);
	if (!e)
		return QLA_FUNCTION_FAILED;

	e->u.new_sess.id = *id;
	e->u.new_sess.pla = pla;
	e->u.new_sess.fc4_type = fc4_type;
	memcpy(e->u.new_sess.port_name, port_name, WWN_SIZE);
	if (node_name)
		memcpy(e->u.new_sess.node_name, node_name, WWN_SIZE);

	return qla2x00_post_work(vha, e);
}

static
void qla24xx_handle_relogin_event(scsi_qla_host_t *vha,
	struct event_arg *ea)
{
	fc_port_t *fcport = ea->fcport;

	ql_dbg(ql_dbg_disc, vha, 0x2102,
	    "%s %8phC DS %d LS %d P %d del %d cnfl %p rscn %d|%d login %d|%d fl %x\n",
	    __func__, fcport->port_name, fcport->disc_state,
	    fcport->fw_login_state, fcport->login_pause,
	    fcport->deleted, fcport->conflict,
	    fcport->last_rscn_gen, fcport->rscn_gen,
	    fcport->last_login_gen, fcport->login_gen,
	    fcport->flags);

	if ((fcport->fw_login_state == DSC_LS_PLOGI_PEND) ||
	    (fcport->fw_login_state == DSC_LS_PRLI_PEND))
		return;

	if (fcport->fw_login_state == DSC_LS_PLOGI_COMP) {
		if (time_before_eq(jiffies, fcport->plogi_nack_done_deadline)) {
			set_bit(RELOGIN_NEEDED, &vha->dpc_flags);
			return;
		}
	}

	if (fcport->last_rscn_gen != fcport->rscn_gen) {
		ql_dbg(ql_dbg_disc, vha, 0x20e9, "%s %d %8phC post gidpn\n",
		    __func__, __LINE__, fcport->port_name);

		return;
	}

	qla24xx_fcport_handle_login(vha, fcport);
}


static void qla_handle_els_plogi_done(scsi_qla_host_t *vha,
				      struct event_arg *ea)
{
	ql_dbg(ql_dbg_disc, vha, 0x2118,
	    "%s %d %8phC post PRLI\n",
	    __func__, __LINE__, ea->fcport->port_name);
	qla24xx_post_prli_work(vha, ea->fcport);
}

void qla2x00_fcport_event_handler(scsi_qla_host_t *vha, struct event_arg *ea)
{
	fc_port_t *fcport;

	switch (ea->event) {
	case FCME_RELOGIN:
		if (test_bit(UNLOADING, &vha->dpc_flags))
			return;

		qla24xx_handle_relogin_event(vha, ea);
		break;
	case FCME_RSCN:
		if (test_bit(UNLOADING, &vha->dpc_flags))
			return;
		{
			unsigned long flags;

			fcport = qla2x00_find_fcport_by_nportid
				(vha, &ea->id, 1);
			if (fcport) {
				fcport->scan_needed = 1;
				fcport->rscn_gen++;
			}

			spin_lock_irqsave(&vha->work_lock, flags);
			if (vha->scan.scan_flags == 0) {
				ql_dbg(ql_dbg_disc, vha, 0xffff,
				    "%s: schedule\n", __func__);
				vha->scan.scan_flags |= SF_QUEUED;
				schedule_delayed_work(&vha->scan.scan_work, 5);
			}
			spin_unlock_irqrestore(&vha->work_lock, flags);
		}
		break;
	case FCME_GNL_DONE:
		qla24xx_handle_gnl_done_event(vha, ea);
		break;
	case FCME_GPSC_DONE:
		qla24xx_handle_gpsc_event(vha, ea);
		break;
	case FCME_PLOGI_DONE:	/* Initiator side sent LLIOCB */
		qla24xx_handle_plogi_done_event(vha, ea);
		break;
	case FCME_PRLI_DONE:
		qla24xx_handle_prli_done_event(vha, ea);
		break;
	case FCME_GPDB_DONE:
		qla24xx_handle_gpdb_event(vha, ea);
		break;
	case FCME_GPNID_DONE:
		qla24xx_handle_gpnid_event(vha, ea);
		break;
	case FCME_GFFID_DONE:
		qla24xx_handle_gffid_event(vha, ea);
		break;
	case FCME_ADISC_DONE:
		qla24xx_handle_adisc_event(vha, ea);
		break;
	case FCME_GNNID_DONE:
		qla24xx_handle_gnnid_event(vha, ea);
		break;
	case FCME_GFPNID_DONE:
		qla24xx_handle_gfpnid_event(vha, ea);
		break;
	case FCME_ELS_PLOGI_DONE:
		qla_handle_els_plogi_done(vha, ea);
		break;
	default:
		BUG_ON(1);
		break;
	}
}

/*
 * RSCN(s) came in for this fcport, but the RSCN(s) was not able
 * to be consumed by the fcport
 */
void qla_rscn_replay(fc_port_t *fcport)
{
	struct event_arg ea;

	switch (fcport->disc_state) {
	case DSC_DELETE_PEND:
		return;
	default:
		break;
	}

	if (fcport->scan_needed) {
		memset(&ea, 0, sizeof(ea));
		ea.event = FCME_RSCN;
		ea.id = fcport->d_id;
		ea.id.b.rsvd_1 = RSCN_PORT_ADDR;
		qla2x00_fcport_event_handler(fcport->vha, &ea);
	}
}

static void
qla2x00_tmf_iocb_timeout(void *data)
{
	srb_t *sp = data;
	struct srb_iocb *tmf = &sp->u.iocb_cmd;

	tmf->u.tmf.comp_status = CS_TIMEOUT;
	complete(&tmf->u.tmf.comp);
}

static void
qla2x00_tmf_sp_done(void *ptr, int res)
{
	srb_t *sp = ptr;
	struct srb_iocb *tmf = &sp->u.iocb_cmd;

	complete(&tmf->u.tmf.comp);
}

int
qla2x00_async_tm_cmd(fc_port_t *fcport, uint32_t flags, uint32_t lun,
	uint32_t tag)
{
	struct scsi_qla_host *vha = fcport->vha;
	struct srb_iocb *tm_iocb;
	srb_t *sp;
	int rval = QLA_FUNCTION_FAILED;

	sp = qla2x00_get_sp(vha, fcport, GFP_KERNEL);
	if (!sp)
		goto done;

	tm_iocb = &sp->u.iocb_cmd;
	sp->type = SRB_TM_CMD;
	sp->name = "tmf";

	tm_iocb->timeout = qla2x00_tmf_iocb_timeout;
	init_completion(&tm_iocb->u.tmf.comp);
	qla2x00_init_timer(sp, qla2x00_get_async_timeout(vha));

	tm_iocb->u.tmf.flags = flags;
	tm_iocb->u.tmf.lun = lun;
	tm_iocb->u.tmf.data = tag;
	sp->done = qla2x00_tmf_sp_done;

	ql_dbg(ql_dbg_taskm, vha, 0x802f,
	    "Async-tmf hdl=%x loop-id=%x portid=%02x%02x%02x.\n",
	    sp->handle, fcport->loop_id, fcport->d_id.b.domain,
	    fcport->d_id.b.area, fcport->d_id.b.al_pa);

	rval = qla2x00_start_sp(sp);
	if (rval != QLA_SUCCESS)
		goto done_free_sp;
	wait_for_completion(&tm_iocb->u.tmf.comp);

	rval = tm_iocb->u.tmf.data;

	if (rval != QLA_SUCCESS) {
		ql_log(ql_log_warn, vha, 0x8030,
		    "TM IOCB failed (%x).\n", rval);
	}

	if (!test_bit(UNLOADING, &vha->dpc_flags) && !IS_QLAFX00(vha->hw)) {
		flags = tm_iocb->u.tmf.flags;
		lun = (uint16_t)tm_iocb->u.tmf.lun;

		/* Issue Marker IOCB */
		qla2x00_marker(vha, vha->hw->base_qpair,
		    fcport->loop_id, lun,
		    flags == TCF_LUN_RESET ? MK_SYNC_ID_LUN : MK_SYNC_ID);
	}

done_free_sp:
	sp->free(sp);
	fcport->flags &= ~FCF_ASYNC_SENT;
done:
	return rval;
}

int
qla24xx_async_abort_command(srb_t *sp)
{
	unsigned long   flags = 0;

	uint32_t	handle;
	fc_port_t	*fcport = sp->fcport;
	struct qla_qpair *qpair = sp->qpair;
	struct scsi_qla_host *vha = fcport->vha;
	struct req_que *req = qpair->req;

	spin_lock_irqsave(qpair->qp_lock_ptr, flags);
	for (handle = 1; handle < req->num_outstanding_cmds; handle++) {
		if (req->outstanding_cmds[handle] == sp)
			break;
	}
	spin_unlock_irqrestore(qpair->qp_lock_ptr, flags);

	if (handle == req->num_outstanding_cmds) {
		/* Command not found. */
		return QLA_FUNCTION_FAILED;
	}
	if (sp->type == SRB_FXIOCB_DCMD)
		return qlafx00_fx_disc(vha, &vha->hw->mr.fcport,
		    FXDISC_ABORT_IOCTL);

	return qla24xx_async_abort_cmd(sp, true);
}

static void
qla24xx_handle_prli_done_event(struct scsi_qla_host *vha, struct event_arg *ea)
{
	switch (ea->data[0]) {
	case MBS_COMMAND_COMPLETE:
		ql_dbg(ql_dbg_disc, vha, 0x2118,
		    "%s %d %8phC post gpdb\n",
		    __func__, __LINE__, ea->fcport->port_name);

		ea->fcport->chip_reset = vha->hw->base_qpair->chip_reset;
		ea->fcport->logout_on_delete = 1;
		ea->fcport->nvme_prli_service_param = ea->iop[0];
		if (ea->iop[0] & NVME_PRLI_SP_FIRST_BURST)
			ea->fcport->nvme_first_burst_size =
			    (ea->iop[1] & 0xffff) * 512;
		else
			ea->fcport->nvme_first_burst_size = 0;
		qla24xx_post_gpdb_work(vha, ea->fcport, 0);
		break;
	default:
		if ((ea->iop[0] == LSC_SCODE_ELS_REJECT) &&
		    (ea->iop[1] == 0x50000)) {   /* reson 5=busy expl:0x0 */
			set_bit(RELOGIN_NEEDED, &vha->dpc_flags);
			ea->fcport->fw_login_state = DSC_LS_PLOGI_COMP;
			break;
		}

		if (ea->fcport->n2n_flag) {
			ql_dbg(ql_dbg_disc, vha, 0x2118,
				"%s %d %8phC post fc4 prli\n",
				__func__, __LINE__, ea->fcport->port_name);
			ea->fcport->fc4f_nvme = 0;
			ea->fcport->n2n_flag = 0;
			qla24xx_post_prli_work(vha, ea->fcport);
		}
		ql_dbg(ql_dbg_disc, vha, 0x2119,
		    "%s %d %8phC unhandle event of %x\n",
		    __func__, __LINE__, ea->fcport->port_name, ea->data[0]);
		break;
	}
}

static void
qla24xx_handle_plogi_done_event(struct scsi_qla_host *vha, struct event_arg *ea)
{
	port_id_t cid;	/* conflict Nport id */
	u16 lid;
	struct fc_port *conflict_fcport;
	unsigned long flags;
	struct fc_port *fcport = ea->fcport;

	ql_dbg(ql_dbg_disc, vha, 0xffff,
	    "%s %8phC DS %d LS %d rc %d login %d|%d rscn %d|%d data %x|%x iop %x|%x\n",
	    __func__, fcport->port_name, fcport->disc_state,
	    fcport->fw_login_state, ea->rc, ea->sp->gen2, fcport->login_gen,
	    ea->sp->gen1, fcport->rscn_gen,
	    ea->data[0], ea->data[1], ea->iop[0], ea->iop[1]);

	if ((fcport->fw_login_state == DSC_LS_PLOGI_PEND) ||
	    (fcport->fw_login_state == DSC_LS_PRLI_PEND)) {
		ql_dbg(ql_dbg_disc, vha, 0x20ea,
		    "%s %d %8phC Remote is trying to login\n",
		    __func__, __LINE__, fcport->port_name);
		return;
	}

	if (fcport->disc_state == DSC_DELETE_PEND)
		return;

	if (ea->sp->gen2 != fcport->login_gen) {
		/* target side must have changed it. */
		ql_dbg(ql_dbg_disc, vha, 0x20d3,
		    "%s %8phC generation changed\n",
		    __func__, fcport->port_name);
		set_bit(RELOGIN_NEEDED, &vha->dpc_flags);
		return;
	} else if (ea->sp->gen1 != fcport->rscn_gen) {
		ql_dbg(ql_dbg_disc, vha, 0x20d3,
		    "%s %8phC RSCN generation changed\n",
		    __func__, fcport->port_name);
		qla_rscn_replay(fcport);
		qlt_schedule_sess_for_deletion(fcport);
		return;
	}

	switch (ea->data[0]) {
	case MBS_COMMAND_COMPLETE:
		/*
		 * Driver must validate login state - If PRLI not complete,
		 * force a relogin attempt via implicit LOGO, PLOGI, and PRLI
		 * requests.
		 */
		if (ea->fcport->fc4f_nvme) {
			ql_dbg(ql_dbg_disc, vha, 0x2117,
				"%s %d %8phC post prli\n",
				__func__, __LINE__, ea->fcport->port_name);
			qla24xx_post_prli_work(vha, ea->fcport);
		} else {
			ql_dbg(ql_dbg_disc, vha, 0x20ea,
			    "%s %d %8phC LoopID 0x%x in use with %06x. post gnl\n",
			    __func__, __LINE__, ea->fcport->port_name,
			    ea->fcport->loop_id, ea->fcport->d_id.b24);

			set_bit(ea->fcport->loop_id, vha->hw->loop_id_map);
			spin_lock_irqsave(&vha->hw->tgt.sess_lock, flags);
			ea->fcport->chip_reset = vha->hw->base_qpair->chip_reset;
			ea->fcport->logout_on_delete = 1;
			ea->fcport->send_els_logo = 0;
			ea->fcport->fw_login_state = DSC_LS_PRLI_COMP;
			spin_unlock_irqrestore(&vha->hw->tgt.sess_lock, flags);

			qla24xx_post_gpdb_work(vha, ea->fcport, 0);
		}
		break;
	case MBS_COMMAND_ERROR:
		ql_dbg(ql_dbg_disc, vha, 0x20eb, "%s %d %8phC cmd error %x\n",
		    __func__, __LINE__, ea->fcport->port_name, ea->data[1]);

		ea->fcport->flags &= ~FCF_ASYNC_SENT;
		ea->fcport->disc_state = DSC_LOGIN_FAILED;
		if (ea->data[1] & QLA_LOGIO_LOGIN_RETRIED)
			set_bit(RELOGIN_NEEDED, &vha->dpc_flags);
		else
			qla2x00_mark_device_lost(vha, ea->fcport, 1, 0);
		break;
	case MBS_LOOP_ID_USED:
		/* data[1] = IO PARAM 1 = nport ID  */
		cid.b.domain = (ea->iop[1] >> 16) & 0xff;
		cid.b.area   = (ea->iop[1] >>  8) & 0xff;
		cid.b.al_pa  = ea->iop[1] & 0xff;
		cid.b.rsvd_1 = 0;

		ql_dbg(ql_dbg_disc, vha, 0x20ec,
		    "%s %d %8phC lid %#x in use with pid %06x post gnl\n",
		    __func__, __LINE__, ea->fcport->port_name,
		    ea->fcport->loop_id, cid.b24);

		set_bit(ea->fcport->loop_id, vha->hw->loop_id_map);
		ea->fcport->loop_id = FC_NO_LOOP_ID;
		qla24xx_post_gnl_work(vha, ea->fcport);
		break;
	case MBS_PORT_ID_USED:
		lid = ea->iop[1] & 0xffff;
		qlt_find_sess_invalidate_other(vha,
		    wwn_to_u64(ea->fcport->port_name),
		    ea->fcport->d_id, lid, &conflict_fcport);

		if (conflict_fcport) {
			/*
			 * Another fcport share the same loop_id/nport id.
			 * Conflict fcport needs to finish cleanup before this
			 * fcport can proceed to login.
			 */
			conflict_fcport->conflict = ea->fcport;
			ea->fcport->login_pause = 1;

			ql_dbg(ql_dbg_disc, vha, 0x20ed,
			    "%s %d %8phC NPortId %06x inuse with loopid 0x%x. post gidpn\n",
			    __func__, __LINE__, ea->fcport->port_name,
			    ea->fcport->d_id.b24, lid);
		} else {
			ql_dbg(ql_dbg_disc, vha, 0x20ed,
			    "%s %d %8phC NPortId %06x inuse with loopid 0x%x. sched delete\n",
			    __func__, __LINE__, ea->fcport->port_name,
			    ea->fcport->d_id.b24, lid);

			qla2x00_clear_loop_id(ea->fcport);
			set_bit(lid, vha->hw->loop_id_map);
			ea->fcport->loop_id = lid;
			ea->fcport->keep_nport_handle = 0;
			qlt_schedule_sess_for_deletion(ea->fcport);
		}
		break;
	}
	return;
}

void
qla2x00_async_logout_done(struct scsi_qla_host *vha, fc_port_t *fcport,
    uint16_t *data)
{
	qlt_logo_completion_handler(fcport, data[0]);
	fcport->login_gen++;
	fcport->flags &= ~FCF_ASYNC_ACTIVE;
	return;
}

/****************************************************************************/
/*                QLogic ISP2x00 Hardware Support Functions.                */
/****************************************************************************/

static int
qla83xx_nic_core_fw_load(scsi_qla_host_t *vha)
{
	int rval = QLA_SUCCESS;
	struct qla_hw_data *ha = vha->hw;
	uint32_t idc_major_ver, idc_minor_ver;
	uint16_t config[4];

	qla83xx_idc_lock(vha, 0);

	/* SV: TODO: Assign initialization timeout from
	 * flash-info / other param
	 */
	ha->fcoe_dev_init_timeout = QLA83XX_IDC_INITIALIZATION_TIMEOUT;
	ha->fcoe_reset_timeout = QLA83XX_IDC_RESET_ACK_TIMEOUT;

	/* Set our fcoe function presence */
	if (__qla83xx_set_drv_presence(vha) != QLA_SUCCESS) {
		ql_dbg(ql_dbg_p3p, vha, 0xb077,
		    "Error while setting DRV-Presence.\n");
		rval = QLA_FUNCTION_FAILED;
		goto exit;
	}

	/* Decide the reset ownership */
	qla83xx_reset_ownership(vha);

	/*
	 * On first protocol driver load:
	 * Init-Owner: Set IDC-Major-Version and Clear IDC-Lock-Recovery
	 * register.
	 * Others: Check compatibility with current IDC Major version.
	 */
	qla83xx_rd_reg(vha, QLA83XX_IDC_MAJOR_VERSION, &idc_major_ver);
	if (ha->flags.nic_core_reset_owner) {
		/* Set IDC Major version */
		idc_major_ver = QLA83XX_SUPP_IDC_MAJOR_VERSION;
		qla83xx_wr_reg(vha, QLA83XX_IDC_MAJOR_VERSION, idc_major_ver);

		/* Clearing IDC-Lock-Recovery register */
		qla83xx_wr_reg(vha, QLA83XX_IDC_LOCK_RECOVERY, 0);
	} else if (idc_major_ver != QLA83XX_SUPP_IDC_MAJOR_VERSION) {
		/*
		 * Clear further IDC participation if we are not compatible with
		 * the current IDC Major Version.
		 */
		ql_log(ql_log_warn, vha, 0xb07d,
		    "Failing load, idc_major_ver=%d, expected_major_ver=%d.\n",
		    idc_major_ver, QLA83XX_SUPP_IDC_MAJOR_VERSION);
		__qla83xx_clear_drv_presence(vha);
		rval = QLA_FUNCTION_FAILED;
		goto exit;
	}
	/* Each function sets its supported Minor version. */
	qla83xx_rd_reg(vha, QLA83XX_IDC_MINOR_VERSION, &idc_minor_ver);
	idc_minor_ver |= (QLA83XX_SUPP_IDC_MINOR_VERSION << (ha->portnum * 2));
	qla83xx_wr_reg(vha, QLA83XX_IDC_MINOR_VERSION, idc_minor_ver);

	if (ha->flags.nic_core_reset_owner) {
		memset(config, 0, sizeof(config));
		if (!qla81xx_get_port_config(vha, config))
			qla83xx_wr_reg(vha, QLA83XX_IDC_DEV_STATE,
			    QLA8XXX_DEV_READY);
	}

	rval = qla83xx_idc_state_handler(vha);

exit:
	qla83xx_idc_unlock(vha, 0);

	return rval;
}

/*
* qla2x00_initialize_adapter
*      Initialize board.
*
* Input:
*      ha = adapter block pointer.
*
* Returns:
*      0 = success
*/
int
qla2x00_initialize_adapter(scsi_qla_host_t *vha)
{
	int	rval;
	struct qla_hw_data *ha = vha->hw;
	struct req_que *req = ha->req_q_map[0];
	struct device_reg_24xx __iomem *reg = &ha->iobase->isp24;

	memset(&vha->qla_stats, 0, sizeof(vha->qla_stats));
	memset(&vha->fc_host_stat, 0, sizeof(vha->fc_host_stat));

	/* Clear adapter flags. */
	vha->flags.online = 0;
	ha->flags.chip_reset_done = 0;
	vha->flags.reset_active = 0;
	ha->flags.pci_channel_io_perm_failure = 0;
	ha->flags.eeh_busy = 0;
	vha->qla_stats.jiffies_at_last_reset = get_jiffies_64();
	atomic_set(&vha->loop_down_timer, LOOP_DOWN_TIME);
	atomic_set(&vha->loop_state, LOOP_DOWN);
	vha->device_flags = DFLG_NO_CABLE;
	vha->dpc_flags = 0;
	vha->flags.management_server_logged_in = 0;
	vha->marker_needed = 0;
	ha->isp_abort_cnt = 0;
	ha->beacon_blink_led = 0;

	set_bit(0, ha->req_qid_map);
	set_bit(0, ha->rsp_qid_map);

	ql_dbg(ql_dbg_init, vha, 0x0040,
	    "Configuring PCI space...\n");
	rval = ha->isp_ops->pci_config(vha);
	if (rval) {
		ql_log(ql_log_warn, vha, 0x0044,
		    "Unable to configure PCI space.\n");
		return (rval);
	}

	ha->isp_ops->reset_chip(vha);

	/* Check for secure flash support */
	if (IS_QLA28XX(ha)) {
		if (RD_REG_DWORD(&reg->mailbox12) & BIT_0) {
			ql_log(ql_log_info, vha, 0xffff, "Adapter is Secure\n");
			ha->flags.secure_adapter = 1;
		}
	}


	rval = qla2xxx_get_flash_info(vha);
	if (rval) {
		ql_log(ql_log_fatal, vha, 0x004f,
		    "Unable to validate FLASH data.\n");
		return rval;
	}

	if (IS_QLA8044(ha)) {
		qla8044_read_reset_template(vha);

		/* NOTE: If ql2xdontresethba==1, set IDC_CTRL DONTRESET_BIT0.
		 * If DONRESET_BIT0 is set, drivers should not set dev_state
		 * to NEED_RESET. But if NEED_RESET is set, drivers should
		 * should honor the reset. */
		if (ql2xdontresethba == 1)
			qla8044_set_idc_dontreset(vha);
	}

	ha->isp_ops->get_flash_version(vha, req->ring);
	ql_dbg(ql_dbg_init, vha, 0x0061,
	    "Configure NVRAM parameters...\n");

	ha->isp_ops->nvram_config(vha);

	if (ha->flags.disable_serdes) {
		/* Mask HBA via NVRAM settings? */
		ql_log(ql_log_info, vha, 0x0077,
		    "Masking HBA WWPN %8phN (via NVRAM).\n", vha->port_name);
		return QLA_FUNCTION_FAILED;
	}

	ql_dbg(ql_dbg_init, vha, 0x0078,
	    "Verifying loaded RISC code...\n");

	if (qla2x00_isp_firmware(vha) != QLA_SUCCESS) {
		rval = ha->isp_ops->chip_diag(vha);
		if (rval)
			return (rval);
		rval = qla2x00_setup_chip(vha);
		if (rval)
			return (rval);
	}

	if (IS_QLA84XX(ha)) {
		ha->cs84xx = qla84xx_get_chip(vha);
		if (!ha->cs84xx) {
			ql_log(ql_log_warn, vha, 0x00d0,
			    "Unable to configure ISP84XX.\n");
			return QLA_FUNCTION_FAILED;
		}
	}

	if (qla_ini_mode_enabled(vha) || qla_dual_mode_enabled(vha))
		rval = qla2x00_init_rings(vha);

	ha->flags.chip_reset_done = 1;

	if (rval == QLA_SUCCESS && IS_QLA84XX(ha)) {
		/* Issue verify 84xx FW IOCB to complete 84xx initialization */
		rval = qla84xx_init_chip(vha);
		if (rval != QLA_SUCCESS) {
			ql_log(ql_log_warn, vha, 0x00d4,
			    "Unable to initialize ISP84XX.\n");
			qla84xx_put_chip(vha);
		}
	}

	/* Load the NIC Core f/w if we are the first protocol driver. */
	if (IS_QLA8031(ha)) {
		rval = qla83xx_nic_core_fw_load(vha);
		if (rval)
			ql_log(ql_log_warn, vha, 0x0124,
			    "Error in initializing NIC Core f/w.\n");
	}

	if (IS_QLA24XX_TYPE(ha) || IS_QLA25XX(ha))
		qla24xx_read_fcp_prio_cfg(vha);

	if (IS_P3P_TYPE(ha))
		qla82xx_set_driver_version(vha, QLA2XXX_VERSION);
	else
		qla25xx_set_driver_version(vha, QLA2XXX_VERSION);

	return (rval);
}

/**
 * qla2100_pci_config() - Setup ISP21xx PCI configuration registers.
 * @vha: HA context
 *
 * Returns 0 on success.
 */
int
qla2100_pci_config(scsi_qla_host_t *vha)
{
	uint16_t w;
	unsigned long flags;
	struct qla_hw_data *ha = vha->hw;
	struct device_reg_2xxx __iomem *reg = &ha->iobase->isp;

	pci_set_master(ha->pdev);
	pci_try_set_mwi(ha->pdev);

	pci_read_config_word(ha->pdev, PCI_COMMAND, &w);
	w |= (PCI_COMMAND_PARITY | PCI_COMMAND_SERR);
	pci_write_config_word(ha->pdev, PCI_COMMAND, w);

	pci_disable_rom(ha->pdev);

	/* Get PCI bus information. */
	spin_lock_irqsave(&ha->hardware_lock, flags);
	ha->pci_attr = RD_REG_WORD(&reg->ctrl_status);
	spin_unlock_irqrestore(&ha->hardware_lock, flags);

	return QLA_SUCCESS;
}

/**
 * qla2300_pci_config() - Setup ISP23xx PCI configuration registers.
 * @vha: HA context
 *
 * Returns 0 on success.
 */
int
qla2300_pci_config(scsi_qla_host_t *vha)
{
	uint16_t	w;
	unsigned long   flags = 0;
	uint32_t	cnt;
	struct qla_hw_data *ha = vha->hw;
	struct device_reg_2xxx __iomem *reg = &ha->iobase->isp;

	pci_set_master(ha->pdev);
	pci_try_set_mwi(ha->pdev);

	pci_read_config_word(ha->pdev, PCI_COMMAND, &w);
	w |= (PCI_COMMAND_PARITY | PCI_COMMAND_SERR);

	if (IS_QLA2322(ha) || IS_QLA6322(ha))
		w &= ~PCI_COMMAND_INTX_DISABLE;
	pci_write_config_word(ha->pdev, PCI_COMMAND, w);

	/*
	 * If this is a 2300 card and not 2312, reset the
	 * COMMAND_INVALIDATE due to a bug in the 2300. Unfortunately,
	 * the 2310 also reports itself as a 2300 so we need to get the
	 * fb revision level -- a 6 indicates it really is a 2300 and
	 * not a 2310.
	 */
	if (IS_QLA2300(ha)) {
		spin_lock_irqsave(&ha->hardware_lock, flags);

		/* Pause RISC. */
		WRT_REG_WORD(&reg->hccr, HCCR_PAUSE_RISC);
		for (cnt = 0; cnt < 30000; cnt++) {
			if ((RD_REG_WORD(&reg->hccr) & HCCR_RISC_PAUSE) != 0)
				break;

			udelay(10);
		}

		/* Select FPM registers. */
		WRT_REG_WORD(&reg->ctrl_status, 0x20);
		RD_REG_WORD(&reg->ctrl_status);

		/* Get the fb rev level */
		ha->fb_rev = RD_FB_CMD_REG(ha, reg);

		if (ha->fb_rev == FPM_2300)
			pci_clear_mwi(ha->pdev);

		/* Deselect FPM registers. */
		WRT_REG_WORD(&reg->ctrl_status, 0x0);
		RD_REG_WORD(&reg->ctrl_status);

		/* Release RISC module. */
		WRT_REG_WORD(&reg->hccr, HCCR_RELEASE_RISC);
		for (cnt = 0; cnt < 30000; cnt++) {
			if ((RD_REG_WORD(&reg->hccr) & HCCR_RISC_PAUSE) == 0)
				break;

			udelay(10);
		}

		spin_unlock_irqrestore(&ha->hardware_lock, flags);
	}

	pci_write_config_byte(ha->pdev, PCI_LATENCY_TIMER, 0x80);

	pci_disable_rom(ha->pdev);

	/* Get PCI bus information. */
	spin_lock_irqsave(&ha->hardware_lock, flags);
	ha->pci_attr = RD_REG_WORD(&reg->ctrl_status);
	spin_unlock_irqrestore(&ha->hardware_lock, flags);

	return QLA_SUCCESS;
}

/**
 * qla24xx_pci_config() - Setup ISP24xx PCI configuration registers.
 * @vha: HA context
 *
 * Returns 0 on success.
 */
int
qla24xx_pci_config(scsi_qla_host_t *vha)
{
	uint16_t w;
	unsigned long flags = 0;
	struct qla_hw_data *ha = vha->hw;
	struct device_reg_24xx __iomem *reg = &ha->iobase->isp24;

	pci_set_master(ha->pdev);
	pci_try_set_mwi(ha->pdev);

	pci_read_config_word(ha->pdev, PCI_COMMAND, &w);
	w |= (PCI_COMMAND_PARITY | PCI_COMMAND_SERR);
	w &= ~PCI_COMMAND_INTX_DISABLE;
	pci_write_config_word(ha->pdev, PCI_COMMAND, w);

	pci_write_config_byte(ha->pdev, PCI_LATENCY_TIMER, 0x80);

	/* PCI-X -- adjust Maximum Memory Read Byte Count (2048). */
	if (pci_find_capability(ha->pdev, PCI_CAP_ID_PCIX))
		pcix_set_mmrbc(ha->pdev, 2048);

	/* PCIe -- adjust Maximum Read Request Size (2048). */
	if (pci_is_pcie(ha->pdev))
		pcie_set_readrq(ha->pdev, 4096);

	pci_disable_rom(ha->pdev);

	ha->chip_revision = ha->pdev->revision;

	/* Get PCI bus information. */
	spin_lock_irqsave(&ha->hardware_lock, flags);
	ha->pci_attr = RD_REG_DWORD(&reg->ctrl_status);
	spin_unlock_irqrestore(&ha->hardware_lock, flags);

	return QLA_SUCCESS;
}

/**
 * qla25xx_pci_config() - Setup ISP25xx PCI configuration registers.
 * @vha: HA context
 *
 * Returns 0 on success.
 */
int
qla25xx_pci_config(scsi_qla_host_t *vha)
{
	uint16_t w;
	struct qla_hw_data *ha = vha->hw;

	pci_set_master(ha->pdev);
	pci_try_set_mwi(ha->pdev);

	pci_read_config_word(ha->pdev, PCI_COMMAND, &w);
	w |= (PCI_COMMAND_PARITY | PCI_COMMAND_SERR);
	w &= ~PCI_COMMAND_INTX_DISABLE;
	pci_write_config_word(ha->pdev, PCI_COMMAND, w);

	/* PCIe -- adjust Maximum Read Request Size (2048). */
	if (pci_is_pcie(ha->pdev))
		pcie_set_readrq(ha->pdev, 4096);

	pci_disable_rom(ha->pdev);

	ha->chip_revision = ha->pdev->revision;

	return QLA_SUCCESS;
}

/**
 * qla2x00_isp_firmware() - Choose firmware image.
 * @vha: HA context
 *
 * Returns 0 on success.
 */
static int
qla2x00_isp_firmware(scsi_qla_host_t *vha)
{
	int  rval;
	uint16_t loop_id, topo, sw_cap;
	uint8_t domain, area, al_pa;
	struct qla_hw_data *ha = vha->hw;

	/* Assume loading risc code */
	rval = QLA_FUNCTION_FAILED;

	if (ha->flags.disable_risc_code_load) {
		ql_log(ql_log_info, vha, 0x0079, "RISC CODE NOT loaded.\n");

		/* Verify checksum of loaded RISC code. */
		rval = qla2x00_verify_checksum(vha, ha->fw_srisc_address);
		if (rval == QLA_SUCCESS) {
			/* And, verify we are not in ROM code. */
			rval = qla2x00_get_adapter_id(vha, &loop_id, &al_pa,
			    &area, &domain, &topo, &sw_cap);
		}
	}

	if (rval)
		ql_dbg(ql_dbg_init, vha, 0x007a,
		    "**** Load RISC code ****.\n");

	return (rval);
}

/**
 * qla2x00_reset_chip() - Reset ISP chip.
 * @vha: HA context
 *
 * Returns 0 on success.
 */
int
qla2x00_reset_chip(scsi_qla_host_t *vha)
{
	unsigned long   flags = 0;
	struct qla_hw_data *ha = vha->hw;
	struct device_reg_2xxx __iomem *reg = &ha->iobase->isp;
	uint32_t	cnt;
	uint16_t	cmd;
	int rval = QLA_FUNCTION_FAILED;

	if (unlikely(pci_channel_offline(ha->pdev)))
		return rval;

	ha->isp_ops->disable_intrs(ha);

	spin_lock_irqsave(&ha->hardware_lock, flags);

	/* Turn off master enable */
	cmd = 0;
	pci_read_config_word(ha->pdev, PCI_COMMAND, &cmd);
	cmd &= ~PCI_COMMAND_MASTER;
	pci_write_config_word(ha->pdev, PCI_COMMAND, cmd);

	if (!IS_QLA2100(ha)) {
		/* Pause RISC. */
		WRT_REG_WORD(&reg->hccr, HCCR_PAUSE_RISC);
		if (IS_QLA2200(ha) || IS_QLA2300(ha)) {
			for (cnt = 0; cnt < 30000; cnt++) {
				if ((RD_REG_WORD(&reg->hccr) &
				    HCCR_RISC_PAUSE) != 0)
					break;
				udelay(100);
			}
		} else {
			RD_REG_WORD(&reg->hccr);	/* PCI Posting. */
			udelay(10);
		}

		/* Select FPM registers. */
		WRT_REG_WORD(&reg->ctrl_status, 0x20);
		RD_REG_WORD(&reg->ctrl_status);		/* PCI Posting. */

		/* FPM Soft Reset. */
		WRT_REG_WORD(&reg->fpm_diag_config, 0x100);
		RD_REG_WORD(&reg->fpm_diag_config);	/* PCI Posting. */

		/* Toggle Fpm Reset. */
		if (!IS_QLA2200(ha)) {
			WRT_REG_WORD(&reg->fpm_diag_config, 0x0);
			RD_REG_WORD(&reg->fpm_diag_config); /* PCI Posting. */
		}

		/* Select frame buffer registers. */
		WRT_REG_WORD(&reg->ctrl_status, 0x10);
		RD_REG_WORD(&reg->ctrl_status);		/* PCI Posting. */

		/* Reset frame buffer FIFOs. */
		if (IS_QLA2200(ha)) {
			WRT_FB_CMD_REG(ha, reg, 0xa000);
			RD_FB_CMD_REG(ha, reg);		/* PCI Posting. */
		} else {
			WRT_FB_CMD_REG(ha, reg, 0x00fc);

			/* Read back fb_cmd until zero or 3 seconds max */
			for (cnt = 0; cnt < 3000; cnt++) {
				if ((RD_FB_CMD_REG(ha, reg) & 0xff) == 0)
					break;
				udelay(100);
			}
		}

		/* Select RISC module registers. */
		WRT_REG_WORD(&reg->ctrl_status, 0);
		RD_REG_WORD(&reg->ctrl_status);		/* PCI Posting. */

		/* Reset RISC processor. */
		WRT_REG_WORD(&reg->hccr, HCCR_RESET_RISC);
		RD_REG_WORD(&reg->hccr);		/* PCI Posting. */

		/* Release RISC processor. */
		WRT_REG_WORD(&reg->hccr, HCCR_RELEASE_RISC);
		RD_REG_WORD(&reg->hccr);		/* PCI Posting. */
	}

	WRT_REG_WORD(&reg->hccr, HCCR_CLR_RISC_INT);
	WRT_REG_WORD(&reg->hccr, HCCR_CLR_HOST_INT);

	/* Reset ISP chip. */
	WRT_REG_WORD(&reg->ctrl_status, CSR_ISP_SOFT_RESET);

	/* Wait for RISC to recover from reset. */
	if (IS_QLA2100(ha) || IS_QLA2200(ha) || IS_QLA2300(ha)) {
		/*
		 * It is necessary to for a delay here since the card doesn't
		 * respond to PCI reads during a reset. On some architectures
		 * this will result in an MCA.
		 */
		udelay(20);
		for (cnt = 30000; cnt; cnt--) {
			if ((RD_REG_WORD(&reg->ctrl_status) &
			    CSR_ISP_SOFT_RESET) == 0)
				break;
			udelay(100);
		}
	} else
		udelay(10);

	/* Reset RISC processor. */
	WRT_REG_WORD(&reg->hccr, HCCR_RESET_RISC);

	WRT_REG_WORD(&reg->semaphore, 0);

	/* Release RISC processor. */
	WRT_REG_WORD(&reg->hccr, HCCR_RELEASE_RISC);
	RD_REG_WORD(&reg->hccr);			/* PCI Posting. */

	if (IS_QLA2100(ha) || IS_QLA2200(ha) || IS_QLA2300(ha)) {
		for (cnt = 0; cnt < 30000; cnt++) {
			if (RD_MAILBOX_REG(ha, reg, 0) != MBS_BUSY)
				break;

			udelay(100);
		}
	} else
		udelay(100);

	/* Turn on master enable */
	cmd |= PCI_COMMAND_MASTER;
	pci_write_config_word(ha->pdev, PCI_COMMAND, cmd);

	/* Disable RISC pause on FPM parity error. */
	if (!IS_QLA2100(ha)) {
		WRT_REG_WORD(&reg->hccr, HCCR_DISABLE_PARITY_PAUSE);
		RD_REG_WORD(&reg->hccr);		/* PCI Posting. */
	}

	spin_unlock_irqrestore(&ha->hardware_lock, flags);

	return QLA_SUCCESS;
}

/**
 * qla81xx_reset_mpi() - Reset's MPI FW via Write MPI Register MBC.
 * @vha: HA context
 *
 * Returns 0 on success.
 */
static int
qla81xx_reset_mpi(scsi_qla_host_t *vha)
{
	uint16_t mb[4] = {0x1010, 0, 1, 0};

	if (!IS_QLA81XX(vha->hw))
		return QLA_SUCCESS;

	return qla81xx_write_mpi_register(vha, mb);
}

/**
 * qla24xx_reset_risc() - Perform full reset of ISP24xx RISC.
 * @vha: HA context
 *
 * Returns 0 on success.
 */
static inline int
qla24xx_reset_risc(scsi_qla_host_t *vha)
{
	unsigned long flags = 0;
	struct qla_hw_data *ha = vha->hw;
	struct device_reg_24xx __iomem *reg = &ha->iobase->isp24;
	uint32_t cnt;
	uint16_t wd;
	static int abts_cnt; /* ISP abort retry counts */
	int rval = QLA_SUCCESS;

	spin_lock_irqsave(&ha->hardware_lock, flags);

	/* Reset RISC. */
	WRT_REG_DWORD(&reg->ctrl_status, CSRX_DMA_SHUTDOWN|MWB_4096_BYTES);
	for (cnt = 0; cnt < 30000; cnt++) {
		if ((RD_REG_DWORD(&reg->ctrl_status) & CSRX_DMA_ACTIVE) == 0)
			break;

		udelay(10);
	}

	if (!(RD_REG_DWORD(&reg->ctrl_status) & CSRX_DMA_ACTIVE))
		set_bit(DMA_SHUTDOWN_CMPL, &ha->fw_dump_cap_flags);

	ql_dbg(ql_dbg_init + ql_dbg_verbose, vha, 0x017e,
	    "HCCR: 0x%x, Control Status %x, DMA active status:0x%x\n",
	    RD_REG_DWORD(&reg->hccr),
	    RD_REG_DWORD(&reg->ctrl_status),
	    (RD_REG_DWORD(&reg->ctrl_status) & CSRX_DMA_ACTIVE));

	WRT_REG_DWORD(&reg->ctrl_status,
	    CSRX_ISP_SOFT_RESET|CSRX_DMA_SHUTDOWN|MWB_4096_BYTES);
	pci_read_config_word(ha->pdev, PCI_COMMAND, &wd);

	udelay(100);

	/* Wait for firmware to complete NVRAM accesses. */
	RD_REG_WORD(&reg->mailbox0);
	for (cnt = 10000; RD_REG_WORD(&reg->mailbox0) != 0 &&
	    rval == QLA_SUCCESS; cnt--) {
		barrier();
		if (cnt)
			udelay(5);
		else
			rval = QLA_FUNCTION_TIMEOUT;
	}

	if (rval == QLA_SUCCESS)
		set_bit(ISP_MBX_RDY, &ha->fw_dump_cap_flags);

	ql_dbg(ql_dbg_init + ql_dbg_verbose, vha, 0x017f,
	    "HCCR: 0x%x, MailBox0 Status 0x%x\n",
	    RD_REG_DWORD(&reg->hccr),
	    RD_REG_DWORD(&reg->mailbox0));

	/* Wait for soft-reset to complete. */
	RD_REG_DWORD(&reg->ctrl_status);
	for (cnt = 0; cnt < 60; cnt++) {
		barrier();
		if ((RD_REG_DWORD(&reg->ctrl_status) &
		    CSRX_ISP_SOFT_RESET) == 0)
			break;

		udelay(5);
	}
	if (!(RD_REG_DWORD(&reg->ctrl_status) & CSRX_ISP_SOFT_RESET))
		set_bit(ISP_SOFT_RESET_CMPL, &ha->fw_dump_cap_flags);

	ql_dbg(ql_dbg_init + ql_dbg_verbose, vha, 0x015d,
	    "HCCR: 0x%x, Soft Reset status: 0x%x\n",
	    RD_REG_DWORD(&reg->hccr),
	    RD_REG_DWORD(&reg->ctrl_status));

	/* If required, do an MPI FW reset now */
	if (test_and_clear_bit(MPI_RESET_NEEDED, &vha->dpc_flags)) {
		if (qla81xx_reset_mpi(vha) != QLA_SUCCESS) {
			if (++abts_cnt < 5) {
				set_bit(ISP_ABORT_NEEDED, &vha->dpc_flags);
				set_bit(MPI_RESET_NEEDED, &vha->dpc_flags);
			} else {
				/*
				 * We exhausted the ISP abort retries. We have to
				 * set the board offline.
				 */
				abts_cnt = 0;
				vha->flags.online = 0;
			}
		}
	}

	WRT_REG_DWORD(&reg->hccr, HCCRX_SET_RISC_RESET);
	RD_REG_DWORD(&reg->hccr);

	WRT_REG_DWORD(&reg->hccr, HCCRX_REL_RISC_PAUSE);
	RD_REG_DWORD(&reg->hccr);

	WRT_REG_DWORD(&reg->hccr, HCCRX_CLR_RISC_RESET);
	RD_REG_DWORD(&reg->hccr);

	RD_REG_WORD(&reg->mailbox0);
	for (cnt = 60; RD_REG_WORD(&reg->mailbox0) != 0 &&
	    rval == QLA_SUCCESS; cnt--) {
		barrier();
		if (cnt)
			udelay(5);
		else
			rval = QLA_FUNCTION_TIMEOUT;
	}
	if (rval == QLA_SUCCESS)
		set_bit(RISC_RDY_AFT_RESET, &ha->fw_dump_cap_flags);

	ql_dbg(ql_dbg_init + ql_dbg_verbose, vha, 0x015e,
	    "Host Risc 0x%x, mailbox0 0x%x\n",
	    RD_REG_DWORD(&reg->hccr),
	     RD_REG_WORD(&reg->mailbox0));

	spin_unlock_irqrestore(&ha->hardware_lock, flags);

	ql_dbg(ql_dbg_init + ql_dbg_verbose, vha, 0x015f,
	    "Driver in %s mode\n",
	    IS_NOPOLLING_TYPE(ha) ? "Interrupt" : "Polling");

	if (IS_NOPOLLING_TYPE(ha))
		ha->isp_ops->enable_intrs(ha);

	return rval;
}

static void
qla25xx_read_risc_sema_reg(scsi_qla_host_t *vha, uint32_t *data)
{
	struct device_reg_24xx __iomem *reg = &vha->hw->iobase->isp24;

	WRT_REG_DWORD(&reg->iobase_addr, RISC_REGISTER_BASE_OFFSET);
	*data = RD_REG_DWORD(&reg->iobase_window + RISC_REGISTER_WINDOW_OFFET);

}

static void
qla25xx_write_risc_sema_reg(scsi_qla_host_t *vha, uint32_t data)
{
	struct device_reg_24xx __iomem *reg = &vha->hw->iobase->isp24;

	WRT_REG_DWORD(&reg->iobase_addr, RISC_REGISTER_BASE_OFFSET);
	WRT_REG_DWORD(&reg->iobase_window + RISC_REGISTER_WINDOW_OFFET, data);
}

static void
qla25xx_manipulate_risc_semaphore(scsi_qla_host_t *vha)
{
	uint32_t wd32 = 0;
	uint delta_msec = 100;
	uint elapsed_msec = 0;
	uint timeout_msec;
	ulong n;

	if (vha->hw->pdev->subsystem_device != 0x0175 &&
	    vha->hw->pdev->subsystem_device != 0x0240)
		return;

	WRT_REG_DWORD(&vha->hw->iobase->isp24.hccr, HCCRX_SET_RISC_PAUSE);
	udelay(100);

attempt:
	timeout_msec = TIMEOUT_SEMAPHORE;
	n = timeout_msec / delta_msec;
	while (n--) {
		qla25xx_write_risc_sema_reg(vha, RISC_SEMAPHORE_SET);
		qla25xx_read_risc_sema_reg(vha, &wd32);
		if (wd32 & RISC_SEMAPHORE)
			break;
		msleep(delta_msec);
		elapsed_msec += delta_msec;
		if (elapsed_msec > TIMEOUT_TOTAL_ELAPSED)
			goto force;
	}

	if (!(wd32 & RISC_SEMAPHORE))
		goto force;

	if (!(wd32 & RISC_SEMAPHORE_FORCE))
		goto acquired;

	qla25xx_write_risc_sema_reg(vha, RISC_SEMAPHORE_CLR);
	timeout_msec = TIMEOUT_SEMAPHORE_FORCE;
	n = timeout_msec / delta_msec;
	while (n--) {
		qla25xx_read_risc_sema_reg(vha, &wd32);
		if (!(wd32 & RISC_SEMAPHORE_FORCE))
			break;
		msleep(delta_msec);
		elapsed_msec += delta_msec;
		if (elapsed_msec > TIMEOUT_TOTAL_ELAPSED)
			goto force;
	}

	if (wd32 & RISC_SEMAPHORE_FORCE)
		qla25xx_write_risc_sema_reg(vha, RISC_SEMAPHORE_FORCE_CLR);

	goto attempt;

force:
	qla25xx_write_risc_sema_reg(vha, RISC_SEMAPHORE_FORCE_SET);

acquired:
	return;
}

/**
 * qla24xx_reset_chip() - Reset ISP24xx chip.
 * @vha: HA context
 *
 * Returns 0 on success.
 */
int
qla24xx_reset_chip(scsi_qla_host_t *vha)
{
	struct qla_hw_data *ha = vha->hw;
	int rval = QLA_FUNCTION_FAILED;

	if (pci_channel_offline(ha->pdev) &&
	    ha->flags.pci_channel_io_perm_failure) {
		return rval;
	}

	ha->isp_ops->disable_intrs(ha);

	qla25xx_manipulate_risc_semaphore(vha);

	/* Perform RISC reset. */
	rval = qla24xx_reset_risc(vha);

	return rval;
}

/**
 * qla2x00_chip_diag() - Test chip for proper operation.
 * @vha: HA context
 *
 * Returns 0 on success.
 */
int
qla2x00_chip_diag(scsi_qla_host_t *vha)
{
	int		rval;
	struct qla_hw_data *ha = vha->hw;
	struct device_reg_2xxx __iomem *reg = &ha->iobase->isp;
	unsigned long	flags = 0;
	uint16_t	data;
	uint32_t	cnt;
	uint16_t	mb[5];
	struct req_que *req = ha->req_q_map[0];

	/* Assume a failed state */
	rval = QLA_FUNCTION_FAILED;

	ql_dbg(ql_dbg_init, vha, 0x007b, "Testing device at %p.\n",
	       &reg->flash_address);

	spin_lock_irqsave(&ha->hardware_lock, flags);

	/* Reset ISP chip. */
	WRT_REG_WORD(&reg->ctrl_status, CSR_ISP_SOFT_RESET);

	/*
	 * We need to have a delay here since the card will not respond while
	 * in reset causing an MCA on some architectures.
	 */
	udelay(20);
	data = qla2x00_debounce_register(&reg->ctrl_status);
	for (cnt = 6000000 ; cnt && (data & CSR_ISP_SOFT_RESET); cnt--) {
		udelay(5);
		data = RD_REG_WORD(&reg->ctrl_status);
		barrier();
	}

	if (!cnt)
		goto chip_diag_failed;

	ql_dbg(ql_dbg_init, vha, 0x007c,
	    "Reset register cleared by chip reset.\n");

	/* Reset RISC processor. */
	WRT_REG_WORD(&reg->hccr, HCCR_RESET_RISC);
	WRT_REG_WORD(&reg->hccr, HCCR_RELEASE_RISC);

	/* Workaround for QLA2312 PCI parity error */
	if (IS_QLA2100(ha) || IS_QLA2200(ha) || IS_QLA2300(ha)) {
		data = qla2x00_debounce_register(MAILBOX_REG(ha, reg, 0));
		for (cnt = 6000000; cnt && (data == MBS_BUSY); cnt--) {
			udelay(5);
			data = RD_MAILBOX_REG(ha, reg, 0);
			barrier();
		}
	} else
		udelay(10);

	if (!cnt)
		goto chip_diag_failed;

	/* Check product ID of chip */
	ql_dbg(ql_dbg_init, vha, 0x007d, "Checking product ID of chip.\n");

	mb[1] = RD_MAILBOX_REG(ha, reg, 1);
	mb[2] = RD_MAILBOX_REG(ha, reg, 2);
	mb[3] = RD_MAILBOX_REG(ha, reg, 3);
	mb[4] = qla2x00_debounce_register(MAILBOX_REG(ha, reg, 4));
	if (mb[1] != PROD_ID_1 || (mb[2] != PROD_ID_2 && mb[2] != PROD_ID_2a) ||
	    mb[3] != PROD_ID_3) {
		ql_log(ql_log_warn, vha, 0x0062,
		    "Wrong product ID = 0x%x,0x%x,0x%x.\n",
		    mb[1], mb[2], mb[3]);

		goto chip_diag_failed;
	}
	ha->product_id[0] = mb[1];
	ha->product_id[1] = mb[2];
	ha->product_id[2] = mb[3];
	ha->product_id[3] = mb[4];

	/* Adjust fw RISC transfer size */
	if (req->length > 1024)
		ha->fw_transfer_size = REQUEST_ENTRY_SIZE * 1024;
	else
		ha->fw_transfer_size = REQUEST_ENTRY_SIZE *
		    req->length;

	if (IS_QLA2200(ha) &&
	    RD_MAILBOX_REG(ha, reg, 7) == QLA2200A_RISC_ROM_VER) {
		/* Limit firmware transfer size with a 2200A */
		ql_dbg(ql_dbg_init, vha, 0x007e, "Found QLA2200A Chip.\n");

		ha->device_type |= DT_ISP2200A;
		ha->fw_transfer_size = 128;
	}

	/* Wrap Incoming Mailboxes Test. */
	spin_unlock_irqrestore(&ha->hardware_lock, flags);

	ql_dbg(ql_dbg_init, vha, 0x007f, "Checking mailboxes.\n");
	rval = qla2x00_mbx_reg_test(vha);
	if (rval)
		ql_log(ql_log_warn, vha, 0x0080,
		    "Failed mailbox send register test.\n");
	else
		/* Flag a successful rval */
		rval = QLA_SUCCESS;
	spin_lock_irqsave(&ha->hardware_lock, flags);

chip_diag_failed:
	if (rval)
		ql_log(ql_log_info, vha, 0x0081,
		    "Chip diagnostics **** FAILED ****.\n");

	spin_unlock_irqrestore(&ha->hardware_lock, flags);

	return (rval);
}

/**
 * qla24xx_chip_diag() - Test ISP24xx for proper operation.
 * @vha: HA context
 *
 * Returns 0 on success.
 */
int
qla24xx_chip_diag(scsi_qla_host_t *vha)
{
	int rval;
	struct qla_hw_data *ha = vha->hw;
	struct req_que *req = ha->req_q_map[0];

	if (IS_P3P_TYPE(ha))
		return QLA_SUCCESS;

	ha->fw_transfer_size = REQUEST_ENTRY_SIZE * req->length;

	rval = qla2x00_mbx_reg_test(vha);
	if (rval) {
		ql_log(ql_log_warn, vha, 0x0082,
		    "Failed mailbox send register test.\n");
	} else {
		/* Flag a successful rval */
		rval = QLA_SUCCESS;
	}

	return rval;
}

static void
qla2x00_alloc_offload_mem(scsi_qla_host_t *vha)
{
	int rval;
	dma_addr_t tc_dma;
	void *tc;
	struct qla_hw_data *ha = vha->hw;

	if (ha->eft) {
		ql_dbg(ql_dbg_init, vha, 0x00bd,
		    "%s: Offload Mem is already allocated.\n",
		    __func__);
		return;
	}

	if (IS_FWI2_CAPABLE(ha)) {
		/* Allocate memory for Fibre Channel Event Buffer. */
		if (!IS_QLA25XX(ha) && !IS_QLA81XX(ha) && !IS_QLA83XX(ha) &&
		    !IS_QLA27XX(ha) && !IS_QLA28XX(ha))
			goto try_eft;

		if (ha->fce)
			dma_free_coherent(&ha->pdev->dev,
			    FCE_SIZE, ha->fce, ha->fce_dma);

		/* Allocate memory for Fibre Channel Event Buffer. */
		tc = dma_alloc_coherent(&ha->pdev->dev, FCE_SIZE, &tc_dma,
					GFP_KERNEL);
		if (!tc) {
			ql_log(ql_log_warn, vha, 0x00be,
			    "Unable to allocate (%d KB) for FCE.\n",
			    FCE_SIZE / 1024);
			goto try_eft;
		}

		rval = qla2x00_enable_fce_trace(vha, tc_dma, FCE_NUM_BUFFERS,
		    ha->fce_mb, &ha->fce_bufs);
		if (rval) {
			ql_log(ql_log_warn, vha, 0x00bf,
			    "Unable to initialize FCE (%d).\n", rval);
			dma_free_coherent(&ha->pdev->dev, FCE_SIZE, tc,
			    tc_dma);
			ha->flags.fce_enabled = 0;
			goto try_eft;
		}
		ql_dbg(ql_dbg_init, vha, 0x00c0,
		    "Allocate (%d KB) for FCE...\n", FCE_SIZE / 1024);

		ha->flags.fce_enabled = 1;
		ha->fce_dma = tc_dma;
		ha->fce = tc;

try_eft:
		if (ha->eft)
			dma_free_coherent(&ha->pdev->dev,
			    EFT_SIZE, ha->eft, ha->eft_dma);

		/* Allocate memory for Extended Trace Buffer. */
		tc = dma_alloc_coherent(&ha->pdev->dev, EFT_SIZE, &tc_dma,
					GFP_KERNEL);
		if (!tc) {
			ql_log(ql_log_warn, vha, 0x00c1,
			    "Unable to allocate (%d KB) for EFT.\n",
			    EFT_SIZE / 1024);
			goto eft_err;
		}

		rval = qla2x00_enable_eft_trace(vha, tc_dma, EFT_NUM_BUFFERS);
		if (rval) {
			ql_log(ql_log_warn, vha, 0x00c2,
			    "Unable to initialize EFT (%d).\n", rval);
			dma_free_coherent(&ha->pdev->dev, EFT_SIZE, tc,
			    tc_dma);
			goto eft_err;
		}
		ql_dbg(ql_dbg_init, vha, 0x00c3,
		    "Allocated (%d KB) EFT ...\n", EFT_SIZE / 1024);

		ha->eft_dma = tc_dma;
		ha->eft = tc;
	}

eft_err:
	return;
}

void
qla2x00_alloc_fw_dump(scsi_qla_host_t *vha)
{
	int rval;
	uint32_t dump_size, fixed_size, mem_size, req_q_size, rsp_q_size,
	    eft_size, fce_size, mq_size;
	struct qla_hw_data *ha = vha->hw;
	struct req_que *req = ha->req_q_map[0];
	struct rsp_que *rsp = ha->rsp_q_map[0];
	struct qla2xxx_fw_dump *fw_dump;
	dma_addr_t tc_dma;
	void *tc;

	dump_size = fixed_size = mem_size = eft_size = fce_size = mq_size = 0;
	req_q_size = rsp_q_size = 0;

	if (IS_QLA2100(ha) || IS_QLA2200(ha)) {
		fixed_size = sizeof(struct qla2100_fw_dump);
	} else if (IS_QLA23XX(ha)) {
		fixed_size = offsetof(struct qla2300_fw_dump, data_ram);
		mem_size = (ha->fw_memory_size - 0x11000 + 1) *
		    sizeof(uint16_t);
	} else if (IS_FWI2_CAPABLE(ha)) {
		if (IS_QLA83XX(ha) || IS_QLA27XX(ha) || IS_QLA28XX(ha))
			fixed_size = offsetof(struct qla83xx_fw_dump, ext_mem);
		else if (IS_QLA81XX(ha))
			fixed_size = offsetof(struct qla81xx_fw_dump, ext_mem);
		else if (IS_QLA25XX(ha))
			fixed_size = offsetof(struct qla25xx_fw_dump, ext_mem);
		else
			fixed_size = offsetof(struct qla24xx_fw_dump, ext_mem);

		mem_size = (ha->fw_memory_size - 0x100000 + 1) *
		    sizeof(uint32_t);
		if (ha->mqenable) {
			if (!IS_QLA83XX(ha) && !IS_QLA27XX(ha) &&
			    !IS_QLA28XX(ha))
				mq_size = sizeof(struct qla2xxx_mq_chain);
			/*
			 * Allocate maximum buffer size for all queues - Q0.
			 * Resizing must be done at end-of-dump processing.
			 */
			mq_size += (ha->max_req_queues - 1) *
			    (req->length * sizeof(request_t));
			mq_size += (ha->max_rsp_queues - 1) *
			    (rsp->length * sizeof(response_t));
		}
		if (ha->tgt.atio_ring)
			mq_size += ha->tgt.atio_q_length * sizeof(request_t);
		/* Allocate memory for Fibre Channel Event Buffer. */
		if (!IS_QLA25XX(ha) && !IS_QLA81XX(ha) && !IS_QLA83XX(ha) &&
		    !IS_QLA27XX(ha) && !IS_QLA28XX(ha))
			goto try_eft;

		fce_size = sizeof(struct qla2xxx_fce_chain) + FCE_SIZE;
try_eft:
		if (ha->eft)
			dma_free_coherent(&ha->pdev->dev,
			    EFT_SIZE, ha->eft, ha->eft_dma);

		/* Allocate memory for Extended Trace Buffer. */
		tc = dma_alloc_coherent(&ha->pdev->dev, EFT_SIZE, &tc_dma,
					 GFP_KERNEL);
		if (!tc) {
			ql_log(ql_log_warn, vha, 0x00c1,
			    "Unable to allocate (%d KB) for EFT.\n",
			    EFT_SIZE / 1024);
			goto allocate;
		}

		rval = qla2x00_enable_eft_trace(vha, tc_dma, EFT_NUM_BUFFERS);
		if (rval) {
			ql_log(ql_log_warn, vha, 0x00c2,
			    "Unable to initialize EFT (%d).\n", rval);
			dma_free_coherent(&ha->pdev->dev, EFT_SIZE, tc,
			    tc_dma);
		}
		ql_dbg(ql_dbg_init, vha, 0x00c3,
		    "Allocated (%d KB) EFT ...\n", EFT_SIZE / 1024);
		eft_size = EFT_SIZE;
	}

	if (IS_QLA27XX(ha) || IS_QLA28XX(ha)) {
		struct fwdt *fwdt = ha->fwdt;
		uint j;

		for (j = 0; j < 2; j++, fwdt++) {
			if (!fwdt->template) {
				ql_log(ql_log_warn, vha, 0x00ba,
				    "-> fwdt%u no template\n", j);
				continue;
			}
			ql_dbg(ql_dbg_init, vha, 0x00fa,
			    "-> fwdt%u calculating fwdump size...\n", j);
			fwdt->dump_size = qla27xx_fwdt_calculate_dump_size(
			    vha, fwdt->template);
			ql_dbg(ql_dbg_init, vha, 0x00fa,
			    "-> fwdt%u calculated fwdump size = %#lx bytes\n",
			    j, fwdt->dump_size);
			dump_size += fwdt->dump_size;
		}
		goto allocate;
	}

	req_q_size = req->length * sizeof(request_t);
	rsp_q_size = rsp->length * sizeof(response_t);
	dump_size = offsetof(struct qla2xxx_fw_dump, isp);
	dump_size += fixed_size + mem_size + req_q_size + rsp_q_size + eft_size;
	ha->chain_offset = dump_size;
	dump_size += mq_size + fce_size;

	if (ha->exchoffld_buf)
		dump_size += sizeof(struct qla2xxx_offld_chain) +
			ha->exchoffld_size;
	if (ha->exlogin_buf)
		dump_size += sizeof(struct qla2xxx_offld_chain) +
			ha->exlogin_size;

allocate:
	if (!ha->fw_dump_len || dump_size > ha->fw_dump_alloc_len) {

		ql_dbg(ql_dbg_init, vha, 0x00c5,
		    "%s dump_size %d fw_dump_len %d fw_dump_alloc_len %d\n",
		    __func__, dump_size, ha->fw_dump_len,
		    ha->fw_dump_alloc_len);

		fw_dump = vmalloc(dump_size);
		if (!fw_dump) {
			ql_log(ql_log_warn, vha, 0x00c4,
			    "Unable to allocate (%d KB) for firmware dump.\n",
			    dump_size / 1024);
		} else {
			mutex_lock(&ha->optrom_mutex);
			if (ha->fw_dumped) {
				memcpy(fw_dump, ha->fw_dump, ha->fw_dump_len);
				vfree(ha->fw_dump);
				ha->fw_dump = fw_dump;
				ha->fw_dump_alloc_len =  dump_size;
				ql_dbg(ql_dbg_init, vha, 0x00c5,
				    "Re-Allocated (%d KB) and save firmware dump.\n",
				    dump_size / 1024);
			} else {
				if (ha->fw_dump)
					vfree(ha->fw_dump);
				ha->fw_dump = fw_dump;

				ha->fw_dump_len = ha->fw_dump_alloc_len =
				    dump_size;
				ql_dbg(ql_dbg_init, vha, 0x00c5,
				    "Allocated (%d KB) for firmware dump.\n",
				    dump_size / 1024);

				if (IS_QLA27XX(ha) || IS_QLA28XX(ha)) {
					mutex_unlock(&ha->optrom_mutex);
					return;
				}

				ha->fw_dump->signature[0] = 'Q';
				ha->fw_dump->signature[1] = 'L';
				ha->fw_dump->signature[2] = 'G';
				ha->fw_dump->signature[3] = 'C';
				ha->fw_dump->version = htonl(1);

				ha->fw_dump->fixed_size = htonl(fixed_size);
				ha->fw_dump->mem_size = htonl(mem_size);
				ha->fw_dump->req_q_size = htonl(req_q_size);
				ha->fw_dump->rsp_q_size = htonl(rsp_q_size);

				ha->fw_dump->eft_size = htonl(eft_size);
				ha->fw_dump->eft_addr_l =
				    htonl(LSD(ha->eft_dma));
				ha->fw_dump->eft_addr_h =
				    htonl(MSD(ha->eft_dma));

				ha->fw_dump->header_size =
					htonl(offsetof
					    (struct qla2xxx_fw_dump, isp));
			}
			mutex_unlock(&ha->optrom_mutex);
		}
	}
}

static int
qla81xx_mpi_sync(scsi_qla_host_t *vha)
{
#define MPS_MASK	0xe0
	int rval;
	uint16_t dc;
	uint32_t dw;

	if (!IS_QLA81XX(vha->hw))
		return QLA_SUCCESS;

	rval = qla2x00_write_ram_word(vha, 0x7c00, 1);
	if (rval != QLA_SUCCESS) {
		ql_log(ql_log_warn, vha, 0x0105,
		    "Unable to acquire semaphore.\n");
		goto done;
	}

	pci_read_config_word(vha->hw->pdev, 0x54, &dc);
	rval = qla2x00_read_ram_word(vha, 0x7a15, &dw);
	if (rval != QLA_SUCCESS) {
		ql_log(ql_log_warn, vha, 0x0067, "Unable to read sync.\n");
		goto done_release;
	}

	dc &= MPS_MASK;
	if (dc == (dw & MPS_MASK))
		goto done_release;

	dw &= ~MPS_MASK;
	dw |= dc;
	rval = qla2x00_write_ram_word(vha, 0x7a15, dw);
	if (rval != QLA_SUCCESS) {
		ql_log(ql_log_warn, vha, 0x0114, "Unable to gain sync.\n");
	}

done_release:
	rval = qla2x00_write_ram_word(vha, 0x7c00, 0);
	if (rval != QLA_SUCCESS) {
		ql_log(ql_log_warn, vha, 0x006d,
		    "Unable to release semaphore.\n");
	}

done:
	return rval;
}

int
qla2x00_alloc_outstanding_cmds(struct qla_hw_data *ha, struct req_que *req)
{
	/* Don't try to reallocate the array */
	if (req->outstanding_cmds)
		return QLA_SUCCESS;

	if (!IS_FWI2_CAPABLE(ha))
		req->num_outstanding_cmds = DEFAULT_OUTSTANDING_COMMANDS;
	else {
		if (ha->cur_fw_xcb_count <= ha->cur_fw_iocb_count)
			req->num_outstanding_cmds = ha->cur_fw_xcb_count;
		else
			req->num_outstanding_cmds = ha->cur_fw_iocb_count;
	}

	req->outstanding_cmds = kcalloc(req->num_outstanding_cmds,
					sizeof(srb_t *),
					GFP_KERNEL);

	if (!req->outstanding_cmds) {
		/*
		 * Try to allocate a minimal size just so we can get through
		 * initialization.
		 */
		req->num_outstanding_cmds = MIN_OUTSTANDING_COMMANDS;
		req->outstanding_cmds = kcalloc(req->num_outstanding_cmds,
						sizeof(srb_t *),
						GFP_KERNEL);

		if (!req->outstanding_cmds) {
			ql_log(ql_log_fatal, NULL, 0x0126,
			    "Failed to allocate memory for "
			    "outstanding_cmds for req_que %p.\n", req);
			req->num_outstanding_cmds = 0;
			return QLA_FUNCTION_FAILED;
		}
	}

	return QLA_SUCCESS;
}

#define PRINT_FIELD(_field, _flag, _str) {		\
	if (a0->_field & _flag) {\
		if (p) {\
			strcat(ptr, "|");\
			ptr++;\
			leftover--;\
		} \
		len = snprintf(ptr, leftover, "%s", _str);	\
		p = 1;\
		leftover -= len;\
		ptr += len; \
	} \
}

static void qla2xxx_print_sfp_info(struct scsi_qla_host *vha)
{
#define STR_LEN 64
	struct sff_8247_a0 *a0 = (struct sff_8247_a0 *)vha->hw->sfp_data;
	u8 str[STR_LEN], *ptr, p;
	int leftover, len;

	memset(str, 0, STR_LEN);
	snprintf(str, SFF_VEN_NAME_LEN+1, a0->vendor_name);
	ql_dbg(ql_dbg_init, vha, 0x015a,
	    "SFP MFG Name: %s\n", str);

	memset(str, 0, STR_LEN);
	snprintf(str, SFF_PART_NAME_LEN+1, a0->vendor_pn);
	ql_dbg(ql_dbg_init, vha, 0x015c,
	    "SFP Part Name: %s\n", str);

	/* media */
	memset(str, 0, STR_LEN);
	ptr = str;
	leftover = STR_LEN;
	p = len = 0;
	PRINT_FIELD(fc_med_cc9, FC_MED_TW, "Twin AX");
	PRINT_FIELD(fc_med_cc9, FC_MED_TP, "Twisted Pair");
	PRINT_FIELD(fc_med_cc9, FC_MED_MI, "Min Coax");
	PRINT_FIELD(fc_med_cc9, FC_MED_TV, "Video Coax");
	PRINT_FIELD(fc_med_cc9, FC_MED_M6, "MultiMode 62.5um");
	PRINT_FIELD(fc_med_cc9, FC_MED_M5, "MultiMode 50um");
	PRINT_FIELD(fc_med_cc9, FC_MED_SM, "SingleMode");
	ql_dbg(ql_dbg_init, vha, 0x0160,
	    "SFP Media: %s\n", str);

	/* link length */
	memset(str, 0, STR_LEN);
	ptr = str;
	leftover = STR_LEN;
	p = len = 0;
	PRINT_FIELD(fc_ll_cc7, FC_LL_VL, "Very Long");
	PRINT_FIELD(fc_ll_cc7, FC_LL_S, "Short");
	PRINT_FIELD(fc_ll_cc7, FC_LL_I, "Intermediate");
	PRINT_FIELD(fc_ll_cc7, FC_LL_L, "Long");
	PRINT_FIELD(fc_ll_cc7, FC_LL_M, "Medium");
	ql_dbg(ql_dbg_init, vha, 0x0196,
	    "SFP Link Length: %s\n", str);

	memset(str, 0, STR_LEN);
	ptr = str;
	leftover = STR_LEN;
	p = len = 0;
	PRINT_FIELD(fc_ll_cc7, FC_LL_SA, "Short Wave (SA)");
	PRINT_FIELD(fc_ll_cc7, FC_LL_LC, "Long Wave(LC)");
	PRINT_FIELD(fc_tec_cc8, FC_TEC_SN, "Short Wave (SN)");
	PRINT_FIELD(fc_tec_cc8, FC_TEC_SL, "Short Wave (SL)");
	PRINT_FIELD(fc_tec_cc8, FC_TEC_LL, "Long Wave (LL)");
	ql_dbg(ql_dbg_init, vha, 0x016e,
	    "SFP FC Link Tech: %s\n", str);

	if (a0->length_km)
		ql_dbg(ql_dbg_init, vha, 0x016f,
		    "SFP Distant: %d km\n", a0->length_km);
	if (a0->length_100m)
		ql_dbg(ql_dbg_init, vha, 0x0170,
		    "SFP Distant: %d m\n", a0->length_100m*100);
	if (a0->length_50um_10m)
		ql_dbg(ql_dbg_init, vha, 0x0189,
		    "SFP Distant (WL=50um): %d m\n", a0->length_50um_10m * 10);
	if (a0->length_62um_10m)
		ql_dbg(ql_dbg_init, vha, 0x018a,
		  "SFP Distant (WL=62.5um): %d m\n", a0->length_62um_10m * 10);
	if (a0->length_om4_10m)
		ql_dbg(ql_dbg_init, vha, 0x0194,
		    "SFP Distant (OM4): %d m\n", a0->length_om4_10m * 10);
	if (a0->length_om3_10m)
		ql_dbg(ql_dbg_init, vha, 0x0195,
		    "SFP Distant (OM3): %d m\n", a0->length_om3_10m * 10);
}


/*
 * Return Code:
 *   QLA_SUCCESS: no action
 *   QLA_INTERFACE_ERROR: SFP is not there.
 *   QLA_FUNCTION_FAILED: detected New SFP
 */
int
qla24xx_detect_sfp(scsi_qla_host_t *vha)
{
	int rc = QLA_SUCCESS;
	struct sff_8247_a0 *a;
	struct qla_hw_data *ha = vha->hw;

	if (!AUTO_DETECT_SFP_SUPPORT(vha))
		goto out;

	rc = qla2x00_read_sfp_dev(vha, NULL, 0);
	if (rc)
		goto out;

	a = (struct sff_8247_a0 *)vha->hw->sfp_data;
	qla2xxx_print_sfp_info(vha);

	if (a->fc_ll_cc7 & FC_LL_VL || a->fc_ll_cc7 & FC_LL_L) {
		/* long range */
		ha->flags.detected_lr_sfp = 1;

		if (a->length_km > 5 || a->length_100m > 50)
			ha->long_range_distance = LR_DISTANCE_10K;
		else
			ha->long_range_distance = LR_DISTANCE_5K;

		if (ha->flags.detected_lr_sfp != ha->flags.using_lr_setting)
			ql_dbg(ql_dbg_async, vha, 0x507b,
			    "Detected Long Range SFP.\n");
	} else {
		/* short range */
		ha->flags.detected_lr_sfp = 0;
		if (ha->flags.using_lr_setting)
			ql_dbg(ql_dbg_async, vha, 0x5084,
			    "Detected Short Range SFP.\n");
	}

	if (!vha->flags.init_done)
		rc = QLA_SUCCESS;
out:
	return rc;
}

/**
 * qla2x00_setup_chip() - Load and start RISC firmware.
 * @vha: HA context
 *
 * Returns 0 on success.
 */
static int
qla2x00_setup_chip(scsi_qla_host_t *vha)
{
	int rval;
	uint32_t srisc_address = 0;
	struct qla_hw_data *ha = vha->hw;
	struct device_reg_2xxx __iomem *reg = &ha->iobase->isp;
	unsigned long flags;
	uint16_t fw_major_version;

	if (IS_P3P_TYPE(ha)) {
		rval = ha->isp_ops->load_risc(vha, &srisc_address);
		if (rval == QLA_SUCCESS) {
			qla2x00_stop_firmware(vha);
			goto enable_82xx_npiv;
		} else
			goto failed;
	}

	if (!IS_FWI2_CAPABLE(ha) && !IS_QLA2100(ha) && !IS_QLA2200(ha)) {
		/* Disable SRAM, Instruction RAM and GP RAM parity.  */
		spin_lock_irqsave(&ha->hardware_lock, flags);
		WRT_REG_WORD(&reg->hccr, (HCCR_ENABLE_PARITY + 0x0));
		RD_REG_WORD(&reg->hccr);
		spin_unlock_irqrestore(&ha->hardware_lock, flags);
	}

	qla81xx_mpi_sync(vha);

	/* Load firmware sequences */
	rval = ha->isp_ops->load_risc(vha, &srisc_address);
	if (rval == QLA_SUCCESS) {
		ql_dbg(ql_dbg_init, vha, 0x00c9,
		    "Verifying Checksum of loaded RISC code.\n");

		rval = qla2x00_verify_checksum(vha, srisc_address);
		if (rval == QLA_SUCCESS) {
			/* Start firmware execution. */
			ql_dbg(ql_dbg_init, vha, 0x00ca,
			    "Starting firmware.\n");

			if (ql2xexlogins)
				ha->flags.exlogins_enabled = 1;

			if (qla_is_exch_offld_enabled(vha))
				ha->flags.exchoffld_enabled = 1;

			rval = qla2x00_execute_fw(vha, srisc_address);
			/* Retrieve firmware information. */
			if (rval == QLA_SUCCESS) {
				qla24xx_detect_sfp(vha);

				if ((IS_QLA83XX(ha) || IS_QLA27XX(ha) ||
				    IS_QLA28XX(ha)) &&
				    (ha->zio_mode == QLA_ZIO_MODE_6))
					qla27xx_set_zio_threshold(vha,
					    ha->last_zio_threshold);

				rval = qla2x00_set_exlogins_buffer(vha);
				if (rval != QLA_SUCCESS)
					goto failed;

				rval = qla2x00_set_exchoffld_buffer(vha);
				if (rval != QLA_SUCCESS)
					goto failed;

enable_82xx_npiv:
				fw_major_version = ha->fw_major_version;
				if (IS_P3P_TYPE(ha))
					qla82xx_check_md_needed(vha);
				else
					rval = qla2x00_get_fw_version(vha);
				if (rval != QLA_SUCCESS)
					goto failed;
				ha->flags.npiv_supported = 0;
				if (IS_QLA2XXX_MIDTYPE(ha) &&
					 (ha->fw_attributes & BIT_2)) {
					ha->flags.npiv_supported = 1;
					if ((!ha->max_npiv_vports) ||
					    ((ha->max_npiv_vports + 1) %
					    MIN_MULTI_ID_FABRIC))
						ha->max_npiv_vports =
						    MIN_MULTI_ID_FABRIC - 1;
				}
				qla2x00_get_resource_cnts(vha);

				/*
				 * Allocate the array of outstanding commands
				 * now that we know the firmware resources.
				 */
				rval = qla2x00_alloc_outstanding_cmds(ha,
				    vha->req);
				if (rval != QLA_SUCCESS)
					goto failed;

				if (!fw_major_version && !(IS_P3P_TYPE(ha)))
					qla2x00_alloc_offload_mem(vha);

				if (ql2xallocfwdump && !(IS_P3P_TYPE(ha)))
					qla2x00_alloc_fw_dump(vha);

			} else {
				goto failed;
			}
		} else {
			ql_log(ql_log_fatal, vha, 0x00cd,
			    "ISP Firmware failed checksum.\n");
			goto failed;
		}
	} else
		goto failed;

	if (!IS_FWI2_CAPABLE(ha) && !IS_QLA2100(ha) && !IS_QLA2200(ha)) {
		/* Enable proper parity. */
		spin_lock_irqsave(&ha->hardware_lock, flags);
		if (IS_QLA2300(ha))
			/* SRAM parity */
			WRT_REG_WORD(&reg->hccr, HCCR_ENABLE_PARITY + 0x1);
		else
			/* SRAM, Instruction RAM and GP RAM parity */
			WRT_REG_WORD(&reg->hccr, HCCR_ENABLE_PARITY + 0x7);
		RD_REG_WORD(&reg->hccr);
		spin_unlock_irqrestore(&ha->hardware_lock, flags);
	}

	if (IS_QLA27XX(ha) || IS_QLA28XX(ha))
		ha->flags.fac_supported = 1;
	else if (rval == QLA_SUCCESS && IS_FAC_REQUIRED(ha)) {
		uint32_t size;

		rval = qla81xx_fac_get_sector_size(vha, &size);
		if (rval == QLA_SUCCESS) {
			ha->flags.fac_supported = 1;
			ha->fdt_block_size = size << 2;
		} else {
			ql_log(ql_log_warn, vha, 0x00ce,
			    "Unsupported FAC firmware (%d.%02d.%02d).\n",
			    ha->fw_major_version, ha->fw_minor_version,
			    ha->fw_subminor_version);

			if (IS_QLA83XX(ha) || IS_QLA27XX(ha) ||
			    IS_QLA28XX(ha)) {
				ha->flags.fac_supported = 0;
				rval = QLA_SUCCESS;
			}
		}
	}
failed:
	if (rval) {
		ql_log(ql_log_fatal, vha, 0x00cf,
		    "Setup chip ****FAILED****.\n");
	}

	return (rval);
}

/**
 * qla2x00_init_response_q_entries() - Initializes response queue entries.
 * @rsp: response queue
 *
 * Beginning of request ring has initialization control block already built
 * by nvram config routine.
 *
 * Returns 0 on success.
 */
void
qla2x00_init_response_q_entries(struct rsp_que *rsp)
{
	uint16_t cnt;
	response_t *pkt;

	rsp->ring_ptr = rsp->ring;
	rsp->ring_index    = 0;
	rsp->status_srb = NULL;
	pkt = rsp->ring_ptr;
	for (cnt = 0; cnt < rsp->length; cnt++) {
		pkt->signature = RESPONSE_PROCESSED;
		pkt++;
	}
}

/**
 * qla2x00_update_fw_options() - Read and process firmware options.
 * @vha: HA context
 *
 * Returns 0 on success.
 */
void
qla2x00_update_fw_options(scsi_qla_host_t *vha)
{
	uint16_t swing, emphasis, tx_sens, rx_sens;
	struct qla_hw_data *ha = vha->hw;

	memset(ha->fw_options, 0, sizeof(ha->fw_options));
	qla2x00_get_fw_options(vha, ha->fw_options);

	if (IS_QLA2100(ha) || IS_QLA2200(ha))
		return;

	/* Serial Link options. */
	ql_dbg(ql_dbg_init + ql_dbg_buffer, vha, 0x0115,
	    "Serial link options.\n");
	ql_dump_buffer(ql_dbg_init + ql_dbg_buffer, vha, 0x0109,
	    ha->fw_seriallink_options, sizeof(ha->fw_seriallink_options));

	ha->fw_options[1] &= ~FO1_SET_EMPHASIS_SWING;
	if (ha->fw_seriallink_options[3] & BIT_2) {
		ha->fw_options[1] |= FO1_SET_EMPHASIS_SWING;

		/*  1G settings */
		swing = ha->fw_seriallink_options[2] & (BIT_2 | BIT_1 | BIT_0);
		emphasis = (ha->fw_seriallink_options[2] &
		    (BIT_4 | BIT_3)) >> 3;
		tx_sens = ha->fw_seriallink_options[0] &
		    (BIT_3 | BIT_2 | BIT_1 | BIT_0);
		rx_sens = (ha->fw_seriallink_options[0] &
		    (BIT_7 | BIT_6 | BIT_5 | BIT_4)) >> 4;
		ha->fw_options[10] = (emphasis << 14) | (swing << 8);
		if (IS_QLA2300(ha) || IS_QLA2312(ha) || IS_QLA6312(ha)) {
			if (rx_sens == 0x0)
				rx_sens = 0x3;
			ha->fw_options[10] |= (tx_sens << 4) | rx_sens;
		} else if (IS_QLA2322(ha) || IS_QLA6322(ha))
			ha->fw_options[10] |= BIT_5 |
			    ((rx_sens & (BIT_1 | BIT_0)) << 2) |
			    (tx_sens & (BIT_1 | BIT_0));

		/*  2G settings */
		swing = (ha->fw_seriallink_options[2] &
		    (BIT_7 | BIT_6 | BIT_5)) >> 5;
		emphasis = ha->fw_seriallink_options[3] & (BIT_1 | BIT_0);
		tx_sens = ha->fw_seriallink_options[1] &
		    (BIT_3 | BIT_2 | BIT_1 | BIT_0);
		rx_sens = (ha->fw_seriallink_options[1] &
		    (BIT_7 | BIT_6 | BIT_5 | BIT_4)) >> 4;
		ha->fw_options[11] = (emphasis << 14) | (swing << 8);
		if (IS_QLA2300(ha) || IS_QLA2312(ha) || IS_QLA6312(ha)) {
			if (rx_sens == 0x0)
				rx_sens = 0x3;
			ha->fw_options[11] |= (tx_sens << 4) | rx_sens;
		} else if (IS_QLA2322(ha) || IS_QLA6322(ha))
			ha->fw_options[11] |= BIT_5 |
			    ((rx_sens & (BIT_1 | BIT_0)) << 2) |
			    (tx_sens & (BIT_1 | BIT_0));
	}

	/* FCP2 options. */
	/*  Return command IOCBs without waiting for an ABTS to complete. */
	ha->fw_options[3] |= BIT_13;

	/* LED scheme. */
	if (ha->flags.enable_led_scheme)
		ha->fw_options[2] |= BIT_12;

	/* Detect ISP6312. */
	if (IS_QLA6312(ha))
		ha->fw_options[2] |= BIT_13;

	/* Set Retry FLOGI in case of P2P connection */
	if (ha->operating_mode == P2P) {
		ha->fw_options[2] |= BIT_3;
		ql_dbg(ql_dbg_disc, vha, 0x2100,
		    "(%s): Setting FLOGI retry BIT in fw_options[2]: 0x%x\n",
			__func__, ha->fw_options[2]);
	}

	/* Update firmware options. */
	qla2x00_set_fw_options(vha, ha->fw_options);
}

void
qla24xx_update_fw_options(scsi_qla_host_t *vha)
{
	int rval;
	struct qla_hw_data *ha = vha->hw;

	if (IS_P3P_TYPE(ha))
		return;

	/*  Hold status IOCBs until ABTS response received. */
	if (ql2xfwholdabts)
		ha->fw_options[3] |= BIT_12;

	/* Set Retry FLOGI in case of P2P connection */
	if (ha->operating_mode == P2P) {
		ha->fw_options[2] |= BIT_3;
		ql_dbg(ql_dbg_disc, vha, 0x2101,
		    "(%s): Setting FLOGI retry BIT in fw_options[2]: 0x%x\n",
			__func__, ha->fw_options[2]);
	}

	/* Move PUREX, ABTS RX & RIDA to ATIOQ */
	if (ql2xmvasynctoatio &&
	    (IS_QLA83XX(ha) || IS_QLA27XX(ha) || IS_QLA28XX(ha))) {
		if (qla_tgt_mode_enabled(vha) ||
		    qla_dual_mode_enabled(vha))
			ha->fw_options[2] |= BIT_11;
		else
			ha->fw_options[2] &= ~BIT_11;
	}

	if (IS_QLA25XX(ha) || IS_QLA83XX(ha) || IS_QLA27XX(ha) ||
	    IS_QLA28XX(ha)) {
		/*
		 * Tell FW to track each exchange to prevent
		 * driver from using stale exchange.
		 */
		if (qla_tgt_mode_enabled(vha) ||
		    qla_dual_mode_enabled(vha))
			ha->fw_options[2] |= BIT_4;
		else
			ha->fw_options[2] &= ~BIT_4;

		/* Reserve 1/2 of emergency exchanges for ELS.*/
		if (qla2xuseresexchforels)
			ha->fw_options[2] |= BIT_8;
		else
			ha->fw_options[2] &= ~BIT_8;
	}

	ql_dbg(ql_dbg_init, vha, 0x00e8,
	    "%s, add FW options 1-3 = 0x%04x 0x%04x 0x%04x mode %x\n",
	    __func__, ha->fw_options[1], ha->fw_options[2],
	    ha->fw_options[3], vha->host->active_mode);

	if (ha->fw_options[1] || ha->fw_options[2] || ha->fw_options[3])
		qla2x00_set_fw_options(vha, ha->fw_options);

	/* Update Serial Link options. */
	if ((le16_to_cpu(ha->fw_seriallink_options24[0]) & BIT_0) == 0)
		return;

	rval = qla2x00_set_serdes_params(vha,
	    le16_to_cpu(ha->fw_seriallink_options24[1]),
	    le16_to_cpu(ha->fw_seriallink_options24[2]),
	    le16_to_cpu(ha->fw_seriallink_options24[3]));
	if (rval != QLA_SUCCESS) {
		ql_log(ql_log_warn, vha, 0x0104,
		    "Unable to update Serial Link options (%x).\n", rval);
	}
}

void
qla2x00_config_rings(struct scsi_qla_host *vha)
{
	struct qla_hw_data *ha = vha->hw;
	struct device_reg_2xxx __iomem *reg = &ha->iobase->isp;
	struct req_que *req = ha->req_q_map[0];
	struct rsp_que *rsp = ha->rsp_q_map[0];

	/* Setup ring parameters in initialization control block. */
	ha->init_cb->request_q_outpointer = cpu_to_le16(0);
	ha->init_cb->response_q_inpointer = cpu_to_le16(0);
	ha->init_cb->request_q_length = cpu_to_le16(req->length);
	ha->init_cb->response_q_length = cpu_to_le16(rsp->length);
	put_unaligned_le64(req->dma, &ha->init_cb->request_q_address);
	put_unaligned_le64(rsp->dma, &ha->init_cb->response_q_address);

	WRT_REG_WORD(ISP_REQ_Q_IN(ha, reg), 0);
	WRT_REG_WORD(ISP_REQ_Q_OUT(ha, reg), 0);
	WRT_REG_WORD(ISP_RSP_Q_IN(ha, reg), 0);
	WRT_REG_WORD(ISP_RSP_Q_OUT(ha, reg), 0);
	RD_REG_WORD(ISP_RSP_Q_OUT(ha, reg));		/* PCI Posting. */
}

void
qla24xx_config_rings(struct scsi_qla_host *vha)
{
	struct qla_hw_data *ha = vha->hw;
	device_reg_t *reg = ISP_QUE_REG(ha, 0);
	struct device_reg_2xxx __iomem *ioreg = &ha->iobase->isp;
	struct qla_msix_entry *msix;
	struct init_cb_24xx *icb;
	uint16_t rid = 0;
	struct req_que *req = ha->req_q_map[0];
	struct rsp_que *rsp = ha->rsp_q_map[0];

	/* Setup ring parameters in initialization control block. */
	icb = (struct init_cb_24xx *)ha->init_cb;
	icb->request_q_outpointer = cpu_to_le16(0);
	icb->response_q_inpointer = cpu_to_le16(0);
	icb->request_q_length = cpu_to_le16(req->length);
	icb->response_q_length = cpu_to_le16(rsp->length);
	put_unaligned_le64(req->dma, &icb->request_q_address);
	put_unaligned_le64(rsp->dma, &icb->response_q_address);

	/* Setup ATIO queue dma pointers for target mode */
	icb->atio_q_inpointer = cpu_to_le16(0);
	icb->atio_q_length = cpu_to_le16(ha->tgt.atio_q_length);
	put_unaligned_le64(ha->tgt.atio_dma, &icb->atio_q_address);

	if (IS_SHADOW_REG_CAPABLE(ha))
		icb->firmware_options_2 |= cpu_to_le32(BIT_30|BIT_29);

	if (ha->mqenable || IS_QLA83XX(ha) || IS_QLA27XX(ha) ||
	    IS_QLA28XX(ha)) {
		icb->qos = cpu_to_le16(QLA_DEFAULT_QUE_QOS);
		icb->rid = cpu_to_le16(rid);
		if (ha->flags.msix_enabled) {
			msix = &ha->msix_entries[1];
			ql_dbg(ql_dbg_init, vha, 0x0019,
			    "Registering vector 0x%x for base que.\n",
			    msix->entry);
			icb->msix = cpu_to_le16(msix->entry);
		}
		/* Use alternate PCI bus number */
		if (MSB(rid))
			icb->firmware_options_2 |= cpu_to_le32(BIT_19);
		/* Use alternate PCI devfn */
		if (LSB(rid))
			icb->firmware_options_2 |= cpu_to_le32(BIT_18);

		/* Use Disable MSIX Handshake mode for capable adapters */
		if ((ha->fw_attributes & BIT_6) && (IS_MSIX_NACK_CAPABLE(ha)) &&
		    (ha->flags.msix_enabled)) {
			icb->firmware_options_2 &= cpu_to_le32(~BIT_22);
			ha->flags.disable_msix_handshake = 1;
			ql_dbg(ql_dbg_init, vha, 0x00fe,
			    "MSIX Handshake Disable Mode turned on.\n");
		} else {
			icb->firmware_options_2 |= cpu_to_le32(BIT_22);
		}
		icb->firmware_options_2 |= cpu_to_le32(BIT_23);

		WRT_REG_DWORD(&reg->isp25mq.req_q_in, 0);
		WRT_REG_DWORD(&reg->isp25mq.req_q_out, 0);
		WRT_REG_DWORD(&reg->isp25mq.rsp_q_in, 0);
		WRT_REG_DWORD(&reg->isp25mq.rsp_q_out, 0);
	} else {
		WRT_REG_DWORD(&reg->isp24.req_q_in, 0);
		WRT_REG_DWORD(&reg->isp24.req_q_out, 0);
		WRT_REG_DWORD(&reg->isp24.rsp_q_in, 0);
		WRT_REG_DWORD(&reg->isp24.rsp_q_out, 0);
	}

	qlt_24xx_config_rings(vha);

	/* If the user has configured the speed, set it here */
	if (ha->set_data_rate) {
		ql_dbg(ql_dbg_init, vha, 0x00fd,
		    "Speed set by user : %s Gbps \n",
		    qla2x00_get_link_speed_str(ha, ha->set_data_rate));
		icb->firmware_options_3 = (ha->set_data_rate << 13);
	}

	/* PCI posting */
	RD_REG_DWORD(&ioreg->hccr);
}

/**
 * qla2x00_init_rings() - Initializes firmware.
 * @vha: HA context
 *
 * Beginning of request ring has initialization control block already built
 * by nvram config routine.
 *
 * Returns 0 on success.
 */
int
qla2x00_init_rings(scsi_qla_host_t *vha)
{
	int	rval;
	unsigned long flags = 0;
	int cnt, que;
	struct qla_hw_data *ha = vha->hw;
	struct req_que *req;
	struct rsp_que *rsp;
	struct mid_init_cb_24xx *mid_init_cb =
	    (struct mid_init_cb_24xx *) ha->init_cb;

	spin_lock_irqsave(&ha->hardware_lock, flags);

	/* Clear outstanding commands array. */
	for (que = 0; que < ha->max_req_queues; que++) {
		req = ha->req_q_map[que];
		if (!req || !test_bit(que, ha->req_qid_map))
			continue;
		req->out_ptr = (void *)(req->ring + req->length);
		*req->out_ptr = 0;
		for (cnt = 1; cnt < req->num_outstanding_cmds; cnt++)
			req->outstanding_cmds[cnt] = NULL;

		req->current_outstanding_cmd = 1;

		/* Initialize firmware. */
		req->ring_ptr  = req->ring;
		req->ring_index    = 0;
		req->cnt      = req->length;
	}

	for (que = 0; que < ha->max_rsp_queues; que++) {
		rsp = ha->rsp_q_map[que];
		if (!rsp || !test_bit(que, ha->rsp_qid_map))
			continue;
		rsp->in_ptr = (void *)(rsp->ring + rsp->length);
		*rsp->in_ptr = 0;
		/* Initialize response queue entries */
		if (IS_QLAFX00(ha))
			qlafx00_init_response_q_entries(rsp);
		else
			qla2x00_init_response_q_entries(rsp);
	}

	ha->tgt.atio_ring_ptr = ha->tgt.atio_ring;
	ha->tgt.atio_ring_index = 0;
	/* Initialize ATIO queue entries */
	qlt_init_atio_q_entries(vha);

	ha->isp_ops->config_rings(vha);

	spin_unlock_irqrestore(&ha->hardware_lock, flags);

	ql_dbg(ql_dbg_init, vha, 0x00d1, "Issue init firmware.\n");

	if (IS_QLAFX00(ha)) {
		rval = qlafx00_init_firmware(vha, ha->init_cb_size);
		goto next_check;
	}

	/* Update any ISP specific firmware options before initialization. */
	ha->isp_ops->update_fw_options(vha);

	if (ha->flags.npiv_supported) {
		if (ha->operating_mode == LOOP && !IS_CNA_CAPABLE(ha))
			ha->max_npiv_vports = MIN_MULTI_ID_FABRIC - 1;
		mid_init_cb->count = cpu_to_le16(ha->max_npiv_vports);
	}

	if (IS_FWI2_CAPABLE(ha)) {
		mid_init_cb->options = cpu_to_le16(BIT_1);
		mid_init_cb->init_cb.execution_throttle =
		    cpu_to_le16(ha->cur_fw_xcb_count);
		ha->flags.dport_enabled =
		    (mid_init_cb->init_cb.firmware_options_1 & BIT_7) != 0;
		ql_dbg(ql_dbg_init, vha, 0x0191, "DPORT Support: %s.\n",
		    (ha->flags.dport_enabled) ? "enabled" : "disabled");
		/* FA-WWPN Status */
		ha->flags.fawwpn_enabled =
		    (mid_init_cb->init_cb.firmware_options_1 & BIT_6) != 0;
		ql_dbg(ql_dbg_init, vha, 0x00bc, "FA-WWPN Support: %s.\n",
		    (ha->flags.fawwpn_enabled) ? "enabled" : "disabled");
	}

	rval = qla2x00_init_firmware(vha, ha->init_cb_size);
next_check:
	if (rval) {
		ql_log(ql_log_fatal, vha, 0x00d2,
		    "Init Firmware **** FAILED ****.\n");
	} else {
		ql_dbg(ql_dbg_init, vha, 0x00d3,
		    "Init Firmware -- success.\n");
		QLA_FW_STARTED(ha);
		vha->u_ql2xexchoffld = vha->u_ql2xiniexchg = 0;
	}

	return (rval);
}

/**
 * qla2x00_fw_ready() - Waits for firmware ready.
 * @vha: HA context
 *
 * Returns 0 on success.
 */
static int
qla2x00_fw_ready(scsi_qla_host_t *vha)
{
	int		rval;
	unsigned long	wtime, mtime, cs84xx_time;
	uint16_t	min_wait;	/* Minimum wait time if loop is down */
	uint16_t	wait_time;	/* Wait time if loop is coming ready */
	uint16_t	state[6];
	struct qla_hw_data *ha = vha->hw;

	if (IS_QLAFX00(vha->hw))
		return qlafx00_fw_ready(vha);

	rval = QLA_SUCCESS;

	/* Time to wait for loop down */
	if (IS_P3P_TYPE(ha))
		min_wait = 30;
	else
		min_wait = 20;

	/*
	 * Firmware should take at most one RATOV to login, plus 5 seconds for
	 * our own processing.
	 */
	if ((wait_time = (ha->retry_count*ha->login_timeout) + 5) < min_wait) {
		wait_time = min_wait;
	}

	/* Min wait time if loop down */
	mtime = jiffies + (min_wait * HZ);

	/* wait time before firmware ready */
	wtime = jiffies + (wait_time * HZ);

	/* Wait for ISP to finish LIP */
	if (!vha->flags.init_done)
		ql_log(ql_log_info, vha, 0x801e,
		    "Waiting for LIP to complete.\n");

	do {
		memset(state, -1, sizeof(state));
		rval = qla2x00_get_firmware_state(vha, state);
		if (rval == QLA_SUCCESS) {
			if (state[0] < FSTATE_LOSS_OF_SYNC) {
				vha->device_flags &= ~DFLG_NO_CABLE;
			}
			if (IS_QLA84XX(ha) && state[0] != FSTATE_READY) {
				ql_dbg(ql_dbg_taskm, vha, 0x801f,
				    "fw_state=%x 84xx=%x.\n", state[0],
				    state[2]);
				if ((state[2] & FSTATE_LOGGED_IN) &&
				     (state[2] & FSTATE_WAITING_FOR_VERIFY)) {
					ql_dbg(ql_dbg_taskm, vha, 0x8028,
					    "Sending verify iocb.\n");

					cs84xx_time = jiffies;
					rval = qla84xx_init_chip(vha);
					if (rval != QLA_SUCCESS) {
						ql_log(ql_log_warn,
						    vha, 0x8007,
						    "Init chip failed.\n");
						break;
					}

					/* Add time taken to initialize. */
					cs84xx_time = jiffies - cs84xx_time;
					wtime += cs84xx_time;
					mtime += cs84xx_time;
					ql_dbg(ql_dbg_taskm, vha, 0x8008,
					    "Increasing wait time by %ld. "
					    "New time %ld.\n", cs84xx_time,
					    wtime);
				}
			} else if (state[0] == FSTATE_READY) {
				ql_dbg(ql_dbg_taskm, vha, 0x8037,
				    "F/W Ready - OK.\n");

				qla2x00_get_retry_cnt(vha, &ha->retry_count,
				    &ha->login_timeout, &ha->r_a_tov);

				rval = QLA_SUCCESS;
				break;
			}

			rval = QLA_FUNCTION_FAILED;

			if (atomic_read(&vha->loop_down_timer) &&
			    state[0] != FSTATE_READY) {
				/* Loop down. Timeout on min_wait for states
				 * other than Wait for Login.
				 */
				if (time_after_eq(jiffies, mtime)) {
					ql_log(ql_log_info, vha, 0x8038,
					    "Cable is unplugged...\n");

					vha->device_flags |= DFLG_NO_CABLE;
					break;
				}
			}
		} else {
			/* Mailbox cmd failed. Timeout on min_wait. */
			if (time_after_eq(jiffies, mtime) ||
				ha->flags.isp82xx_fw_hung)
				break;
		}

		if (time_after_eq(jiffies, wtime))
			break;

		/* Delay for a while */
		msleep(500);
	} while (1);

	ql_dbg(ql_dbg_taskm, vha, 0x803a,
	    "fw_state=%x (%x, %x, %x, %x %x) curr time=%lx.\n", state[0],
	    state[1], state[2], state[3], state[4], state[5], jiffies);

	if (rval && !(vha->device_flags & DFLG_NO_CABLE)) {
		ql_log(ql_log_warn, vha, 0x803b,
		    "Firmware ready **** FAILED ****.\n");
	}

	return (rval);
}

/*
*  qla2x00_configure_hba
*      Setup adapter context.
*
* Input:
*      ha = adapter state pointer.
*
* Returns:
*      0 = success
*
* Context:
*      Kernel context.
*/
static int
qla2x00_configure_hba(scsi_qla_host_t *vha)
{
	int       rval;
	uint16_t      loop_id;
	uint16_t      topo;
	uint16_t      sw_cap;
	uint8_t       al_pa;
	uint8_t       area;
	uint8_t       domain;
	char		connect_type[22];
	struct qla_hw_data *ha = vha->hw;
	scsi_qla_host_t *base_vha = pci_get_drvdata(ha->pdev);
	port_id_t id;
	unsigned long flags;

	/* Get host addresses. */
	rval = qla2x00_get_adapter_id(vha,
	    &loop_id, &al_pa, &area, &domain, &topo, &sw_cap);
	if (rval != QLA_SUCCESS) {
		if (LOOP_TRANSITION(vha) || atomic_read(&ha->loop_down_timer) ||
		    IS_CNA_CAPABLE(ha) ||
		    (rval == QLA_COMMAND_ERROR && loop_id == 0x7)) {
			ql_dbg(ql_dbg_disc, vha, 0x2008,
			    "Loop is in a transition state.\n");
		} else {
			ql_log(ql_log_warn, vha, 0x2009,
			    "Unable to get host loop ID.\n");
			if (IS_FWI2_CAPABLE(ha) && (vha == base_vha) &&
			    (rval == QLA_COMMAND_ERROR && loop_id == 0x1b)) {
				ql_log(ql_log_warn, vha, 0x1151,
				    "Doing link init.\n");
				if (qla24xx_link_initialize(vha) == QLA_SUCCESS)
					return rval;
			}
			set_bit(ISP_ABORT_NEEDED, &vha->dpc_flags);
		}
		return (rval);
	}

	if (topo == 4) {
		ql_log(ql_log_info, vha, 0x200a,
		    "Cannot get topology - retrying.\n");
		return (QLA_FUNCTION_FAILED);
	}

	vha->loop_id = loop_id;

	/* initialize */
	ha->min_external_loopid = SNS_FIRST_LOOP_ID;
	ha->operating_mode = LOOP;
	ha->switch_cap = 0;

	switch (topo) {
	case 0:
		ql_dbg(ql_dbg_disc, vha, 0x200b, "HBA in NL topology.\n");
		ha->current_topology = ISP_CFG_NL;
		strcpy(connect_type, "(Loop)");
		break;

	case 1:
		ql_dbg(ql_dbg_disc, vha, 0x200c, "HBA in FL topology.\n");
		ha->switch_cap = sw_cap;
		ha->current_topology = ISP_CFG_FL;
		strcpy(connect_type, "(FL_Port)");
		break;

	case 2:
		ql_dbg(ql_dbg_disc, vha, 0x200d, "HBA in N P2P topology.\n");
		ha->operating_mode = P2P;
		ha->current_topology = ISP_CFG_N;
		strcpy(connect_type, "(N_Port-to-N_Port)");
		break;

	case 3:
		ql_dbg(ql_dbg_disc, vha, 0x200e, "HBA in F P2P topology.\n");
		ha->switch_cap = sw_cap;
		ha->operating_mode = P2P;
		ha->current_topology = ISP_CFG_F;
		strcpy(connect_type, "(F_Port)");
		break;

	default:
		ql_dbg(ql_dbg_disc, vha, 0x200f,
		    "HBA in unknown topology %x, using NL.\n", topo);
		ha->current_topology = ISP_CFG_NL;
		strcpy(connect_type, "(Loop)");
		break;
	}

	/* Save Host port and loop ID. */
	/* byte order - Big Endian */
	id.b.domain = domain;
	id.b.area = area;
	id.b.al_pa = al_pa;
	id.b.rsvd_1 = 0;
	spin_lock_irqsave(&ha->hardware_lock, flags);
	if (!(topo == 2 && ha->flags.n2n_bigger))
		qlt_update_host_map(vha, id);
	spin_unlock_irqrestore(&ha->hardware_lock, flags);

	if (!vha->flags.init_done)
		ql_log(ql_log_info, vha, 0x2010,
		    "Topology - %s, Host Loop address 0x%x.\n",
		    connect_type, vha->loop_id);

	return(rval);
}

inline void
qla2x00_set_model_info(scsi_qla_host_t *vha, uint8_t *model, size_t len,
	char *def)
{
	char *st, *en;
	uint16_t index;
	uint64_t zero[2] = { 0 };
	struct qla_hw_data *ha = vha->hw;
	int use_tbl = !IS_QLA24XX_TYPE(ha) && !IS_QLA25XX(ha) &&
	    !IS_CNA_CAPABLE(ha) && !IS_QLA2031(ha);

	if (len > sizeof(zero))
		len = sizeof(zero);
	if (memcmp(model, &zero, len) != 0) {
		strncpy(ha->model_number, model, len);
		st = en = ha->model_number;
		en += len - 1;
		while (en > st) {
			if (*en != 0x20 && *en != 0x00)
				break;
			*en-- = '\0';
		}

		index = (ha->pdev->subsystem_device & 0xff);
		if (use_tbl &&
		    ha->pdev->subsystem_vendor == PCI_VENDOR_ID_QLOGIC &&
		    index < QLA_MODEL_NAMES)
			strncpy(ha->model_desc,
			    qla2x00_model_name[index * 2 + 1],
			    sizeof(ha->model_desc) - 1);
	} else {
		index = (ha->pdev->subsystem_device & 0xff);
		if (use_tbl &&
		    ha->pdev->subsystem_vendor == PCI_VENDOR_ID_QLOGIC &&
		    index < QLA_MODEL_NAMES) {
			strcpy(ha->model_number,
			    qla2x00_model_name[index * 2]);
			strncpy(ha->model_desc,
			    qla2x00_model_name[index * 2 + 1],
			    sizeof(ha->model_desc) - 1);
		} else {
			strcpy(ha->model_number, def);
		}
	}
	if (IS_FWI2_CAPABLE(ha))
		qla2xxx_get_vpd_field(vha, "\x82", ha->model_desc,
		    sizeof(ha->model_desc));
}

/* On sparc systems, obtain port and node WWN from firmware
 * properties.
 */
static void qla2xxx_nvram_wwn_from_ofw(scsi_qla_host_t *vha, nvram_t *nv)
{
#ifdef CONFIG_SPARC
	struct qla_hw_data *ha = vha->hw;
	struct pci_dev *pdev = ha->pdev;
	struct device_node *dp = pci_device_to_OF_node(pdev);
	const u8 *val;
	int len;

	val = of_get_property(dp, "port-wwn", &len);
	if (val && len >= WWN_SIZE)
		memcpy(nv->port_name, val, WWN_SIZE);

	val = of_get_property(dp, "node-wwn", &len);
	if (val && len >= WWN_SIZE)
		memcpy(nv->node_name, val, WWN_SIZE);
#endif
}

/*
* NVRAM configuration for ISP 2xxx
*
* Input:
*      ha                = adapter block pointer.
*
* Output:
*      initialization control block in response_ring
*      host adapters parameters in host adapter block
*
* Returns:
*      0 = success.
*/
int
qla2x00_nvram_config(scsi_qla_host_t *vha)
{
	int             rval;
	uint8_t         chksum = 0;
	uint16_t        cnt;
	uint8_t         *dptr1, *dptr2;
	struct qla_hw_data *ha = vha->hw;
	init_cb_t       *icb = ha->init_cb;
	nvram_t         *nv = ha->nvram;
	uint8_t         *ptr = ha->nvram;
	struct device_reg_2xxx __iomem *reg = &ha->iobase->isp;

	rval = QLA_SUCCESS;

	/* Determine NVRAM starting address. */
	ha->nvram_size = sizeof(*nv);
	ha->nvram_base = 0;
	if (!IS_QLA2100(ha) && !IS_QLA2200(ha) && !IS_QLA2300(ha))
		if ((RD_REG_WORD(&reg->ctrl_status) >> 14) == 1)
			ha->nvram_base = 0x80;

	/* Get NVRAM data and calculate checksum. */
	ha->isp_ops->read_nvram(vha, ptr, ha->nvram_base, ha->nvram_size);
	for (cnt = 0, chksum = 0; cnt < ha->nvram_size; cnt++)
		chksum += *ptr++;

	ql_dbg(ql_dbg_init + ql_dbg_buffer, vha, 0x010f,
	    "Contents of NVRAM.\n");
	ql_dump_buffer(ql_dbg_init + ql_dbg_buffer, vha, 0x0110,
	    nv, ha->nvram_size);

	/* Bad NVRAM data, set defaults parameters. */
	if (chksum || memcmp("ISP ", nv->id, sizeof(nv->id)) ||
	    nv->nvram_version < 1) {
		/* Reset NVRAM data. */
		ql_log(ql_log_warn, vha, 0x0064,
		    "Inconsistent NVRAM detected: checksum=%#x id=%.4s version=%#x.\n",
		    chksum, nv->id, nv->nvram_version);
		ql_log(ql_log_warn, vha, 0x0065,
		    "Falling back to "
		    "functioning (yet invalid -- WWPN) defaults.\n");

		/*
		 * Set default initialization control block.
		 */
		memset(nv, 0, ha->nvram_size);
		nv->parameter_block_version = ICB_VERSION;

		if (IS_QLA23XX(ha)) {
			nv->firmware_options[0] = BIT_2 | BIT_1;
			nv->firmware_options[1] = BIT_7 | BIT_5;
			nv->add_firmware_options[0] = BIT_5;
			nv->add_firmware_options[1] = BIT_5 | BIT_4;
			nv->frame_payload_size = 2048;
			nv->special_options[1] = BIT_7;
		} else if (IS_QLA2200(ha)) {
			nv->firmware_options[0] = BIT_2 | BIT_1;
			nv->firmware_options[1] = BIT_7 | BIT_5;
			nv->add_firmware_options[0] = BIT_5;
			nv->add_firmware_options[1] = BIT_5 | BIT_4;
			nv->frame_payload_size = 1024;
		} else if (IS_QLA2100(ha)) {
			nv->firmware_options[0] = BIT_3 | BIT_1;
			nv->firmware_options[1] = BIT_5;
			nv->frame_payload_size = 1024;
		}

		nv->max_iocb_allocation = cpu_to_le16(256);
		nv->execution_throttle = cpu_to_le16(16);
		nv->retry_count = 8;
		nv->retry_delay = 1;

		nv->port_name[0] = 33;
		nv->port_name[3] = 224;
		nv->port_name[4] = 139;

		qla2xxx_nvram_wwn_from_ofw(vha, nv);

		nv->login_timeout = 4;

		/*
		 * Set default host adapter parameters
		 */
		nv->host_p[1] = BIT_2;
		nv->reset_delay = 5;
		nv->port_down_retry_count = 8;
		nv->max_luns_per_target = cpu_to_le16(8);
		nv->link_down_timeout = 60;

		rval = 1;
	}

#if defined(CONFIG_IA64_GENERIC) || defined(CONFIG_IA64_SGI_SN2)
	/*
	 * The SN2 does not provide BIOS emulation which means you can't change
	 * potentially bogus BIOS settings. Force the use of default settings
	 * for link rate and frame size.  Hope that the rest of the settings
	 * are valid.
	 */
	if (ia64_platform_is("sn2")) {
		nv->frame_payload_size = 2048;
		if (IS_QLA23XX(ha))
			nv->special_options[1] = BIT_7;
	}
#endif

	/* Reset Initialization control block */
	memset(icb, 0, ha->init_cb_size);

	/*
	 * Setup driver NVRAM options.
	 */
	nv->firmware_options[0] |= (BIT_6 | BIT_1);
	nv->firmware_options[0] &= ~(BIT_5 | BIT_4);
	nv->firmware_options[1] |= (BIT_5 | BIT_0);
	nv->firmware_options[1] &= ~BIT_4;

	if (IS_QLA23XX(ha)) {
		nv->firmware_options[0] |= BIT_2;
		nv->firmware_options[0] &= ~BIT_3;
		nv->special_options[0] &= ~BIT_6;
		nv->add_firmware_options[1] |= BIT_5 | BIT_4;

		if (IS_QLA2300(ha)) {
			if (ha->fb_rev == FPM_2310) {
				strcpy(ha->model_number, "QLA2310");
			} else {
				strcpy(ha->model_number, "QLA2300");
			}
		} else {
			qla2x00_set_model_info(vha, nv->model_number,
			    sizeof(nv->model_number), "QLA23xx");
		}
	} else if (IS_QLA2200(ha)) {
		nv->firmware_options[0] |= BIT_2;
		/*
		 * 'Point-to-point preferred, else loop' is not a safe
		 * connection mode setting.
		 */
		if ((nv->add_firmware_options[0] & (BIT_6 | BIT_5 | BIT_4)) ==
		    (BIT_5 | BIT_4)) {
			/* Force 'loop preferred, else point-to-point'. */
			nv->add_firmware_options[0] &= ~(BIT_6 | BIT_5 | BIT_4);
			nv->add_firmware_options[0] |= BIT_5;
		}
		strcpy(ha->model_number, "QLA22xx");
	} else /*if (IS_QLA2100(ha))*/ {
		strcpy(ha->model_number, "QLA2100");
	}

	/*
	 * Copy over NVRAM RISC parameter block to initialization control block.
	 */
	dptr1 = (uint8_t *)icb;
	dptr2 = (uint8_t *)&nv->parameter_block_version;
	cnt = (uint8_t *)&icb->request_q_outpointer - (uint8_t *)&icb->version;
	while (cnt--)
		*dptr1++ = *dptr2++;

	/* Copy 2nd half. */
	dptr1 = (uint8_t *)icb->add_firmware_options;
	cnt = (uint8_t *)icb->reserved_3 - (uint8_t *)icb->add_firmware_options;
	while (cnt--)
		*dptr1++ = *dptr2++;
	ha->frame_payload_size = le16_to_cpu(icb->frame_payload_size);
	/* Use alternate WWN? */
	if (nv->host_p[1] & BIT_7) {
		memcpy(icb->node_name, nv->alternate_node_name, WWN_SIZE);
		memcpy(icb->port_name, nv->alternate_port_name, WWN_SIZE);
	}

	/* Prepare nodename */
	if ((icb->firmware_options[1] & BIT_6) == 0) {
		/*
		 * Firmware will apply the following mask if the nodename was
		 * not provided.
		 */
		memcpy(icb->node_name, icb->port_name, WWN_SIZE);
		icb->node_name[0] &= 0xF0;
	}

	/*
	 * Set host adapter parameters.
	 */

	/*
	 * BIT_7 in the host-parameters section allows for modification to
	 * internal driver logging.
	 */
	if (nv->host_p[0] & BIT_7)
		ql2xextended_error_logging = QL_DBG_DEFAULT1_MASK;
	ha->flags.disable_risc_code_load = ((nv->host_p[0] & BIT_4) ? 1 : 0);
	/* Always load RISC code on non ISP2[12]00 chips. */
	if (!IS_QLA2100(ha) && !IS_QLA2200(ha))
		ha->flags.disable_risc_code_load = 0;
	ha->flags.enable_lip_reset = ((nv->host_p[1] & BIT_1) ? 1 : 0);
	ha->flags.enable_lip_full_login = ((nv->host_p[1] & BIT_2) ? 1 : 0);
	ha->flags.enable_target_reset = ((nv->host_p[1] & BIT_3) ? 1 : 0);
	ha->flags.enable_led_scheme = (nv->special_options[1] & BIT_4) ? 1 : 0;
	ha->flags.disable_serdes = 0;

	ha->operating_mode =
	    (icb->add_firmware_options[0] & (BIT_6 | BIT_5 | BIT_4)) >> 4;

	memcpy(ha->fw_seriallink_options, nv->seriallink_options,
	    sizeof(ha->fw_seriallink_options));

	/* save HBA serial number */
	ha->serial0 = icb->port_name[5];
	ha->serial1 = icb->port_name[6];
	ha->serial2 = icb->port_name[7];
	memcpy(vha->node_name, icb->node_name, WWN_SIZE);
	memcpy(vha->port_name, icb->port_name, WWN_SIZE);

	icb->execution_throttle = cpu_to_le16(0xFFFF);

	ha->retry_count = nv->retry_count;

	/* Set minimum login_timeout to 4 seconds. */
	if (nv->login_timeout != ql2xlogintimeout)
		nv->login_timeout = ql2xlogintimeout;
	if (nv->login_timeout < 4)
		nv->login_timeout = 4;
	ha->login_timeout = nv->login_timeout;

	/* Set minimum RATOV to 100 tenths of a second. */
	ha->r_a_tov = 100;

	ha->loop_reset_delay = nv->reset_delay;

	/* Link Down Timeout = 0:
	 *
	 * 	When Port Down timer expires we will start returning
	 *	I/O's to OS with "DID_NO_CONNECT".
	 *
	 * Link Down Timeout != 0:
	 *
	 *	 The driver waits for the link to come up after link down
	 *	 before returning I/Os to OS with "DID_NO_CONNECT".
	 */
	if (nv->link_down_timeout == 0) {
		ha->loop_down_abort_time =
		    (LOOP_DOWN_TIME - LOOP_DOWN_TIMEOUT);
	} else {
		ha->link_down_timeout =	 nv->link_down_timeout;
		ha->loop_down_abort_time =
		    (LOOP_DOWN_TIME - ha->link_down_timeout);
	}

	/*
	 * Need enough time to try and get the port back.
	 */
	ha->port_down_retry_count = nv->port_down_retry_count;
	if (qlport_down_retry)
		ha->port_down_retry_count = qlport_down_retry;
	/* Set login_retry_count */
	ha->login_retry_count  = nv->retry_count;
	if (ha->port_down_retry_count == nv->port_down_retry_count &&
	    ha->port_down_retry_count > 3)
		ha->login_retry_count = ha->port_down_retry_count;
	else if (ha->port_down_retry_count > (int)ha->login_retry_count)
		ha->login_retry_count = ha->port_down_retry_count;
	if (ql2xloginretrycount)
		ha->login_retry_count = ql2xloginretrycount;

	icb->lun_enables = cpu_to_le16(0);
	icb->command_resource_count = 0;
	icb->immediate_notify_resource_count = 0;
	icb->timeout = cpu_to_le16(0);

	if (IS_QLA2100(ha) || IS_QLA2200(ha)) {
		/* Enable RIO */
		icb->firmware_options[0] &= ~BIT_3;
		icb->add_firmware_options[0] &=
		    ~(BIT_3 | BIT_2 | BIT_1 | BIT_0);
		icb->add_firmware_options[0] |= BIT_2;
		icb->response_accumulation_timer = 3;
		icb->interrupt_delay_timer = 5;

		vha->flags.process_response_queue = 1;
	} else {
		/* Enable ZIO. */
		if (!vha->flags.init_done) {
			ha->zio_mode = icb->add_firmware_options[0] &
			    (BIT_3 | BIT_2 | BIT_1 | BIT_0);
			ha->zio_timer = icb->interrupt_delay_timer ?
			    icb->interrupt_delay_timer : 2;
		}
		icb->add_firmware_options[0] &=
		    ~(BIT_3 | BIT_2 | BIT_1 | BIT_0);
		vha->flags.process_response_queue = 0;
		if (ha->zio_mode != QLA_ZIO_DISABLED) {
			ha->zio_mode = QLA_ZIO_MODE_6;

			ql_log(ql_log_info, vha, 0x0068,
			    "ZIO mode %d enabled; timer delay (%d us).\n",
			    ha->zio_mode, ha->zio_timer * 100);

			icb->add_firmware_options[0] |= (uint8_t)ha->zio_mode;
			icb->interrupt_delay_timer = (uint8_t)ha->zio_timer;
			vha->flags.process_response_queue = 1;
		}
	}

	if (rval) {
		ql_log(ql_log_warn, vha, 0x0069,
		    "NVRAM configuration failed.\n");
	}
	return (rval);
}

static void
qla2x00_rport_del(void *data)
{
	fc_port_t *fcport = data;
	struct fc_rport *rport;
	unsigned long flags;

	spin_lock_irqsave(fcport->vha->host->host_lock, flags);
	rport = fcport->drport ? fcport->drport : fcport->rport;
	fcport->drport = NULL;
	spin_unlock_irqrestore(fcport->vha->host->host_lock, flags);
	if (rport) {
		ql_dbg(ql_dbg_disc, fcport->vha, 0x210b,
		    "%s %8phN. rport %p roles %x\n",
		    __func__, fcport->port_name, rport,
		    rport->roles);

		fc_remote_port_delete(rport);
	}
}

void qla2x00_set_fcport_state(fc_port_t *fcport, int state)
{
	int old_state;

	old_state = atomic_read(&fcport->state);
	atomic_set(&fcport->state, state);

	/* Don't print state transitions during initial allocation of fcport */
	if (old_state && old_state != state) {
		ql_dbg(ql_dbg_disc, fcport->vha, 0x207d,
		       "FCPort %8phC state transitioned from %s to %s - portid=%02x%02x%02x.\n",
		       fcport->port_name, port_state_str[old_state],
		       port_state_str[state], fcport->d_id.b.domain,
		       fcport->d_id.b.area, fcport->d_id.b.al_pa);
	}
}

/**
 * qla2x00_alloc_fcport() - Allocate a generic fcport.
 * @vha: HA context
 * @flags: allocation flags
 *
 * Returns a pointer to the allocated fcport, or NULL, if none available.
 */
fc_port_t *
qla2x00_alloc_fcport(scsi_qla_host_t *vha, gfp_t flags)
{
	fc_port_t *fcport;

	fcport = kzalloc(sizeof(fc_port_t), flags);
	if (!fcport)
		return NULL;

	fcport->ct_desc.ct_sns = dma_alloc_coherent(&vha->hw->pdev->dev,
		sizeof(struct ct_sns_pkt), &fcport->ct_desc.ct_sns_dma,
		flags);
	if (!fcport->ct_desc.ct_sns) {
		ql_log(ql_log_warn, vha, 0xd049,
		    "Failed to allocate ct_sns request.\n");
		kfree(fcport);
		return NULL;
	}

	/* Setup fcport template structure. */
	fcport->vha = vha;
	fcport->port_type = FCT_UNKNOWN;
	fcport->loop_id = FC_NO_LOOP_ID;
	qla2x00_set_fcport_state(fcport, FCS_UNCONFIGURED);
	fcport->supported_classes = FC_COS_UNSPECIFIED;
	fcport->fp_speed = PORT_SPEED_UNKNOWN;

	fcport->disc_state = DSC_DELETED;
	fcport->fw_login_state = DSC_LS_PORT_UNAVAIL;
	fcport->deleted = QLA_SESS_DELETED;
	fcport->login_retry = vha->hw->login_retry_count;
	fcport->chip_reset = vha->hw->base_qpair->chip_reset;
	fcport->logout_on_delete = 1;

	if (!fcport->ct_desc.ct_sns) {
		ql_log(ql_log_warn, vha, 0xd049,
		    "Failed to allocate ct_sns request.\n");
		kfree(fcport);
		fcport = NULL;
	}

	INIT_WORK(&fcport->del_work, qla24xx_delete_sess_fn);
	INIT_WORK(&fcport->reg_work, qla_register_fcport_fn);
	INIT_LIST_HEAD(&fcport->gnl_entry);
	INIT_LIST_HEAD(&fcport->list);

	return fcport;
}

void
qla2x00_free_fcport(fc_port_t *fcport)
{
	if (fcport->ct_desc.ct_sns) {
		dma_free_coherent(&fcport->vha->hw->pdev->dev,
			sizeof(struct ct_sns_pkt), fcport->ct_desc.ct_sns,
			fcport->ct_desc.ct_sns_dma);

		fcport->ct_desc.ct_sns = NULL;
	}
	list_del(&fcport->list);
	qla2x00_clear_loop_id(fcport);
	kfree(fcport);
}

/*
 * qla2x00_configure_loop
 *      Updates Fibre Channel Device Database with what is actually on loop.
 *
 * Input:
 *      ha                = adapter block pointer.
 *
 * Returns:
 *      0 = success.
 *      1 = error.
 *      2 = database was full and device was not configured.
 */
static int
qla2x00_configure_loop(scsi_qla_host_t *vha)
{
	int  rval;
	unsigned long flags, save_flags;
	struct qla_hw_data *ha = vha->hw;

	rval = QLA_SUCCESS;

	/* Get Initiator ID */
	if (test_bit(LOCAL_LOOP_UPDATE, &vha->dpc_flags)) {
		rval = qla2x00_configure_hba(vha);
		if (rval != QLA_SUCCESS) {
			ql_dbg(ql_dbg_disc, vha, 0x2013,
			    "Unable to configure HBA.\n");
			return (rval);
		}
	}

	save_flags = flags = vha->dpc_flags;
	ql_dbg(ql_dbg_disc, vha, 0x2014,
	    "Configure loop -- dpc flags = 0x%lx.\n", flags);

	/*
	 * If we have both an RSCN and PORT UPDATE pending then handle them
	 * both at the same time.
	 */
	clear_bit(LOCAL_LOOP_UPDATE, &vha->dpc_flags);
	clear_bit(RSCN_UPDATE, &vha->dpc_flags);

	qla2x00_get_data_rate(vha);

	/* Determine what we need to do */
	if (ha->current_topology == ISP_CFG_FL &&
	    (test_bit(LOCAL_LOOP_UPDATE, &flags))) {

		set_bit(RSCN_UPDATE, &flags);

	} else if (ha->current_topology == ISP_CFG_F &&
	    (test_bit(LOCAL_LOOP_UPDATE, &flags))) {

		set_bit(RSCN_UPDATE, &flags);
		clear_bit(LOCAL_LOOP_UPDATE, &flags);

	} else if (ha->current_topology == ISP_CFG_N) {
		clear_bit(RSCN_UPDATE, &flags);
		if (qla_tgt_mode_enabled(vha)) {
			/* allow the other side to start the login */
			clear_bit(LOCAL_LOOP_UPDATE, &flags);
			set_bit(RELOGIN_NEEDED, &vha->dpc_flags);
		}
	} else if (ha->current_topology == ISP_CFG_NL) {
		clear_bit(RSCN_UPDATE, &flags);
		set_bit(LOCAL_LOOP_UPDATE, &flags);
	} else if (!vha->flags.online ||
	    (test_bit(ABORT_ISP_ACTIVE, &flags))) {
		set_bit(RSCN_UPDATE, &flags);
		set_bit(LOCAL_LOOP_UPDATE, &flags);
	}

	if (test_bit(LOCAL_LOOP_UPDATE, &flags)) {
		if (test_bit(LOOP_RESYNC_NEEDED, &vha->dpc_flags)) {
			ql_dbg(ql_dbg_disc, vha, 0x2015,
			    "Loop resync needed, failing.\n");
			rval = QLA_FUNCTION_FAILED;
		} else
			rval = qla2x00_configure_local_loop(vha);
	}

	if (rval == QLA_SUCCESS && test_bit(RSCN_UPDATE, &flags)) {
		if (LOOP_TRANSITION(vha)) {
			ql_dbg(ql_dbg_disc, vha, 0x2099,
			    "Needs RSCN update and loop transition.\n");
			rval = QLA_FUNCTION_FAILED;
		}
		else
			rval = qla2x00_configure_fabric(vha);
	}

	if (rval == QLA_SUCCESS) {
		if (atomic_read(&vha->loop_down_timer) ||
		    test_bit(LOOP_RESYNC_NEEDED, &vha->dpc_flags)) {
			rval = QLA_FUNCTION_FAILED;
		} else {
			atomic_set(&vha->loop_state, LOOP_READY);
			ql_dbg(ql_dbg_disc, vha, 0x2069,
			    "LOOP READY.\n");
			ha->flags.fw_init_done = 1;

			/*
			 * Process any ATIO queue entries that came in
			 * while we weren't online.
			 */
			if (qla_tgt_mode_enabled(vha) ||
			    qla_dual_mode_enabled(vha)) {
				spin_lock_irqsave(&ha->tgt.atio_lock, flags);
				qlt_24xx_process_atio_queue(vha, 0);
				spin_unlock_irqrestore(&ha->tgt.atio_lock,
				    flags);
			}
		}
	}

	if (rval) {
		ql_dbg(ql_dbg_disc, vha, 0x206a,
		    "%s *** FAILED ***.\n", __func__);
	} else {
		ql_dbg(ql_dbg_disc, vha, 0x206b,
		    "%s: exiting normally.\n", __func__);
	}

	/* Restore state if a resync event occurred during processing */
	if (test_bit(LOOP_RESYNC_NEEDED, &vha->dpc_flags)) {
		if (test_bit(LOCAL_LOOP_UPDATE, &save_flags))
			set_bit(LOCAL_LOOP_UPDATE, &vha->dpc_flags);
		if (test_bit(RSCN_UPDATE, &save_flags)) {
			set_bit(RSCN_UPDATE, &vha->dpc_flags);
		}
	}

	return (rval);
}

/*
 * qla2x00_configure_local_loop
 *	Updates Fibre Channel Device Database with local loop devices.
 *
 * Input:
 *	ha = adapter block pointer.
 *
 * Returns:
 *	0 = success.
 */
static int
qla2x00_configure_local_loop(scsi_qla_host_t *vha)
{
	int		rval, rval2;
	int		found_devs;
	int		found;
	fc_port_t	*fcport, *new_fcport;

	uint16_t	index;
	uint16_t	entries;
	char		*id_iter;
	uint16_t	loop_id;
	uint8_t		domain, area, al_pa;
	struct qla_hw_data *ha = vha->hw;
	unsigned long flags;

	/* Inititae N2N login. */
	if (test_and_clear_bit(N2N_LOGIN_NEEDED, &vha->dpc_flags)) {
		/* borrowing */
		u32 *bp, i, sz;

		memset(ha->init_cb, 0, ha->init_cb_size);
		sz = min_t(int, sizeof(struct els_plogi_payload),
		    ha->init_cb_size);
		rval = qla24xx_get_port_login_templ(vha, ha->init_cb_dma,
		    (void *)ha->init_cb, sz);
		if (rval == QLA_SUCCESS) {
			bp = (uint32_t *)ha->init_cb;
			for (i = 0; i < sz/4 ; i++, bp++)
				*bp = cpu_to_be32(*bp);

			memcpy(&ha->plogi_els_payld.data, (void *)ha->init_cb,
			    sizeof(ha->plogi_els_payld.data));
			set_bit(RELOGIN_NEEDED, &vha->dpc_flags);
		} else {
			ql_dbg(ql_dbg_init, vha, 0x00d1,
			    "PLOGI ELS param read fail.\n");
		}
		return QLA_SUCCESS;
	}

	found_devs = 0;
	new_fcport = NULL;
	entries = MAX_FIBRE_DEVICES_LOOP;

	/* Get list of logged in devices. */
	memset(ha->gid_list, 0, qla2x00_gid_list_size(ha));
	rval = qla2x00_get_id_list(vha, ha->gid_list, ha->gid_list_dma,
	    &entries);
	if (rval != QLA_SUCCESS)
		goto cleanup_allocation;

	ql_dbg(ql_dbg_disc, vha, 0x2011,
	    "Entries in ID list (%d).\n", entries);
	ql_dump_buffer(ql_dbg_disc + ql_dbg_buffer, vha, 0x2075,
	    ha->gid_list, entries * sizeof(*ha->gid_list));

	if (entries == 0) {
		spin_lock_irqsave(&vha->work_lock, flags);
		vha->scan.scan_retry++;
		spin_unlock_irqrestore(&vha->work_lock, flags);

		if (vha->scan.scan_retry < MAX_SCAN_RETRIES) {
			set_bit(LOCAL_LOOP_UPDATE, &vha->dpc_flags);
			set_bit(LOOP_RESYNC_NEEDED, &vha->dpc_flags);
		}
	} else {
		vha->scan.scan_retry = 0;
	}

	list_for_each_entry(fcport, &vha->vp_fcports, list) {
		fcport->scan_state = QLA_FCPORT_SCAN;
	}

	/* Allocate temporary fcport for any new fcports discovered. */
	new_fcport = qla2x00_alloc_fcport(vha, GFP_KERNEL);
	if (new_fcport == NULL) {
		ql_log(ql_log_warn, vha, 0x2012,
		    "Memory allocation failed for fcport.\n");
		rval = QLA_MEMORY_ALLOC_FAILED;
		goto cleanup_allocation;
	}
	new_fcport->flags &= ~FCF_FABRIC_DEVICE;

	/* Add devices to port list. */
	id_iter = (char *)ha->gid_list;
	for (index = 0; index < entries; index++) {
		domain = ((struct gid_list_info *)id_iter)->domain;
		area = ((struct gid_list_info *)id_iter)->area;
		al_pa = ((struct gid_list_info *)id_iter)->al_pa;
		if (IS_QLA2100(ha) || IS_QLA2200(ha))
			loop_id = (uint16_t)
			    ((struct gid_list_info *)id_iter)->loop_id_2100;
		else
			loop_id = le16_to_cpu(
			    ((struct gid_list_info *)id_iter)->loop_id);
		id_iter += ha->gid_list_info_size;

		/* Bypass reserved domain fields. */
		if ((domain & 0xf0) == 0xf0)
			continue;

		/* Bypass if not same domain and area of adapter. */
		if (area && domain && ((area != vha->d_id.b.area) ||
		    (domain != vha->d_id.b.domain)) &&
		    (ha->current_topology == ISP_CFG_NL))
			continue;


		/* Bypass invalid local loop ID. */
		if (loop_id > LAST_LOCAL_LOOP_ID)
			continue;

		memset(new_fcport->port_name, 0, WWN_SIZE);

		/* Fill in member data. */
		new_fcport->d_id.b.domain = domain;
		new_fcport->d_id.b.area = area;
		new_fcport->d_id.b.al_pa = al_pa;
		new_fcport->loop_id = loop_id;
		new_fcport->scan_state = QLA_FCPORT_FOUND;

		rval2 = qla2x00_get_port_database(vha, new_fcport, 0);
		if (rval2 != QLA_SUCCESS) {
			ql_dbg(ql_dbg_disc, vha, 0x2097,
			    "Failed to retrieve fcport information "
			    "-- get_port_database=%x, loop_id=0x%04x.\n",
			    rval2, new_fcport->loop_id);
			/* Skip retry if N2N */
			if (ha->current_topology != ISP_CFG_N) {
				ql_dbg(ql_dbg_disc, vha, 0x2105,
				    "Scheduling resync.\n");
				set_bit(LOOP_RESYNC_NEEDED, &vha->dpc_flags);
				continue;
			}
		}

		spin_lock_irqsave(&vha->hw->tgt.sess_lock, flags);
		/* Check for matching device in port list. */
		found = 0;
		fcport = NULL;
		list_for_each_entry(fcport, &vha->vp_fcports, list) {
			if (memcmp(new_fcport->port_name, fcport->port_name,
			    WWN_SIZE))
				continue;

			fcport->flags &= ~FCF_FABRIC_DEVICE;
			fcport->loop_id = new_fcport->loop_id;
			fcport->port_type = new_fcport->port_type;
			fcport->d_id.b24 = new_fcport->d_id.b24;
			memcpy(fcport->node_name, new_fcport->node_name,
			    WWN_SIZE);
			fcport->scan_state = QLA_FCPORT_FOUND;
			found++;
			break;
		}

		if (!found) {
			/* New device, add to fcports list. */
			list_add_tail(&new_fcport->list, &vha->vp_fcports);

			/* Allocate a new replacement fcport. */
			fcport = new_fcport;

			spin_unlock_irqrestore(&vha->hw->tgt.sess_lock, flags);

			new_fcport = qla2x00_alloc_fcport(vha, GFP_KERNEL);

			if (new_fcport == NULL) {
				ql_log(ql_log_warn, vha, 0xd031,
				    "Failed to allocate memory for fcport.\n");
				rval = QLA_MEMORY_ALLOC_FAILED;
				goto cleanup_allocation;
			}
			spin_lock_irqsave(&vha->hw->tgt.sess_lock, flags);
			new_fcport->flags &= ~FCF_FABRIC_DEVICE;
		}

		spin_unlock_irqrestore(&vha->hw->tgt.sess_lock, flags);

		/* Base iIDMA settings on HBA port speed. */
		fcport->fp_speed = ha->link_data_rate;

		found_devs++;
	}

	list_for_each_entry(fcport, &vha->vp_fcports, list) {
		if (test_bit(LOOP_RESYNC_NEEDED, &vha->dpc_flags))
			break;

		if (fcport->scan_state == QLA_FCPORT_SCAN) {
			if ((qla_dual_mode_enabled(vha) ||
			    qla_ini_mode_enabled(vha)) &&
			    atomic_read(&fcport->state) == FCS_ONLINE) {
				qla2x00_mark_device_lost(vha, fcport,
					ql2xplogiabsentdevice, 0);
				if (fcport->loop_id != FC_NO_LOOP_ID &&
				    (fcport->flags & FCF_FCP2_DEVICE) == 0 &&
				    fcport->port_type != FCT_INITIATOR &&
				    fcport->port_type != FCT_BROADCAST) {
					ql_dbg(ql_dbg_disc, vha, 0x20f0,
					    "%s %d %8phC post del sess\n",
					    __func__, __LINE__,
					    fcport->port_name);

					qlt_schedule_sess_for_deletion(fcport);
					continue;
				}
			}
		}

		if (fcport->scan_state == QLA_FCPORT_FOUND)
			qla24xx_fcport_handle_login(vha, fcport);
	}

cleanup_allocation:
	kfree(new_fcport);

	if (rval != QLA_SUCCESS) {
		ql_dbg(ql_dbg_disc, vha, 0x2098,
		    "Configure local loop error exit: rval=%x.\n", rval);
	}

	return (rval);
}

static void
qla2x00_iidma_fcport(scsi_qla_host_t *vha, fc_port_t *fcport)
{
	int rval;
	uint16_t mb[MAILBOX_REGISTER_COUNT];
	struct qla_hw_data *ha = vha->hw;

	if (!IS_IIDMA_CAPABLE(ha))
		return;

	if (atomic_read(&fcport->state) != FCS_ONLINE)
		return;

	if (fcport->fp_speed == PORT_SPEED_UNKNOWN ||
	    fcport->fp_speed > ha->link_data_rate ||
	    !ha->flags.gpsc_supported)
		return;

	rval = qla2x00_set_idma_speed(vha, fcport->loop_id, fcport->fp_speed,
	    mb);
	if (rval != QLA_SUCCESS) {
		ql_dbg(ql_dbg_disc, vha, 0x2004,
		    "Unable to adjust iIDMA %8phN -- %04x %x %04x %04x.\n",
		    fcport->port_name, rval, fcport->fp_speed, mb[0], mb[1]);
	} else {
		ql_dbg(ql_dbg_disc, vha, 0x2005,
		    "iIDMA adjusted to %s GB/s (%X) on %8phN.\n",
		    qla2x00_get_link_speed_str(ha, fcport->fp_speed),
		    fcport->fp_speed, fcport->port_name);
	}
}

void qla_do_iidma_work(struct scsi_qla_host *vha, fc_port_t *fcport)
{
	qla2x00_iidma_fcport(vha, fcport);
	qla24xx_update_fcport_fcp_prio(vha, fcport);
}

int qla_post_iidma_work(struct scsi_qla_host *vha, fc_port_t *fcport)
{
	struct qla_work_evt *e;

	e = qla2x00_alloc_work(vha, QLA_EVT_IIDMA);
	if (!e)
		return QLA_FUNCTION_FAILED;

	e->u.fcport.fcport = fcport;
	return qla2x00_post_work(vha, e);
}

/* qla2x00_reg_remote_port is reserved for Initiator Mode only.*/
static void
qla2x00_reg_remote_port(scsi_qla_host_t *vha, fc_port_t *fcport)
{
	struct fc_rport_identifiers rport_ids;
	struct fc_rport *rport;
	unsigned long flags;

	if (atomic_read(&fcport->state) == FCS_ONLINE)
		return;

	rport_ids.node_name = wwn_to_u64(fcport->node_name);
	rport_ids.port_name = wwn_to_u64(fcport->port_name);
	rport_ids.port_id = fcport->d_id.b.domain << 16 |
	    fcport->d_id.b.area << 8 | fcport->d_id.b.al_pa;
	rport_ids.roles = FC_RPORT_ROLE_UNKNOWN;
	fcport->rport = rport = fc_remote_port_add(vha->host, 0, &rport_ids);
	if (!rport) {
		ql_log(ql_log_warn, vha, 0x2006,
		    "Unable to allocate fc remote port.\n");
		return;
	}

	spin_lock_irqsave(fcport->vha->host->host_lock, flags);
	*((fc_port_t **)rport->dd_data) = fcport;
	spin_unlock_irqrestore(fcport->vha->host->host_lock, flags);

	rport->supported_classes = fcport->supported_classes;

	rport_ids.roles = FC_PORT_ROLE_UNKNOWN;
	if (fcport->port_type == FCT_INITIATOR)
		rport_ids.roles |= FC_PORT_ROLE_FCP_INITIATOR;
	if (fcport->port_type == FCT_TARGET)
		rport_ids.roles |= FC_PORT_ROLE_FCP_TARGET;
	if (fcport->port_type & FCT_NVME_INITIATOR)
		rport_ids.roles |= FC_PORT_ROLE_NVME_INITIATOR;
	if (fcport->port_type & FCT_NVME_TARGET)
		rport_ids.roles |= FC_PORT_ROLE_NVME_TARGET;
	if (fcport->port_type & FCT_NVME_DISCOVERY)
		rport_ids.roles |= FC_PORT_ROLE_NVME_DISCOVERY;

	ql_dbg(ql_dbg_disc, vha, 0x20ee,
	    "%s %8phN. rport %p is %s mode\n",
	    __func__, fcport->port_name, rport,
	    (fcport->port_type == FCT_TARGET) ? "tgt" :
	    ((fcport->port_type & FCT_NVME) ? "nvme" :"ini"));

	fc_remote_port_rolechg(rport, rport_ids.roles);
}

/*
 * qla2x00_update_fcport
 *	Updates device on list.
 *
 * Input:
 *	ha = adapter block pointer.
 *	fcport = port structure pointer.
 *
 * Return:
 *	0  - Success
 *  BIT_0 - error
 *
 * Context:
 *	Kernel context.
 */
void
qla2x00_update_fcport(scsi_qla_host_t *vha, fc_port_t *fcport)
{
	if (IS_SW_RESV_ADDR(fcport->d_id))
		return;

	ql_dbg(ql_dbg_disc, vha, 0x20ef, "%s %8phC\n",
	    __func__, fcport->port_name);

	fcport->disc_state = DSC_UPD_FCPORT;
	fcport->login_retry = vha->hw->login_retry_count;
	fcport->flags &= ~(FCF_LOGIN_NEEDED | FCF_ASYNC_SENT);
	fcport->deleted = 0;
	fcport->logout_on_delete = 1;
	fcport->n2n_chip_reset = fcport->n2n_link_reset_cnt = 0;

	switch (vha->hw->current_topology) {
	case ISP_CFG_N:
	case ISP_CFG_NL:
		fcport->keep_nport_handle = 1;
		break;
	default:
		break;
	}

	qla2x00_iidma_fcport(vha, fcport);

	if (fcport->fc4f_nvme) {
		qla_nvme_register_remote(vha, fcport);
		fcport->disc_state = DSC_LOGIN_COMPLETE;
		qla2x00_set_fcport_state(fcport, FCS_ONLINE);
		return;
	}

	qla24xx_update_fcport_fcp_prio(vha, fcport);

	switch (vha->host->active_mode) {
	case MODE_INITIATOR:
		qla2x00_reg_remote_port(vha, fcport);
		break;
	case MODE_TARGET:
		if (!vha->vha_tgt.qla_tgt->tgt_stop &&
			!vha->vha_tgt.qla_tgt->tgt_stopped)
			qlt_fc_port_added(vha, fcport);
		break;
	case MODE_DUAL:
		qla2x00_reg_remote_port(vha, fcport);
		if (!vha->vha_tgt.qla_tgt->tgt_stop &&
			!vha->vha_tgt.qla_tgt->tgt_stopped)
			qlt_fc_port_added(vha, fcport);
		break;
	default:
		break;
	}

	qla2x00_set_fcport_state(fcport, FCS_ONLINE);

	if (IS_IIDMA_CAPABLE(vha->hw) && vha->hw->flags.gpsc_supported) {
		if (fcport->id_changed) {
			fcport->id_changed = 0;
			ql_dbg(ql_dbg_disc, vha, 0x20d7,
			    "%s %d %8phC post gfpnid fcp_cnt %d\n",
			    __func__, __LINE__, fcport->port_name,
			    vha->fcport_count);
			qla24xx_post_gfpnid_work(vha, fcport);
		} else {
			ql_dbg(ql_dbg_disc, vha, 0x20d7,
			    "%s %d %8phC post gpsc fcp_cnt %d\n",
			    __func__, __LINE__, fcport->port_name,
			    vha->fcport_count);
			qla24xx_post_gpsc_work(vha, fcport);
		}
	}

	fcport->disc_state = DSC_LOGIN_COMPLETE;
}

void qla_register_fcport_fn(struct work_struct *work)
{
	fc_port_t *fcport = container_of(work, struct fc_port, reg_work);
	u32 rscn_gen = fcport->rscn_gen;
	u16 data[2];

	if (IS_SW_RESV_ADDR(fcport->d_id))
		return;

	qla2x00_update_fcport(fcport->vha, fcport);

	if (rscn_gen != fcport->rscn_gen) {
		/* RSCN(s) came in while registration */
		switch (fcport->next_disc_state) {
		case DSC_DELETE_PEND:
			qlt_schedule_sess_for_deletion(fcport);
			break;
		case DSC_ADISC:
			data[0] = data[1] = 0;
			qla2x00_post_async_adisc_work(fcport->vha, fcport,
			    data);
			break;
		default:
			break;
		}
	}
}

/*
 * qla2x00_configure_fabric
 *      Setup SNS devices with loop ID's.
 *
 * Input:
 *      ha = adapter block pointer.
 *
 * Returns:
 *      0 = success.
 *      BIT_0 = error
 */
static int
qla2x00_configure_fabric(scsi_qla_host_t *vha)
{
	int	rval;
	fc_port_t	*fcport;
	uint16_t	mb[MAILBOX_REGISTER_COUNT];
	uint16_t	loop_id;
	LIST_HEAD(new_fcports);
	struct qla_hw_data *ha = vha->hw;
	int		discovery_gen;

	/* If FL port exists, then SNS is present */
	if (IS_FWI2_CAPABLE(ha))
		loop_id = NPH_F_PORT;
	else
		loop_id = SNS_FL_PORT;
	rval = qla2x00_get_port_name(vha, loop_id, vha->fabric_node_name, 1);
	if (rval != QLA_SUCCESS) {
		ql_dbg(ql_dbg_disc, vha, 0x20a0,
		    "MBX_GET_PORT_NAME failed, No FL Port.\n");

		vha->device_flags &= ~SWITCH_FOUND;
		return (QLA_SUCCESS);
	}
	vha->device_flags |= SWITCH_FOUND;


	if (qla_tgt_mode_enabled(vha) || qla_dual_mode_enabled(vha)) {
		rval = qla2x00_send_change_request(vha, 0x3, 0);
		if (rval != QLA_SUCCESS)
			ql_log(ql_log_warn, vha, 0x121,
				"Failed to enable receiving of RSCN requests: 0x%x.\n",
				rval);
	}


	do {
		qla2x00_mgmt_svr_login(vha);

		/* FDMI support. */
		if (ql2xfdmienable &&
		    test_and_clear_bit(REGISTER_FDMI_NEEDED, &vha->dpc_flags))
			qla2x00_fdmi_register(vha);

		/* Ensure we are logged into the SNS. */
		loop_id = NPH_SNS_LID(ha);
		rval = ha->isp_ops->fabric_login(vha, loop_id, 0xff, 0xff,
		    0xfc, mb, BIT_1|BIT_0);
		if (rval != QLA_SUCCESS || mb[0] != MBS_COMMAND_COMPLETE) {
			ql_dbg(ql_dbg_disc, vha, 0x20a1,
			    "Failed SNS login: loop_id=%x mb[0]=%x mb[1]=%x mb[2]=%x mb[6]=%x mb[7]=%x (%x).\n",
			    loop_id, mb[0], mb[1], mb[2], mb[6], mb[7], rval);
			set_bit(LOOP_RESYNC_NEEDED, &vha->dpc_flags);
			return rval;
		}
		if (test_and_clear_bit(REGISTER_FC4_NEEDED, &vha->dpc_flags)) {
			if (qla2x00_rft_id(vha)) {
				/* EMPTY */
				ql_dbg(ql_dbg_disc, vha, 0x20a2,
				    "Register FC-4 TYPE failed.\n");
				if (test_bit(LOOP_RESYNC_NEEDED,
				    &vha->dpc_flags))
					break;
			}
			if (qla2x00_rff_id(vha, FC4_TYPE_FCP_SCSI)) {
				/* EMPTY */
				ql_dbg(ql_dbg_disc, vha, 0x209a,
				    "Register FC-4 Features failed.\n");
				if (test_bit(LOOP_RESYNC_NEEDED,
				    &vha->dpc_flags))
					break;
			}
			if (vha->flags.nvme_enabled) {
				if (qla2x00_rff_id(vha, FC_TYPE_NVME)) {
					ql_dbg(ql_dbg_disc, vha, 0x2049,
					    "Register NVME FC Type Features failed.\n");
				}
			}
			if (qla2x00_rnn_id(vha)) {
				/* EMPTY */
				ql_dbg(ql_dbg_disc, vha, 0x2104,
				    "Register Node Name failed.\n");
				if (test_bit(LOOP_RESYNC_NEEDED,
				    &vha->dpc_flags))
					break;
			} else if (qla2x00_rsnn_nn(vha)) {
				/* EMPTY */
				ql_dbg(ql_dbg_disc, vha, 0x209b,
				    "Register Symbolic Node Name failed.\n");
				if (test_bit(LOOP_RESYNC_NEEDED, &vha->dpc_flags))
					break;
			}
		}


		/* Mark the time right before querying FW for connected ports.
		 * This process is long, asynchronous and by the time it's done,
		 * collected information might not be accurate anymore. E.g.
		 * disconnected port might have re-connected and a brand new
		 * session has been created. In this case session's generation
		 * will be newer than discovery_gen. */
		qlt_do_generation_tick(vha, &discovery_gen);

		if (USE_ASYNC_SCAN(ha)) {
			rval = qla24xx_async_gpnft(vha, FC4_TYPE_FCP_SCSI,
			    NULL);
			if (rval)
				set_bit(LOOP_RESYNC_NEEDED, &vha->dpc_flags);
		} else  {
			list_for_each_entry(fcport, &vha->vp_fcports, list)
				fcport->scan_state = QLA_FCPORT_SCAN;

			rval = qla2x00_find_all_fabric_devs(vha);
		}
		if (rval != QLA_SUCCESS)
			break;
	} while (0);

	if (!vha->nvme_local_port && vha->flags.nvme_enabled)
		qla_nvme_register_hba(vha);

	if (rval)
		ql_dbg(ql_dbg_disc, vha, 0x2068,
		    "Configure fabric error exit rval=%d.\n", rval);

	return (rval);
}

/*
 * qla2x00_find_all_fabric_devs
 *
 * Input:
 *	ha = adapter block pointer.
 *	dev = database device entry pointer.
 *
 * Returns:
 *	0 = success.
 *
 * Context:
 *	Kernel context.
 */
static int
qla2x00_find_all_fabric_devs(scsi_qla_host_t *vha)
{
	int		rval;
	uint16_t	loop_id;
	fc_port_t	*fcport, *new_fcport;
	int		found;

	sw_info_t	*swl;
	int		swl_idx;
	int		first_dev, last_dev;
	port_id_t	wrap = {}, nxt_d_id;
	struct qla_hw_data *ha = vha->hw;
	struct scsi_qla_host *base_vha = pci_get_drvdata(ha->pdev);
	unsigned long flags;

	rval = QLA_SUCCESS;

	/* Try GID_PT to get device list, else GAN. */
	if (!ha->swl)
		ha->swl = kcalloc(ha->max_fibre_devices, sizeof(sw_info_t),
		    GFP_KERNEL);
	swl = ha->swl;
	if (!swl) {
		/*EMPTY*/
		ql_dbg(ql_dbg_disc, vha, 0x209c,
		    "GID_PT allocations failed, fallback on GA_NXT.\n");
	} else {
		memset(swl, 0, ha->max_fibre_devices * sizeof(sw_info_t));
		if (qla2x00_gid_pt(vha, swl) != QLA_SUCCESS) {
			swl = NULL;
			if (test_bit(LOOP_RESYNC_NEEDED, &vha->dpc_flags))
				return rval;
		} else if (qla2x00_gpn_id(vha, swl) != QLA_SUCCESS) {
			swl = NULL;
			if (test_bit(LOOP_RESYNC_NEEDED, &vha->dpc_flags))
				return rval;
		} else if (qla2x00_gnn_id(vha, swl) != QLA_SUCCESS) {
			swl = NULL;
			if (test_bit(LOOP_RESYNC_NEEDED, &vha->dpc_flags))
				return rval;
		} else if (qla2x00_gfpn_id(vha, swl) != QLA_SUCCESS) {
			swl = NULL;
			if (test_bit(LOOP_RESYNC_NEEDED, &vha->dpc_flags))
				return rval;
		}

		/* If other queries succeeded probe for FC-4 type */
		if (swl) {
			qla2x00_gff_id(vha, swl);
			if (test_bit(LOOP_RESYNC_NEEDED, &vha->dpc_flags))
				return rval;
		}
	}
	swl_idx = 0;

	/* Allocate temporary fcport for any new fcports discovered. */
	new_fcport = qla2x00_alloc_fcport(vha, GFP_KERNEL);
	if (new_fcport == NULL) {
		ql_log(ql_log_warn, vha, 0x209d,
		    "Failed to allocate memory for fcport.\n");
		return (QLA_MEMORY_ALLOC_FAILED);
	}
	new_fcport->flags |= (FCF_FABRIC_DEVICE | FCF_LOGIN_NEEDED);
	/* Set start port ID scan at adapter ID. */
	first_dev = 1;
	last_dev = 0;

	/* Starting free loop ID. */
	loop_id = ha->min_external_loopid;
	for (; loop_id <= ha->max_loop_id; loop_id++) {
		if (qla2x00_is_reserved_id(vha, loop_id))
			continue;

		if (ha->current_topology == ISP_CFG_FL &&
		    (atomic_read(&vha->loop_down_timer) ||
		     LOOP_TRANSITION(vha))) {
			atomic_set(&vha->loop_down_timer, 0);
			set_bit(LOOP_RESYNC_NEEDED, &vha->dpc_flags);
			set_bit(LOCAL_LOOP_UPDATE, &vha->dpc_flags);
			break;
		}

		if (swl != NULL) {
			if (last_dev) {
				wrap.b24 = new_fcport->d_id.b24;
			} else {
				new_fcport->d_id.b24 = swl[swl_idx].d_id.b24;
				memcpy(new_fcport->node_name,
				    swl[swl_idx].node_name, WWN_SIZE);
				memcpy(new_fcport->port_name,
				    swl[swl_idx].port_name, WWN_SIZE);
				memcpy(new_fcport->fabric_port_name,
				    swl[swl_idx].fabric_port_name, WWN_SIZE);
				new_fcport->fp_speed = swl[swl_idx].fp_speed;
				new_fcport->fc4_type = swl[swl_idx].fc4_type;

				new_fcport->nvme_flag = 0;
				new_fcport->fc4f_nvme = 0;
				if (vha->flags.nvme_enabled &&
				    swl[swl_idx].fc4f_nvme) {
					new_fcport->fc4f_nvme =
					    swl[swl_idx].fc4f_nvme;
					ql_log(ql_log_info, vha, 0x2131,
					    "FOUND: NVME port %8phC as FC Type 28h\n",
					    new_fcport->port_name);
				}

				if (swl[swl_idx].d_id.b.rsvd_1 != 0) {
					last_dev = 1;
				}
				swl_idx++;
			}
		} else {
			/* Send GA_NXT to the switch */
			rval = qla2x00_ga_nxt(vha, new_fcport);
			if (rval != QLA_SUCCESS) {
				ql_log(ql_log_warn, vha, 0x209e,
				    "SNS scan failed -- assuming "
				    "zero-entry result.\n");
				rval = QLA_SUCCESS;
				break;
			}
		}

		/* If wrap on switch device list, exit. */
		if (first_dev) {
			wrap.b24 = new_fcport->d_id.b24;
			first_dev = 0;
		} else if (new_fcport->d_id.b24 == wrap.b24) {
			ql_dbg(ql_dbg_disc, vha, 0x209f,
			    "Device wrap (%02x%02x%02x).\n",
			    new_fcport->d_id.b.domain,
			    new_fcport->d_id.b.area,
			    new_fcport->d_id.b.al_pa);
			break;
		}

		/* Bypass if same physical adapter. */
		if (new_fcport->d_id.b24 == base_vha->d_id.b24)
			continue;

		/* Bypass virtual ports of the same host. */
		if (qla2x00_is_a_vp_did(vha, new_fcport->d_id.b24))
			continue;

		/* Bypass if same domain and area of adapter. */
		if (((new_fcport->d_id.b24 & 0xffff00) ==
		    (vha->d_id.b24 & 0xffff00)) && ha->current_topology ==
			ISP_CFG_FL)
			    continue;

		/* Bypass reserved domain fields. */
		if ((new_fcport->d_id.b.domain & 0xf0) == 0xf0)
			continue;

		/* Bypass ports whose FCP-4 type is not FCP_SCSI */
		if (ql2xgffidenable &&
		    (new_fcport->fc4_type != FC4_TYPE_FCP_SCSI &&
		    new_fcport->fc4_type != FC4_TYPE_UNKNOWN))
			continue;

		spin_lock_irqsave(&vha->hw->tgt.sess_lock, flags);

		/* Locate matching device in database. */
		found = 0;
		list_for_each_entry(fcport, &vha->vp_fcports, list) {
			if (memcmp(new_fcport->port_name, fcport->port_name,
			    WWN_SIZE))
				continue;

			fcport->scan_state = QLA_FCPORT_FOUND;

			found++;

			/* Update port state. */
			memcpy(fcport->fabric_port_name,
			    new_fcport->fabric_port_name, WWN_SIZE);
			fcport->fp_speed = new_fcport->fp_speed;

			/*
			 * If address the same and state FCS_ONLINE
			 * (or in target mode), nothing changed.
			 */
			if (fcport->d_id.b24 == new_fcport->d_id.b24 &&
			    (atomic_read(&fcport->state) == FCS_ONLINE ||
			     (vha->host->active_mode == MODE_TARGET))) {
				break;
			}

			/*
			 * If device was not a fabric device before.
			 */
			if ((fcport->flags & FCF_FABRIC_DEVICE) == 0) {
				fcport->d_id.b24 = new_fcport->d_id.b24;
				qla2x00_clear_loop_id(fcport);
				fcport->flags |= (FCF_FABRIC_DEVICE |
				    FCF_LOGIN_NEEDED);
				break;
			}

			/*
			 * Port ID changed or device was marked to be updated;
			 * Log it out if still logged in and mark it for
			 * relogin later.
			 */
			if (qla_tgt_mode_enabled(base_vha)) {
				ql_dbg(ql_dbg_tgt_mgt, vha, 0xf080,
					 "port changed FC ID, %8phC"
					 " old %x:%x:%x (loop_id 0x%04x)-> new %x:%x:%x\n",
					 fcport->port_name,
					 fcport->d_id.b.domain,
					 fcport->d_id.b.area,
					 fcport->d_id.b.al_pa,
					 fcport->loop_id,
					 new_fcport->d_id.b.domain,
					 new_fcport->d_id.b.area,
					 new_fcport->d_id.b.al_pa);
				fcport->d_id.b24 = new_fcport->d_id.b24;
				break;
			}

			fcport->d_id.b24 = new_fcport->d_id.b24;
			fcport->flags |= FCF_LOGIN_NEEDED;
			break;
		}

		if (fcport->fc4f_nvme) {
			if (fcport->disc_state == DSC_DELETE_PEND) {
				fcport->disc_state = DSC_GNL;
				vha->fcport_count--;
				fcport->login_succ = 0;
			}
		}

		if (found) {
			spin_unlock_irqrestore(&vha->hw->tgt.sess_lock, flags);
			continue;
		}
		/* If device was not in our fcports list, then add it. */
		new_fcport->scan_state = QLA_FCPORT_FOUND;
		list_add_tail(&new_fcport->list, &vha->vp_fcports);

		spin_unlock_irqrestore(&vha->hw->tgt.sess_lock, flags);


		/* Allocate a new replacement fcport. */
		nxt_d_id.b24 = new_fcport->d_id.b24;
		new_fcport = qla2x00_alloc_fcport(vha, GFP_KERNEL);
		if (new_fcport == NULL) {
			ql_log(ql_log_warn, vha, 0xd032,
			    "Memory allocation failed for fcport.\n");
			return (QLA_MEMORY_ALLOC_FAILED);
		}
		new_fcport->flags |= (FCF_FABRIC_DEVICE | FCF_LOGIN_NEEDED);
		new_fcport->d_id.b24 = nxt_d_id.b24;
	}

	qla2x00_free_fcport(new_fcport);

	/*
	 * Logout all previous fabric dev marked lost, except FCP2 devices.
	 */
	list_for_each_entry(fcport, &vha->vp_fcports, list) {
		if (test_bit(LOOP_RESYNC_NEEDED, &vha->dpc_flags))
			break;

		if ((fcport->flags & FCF_FABRIC_DEVICE) == 0 ||
		    (fcport->flags & FCF_LOGIN_NEEDED) == 0)
			continue;

		if (fcport->scan_state == QLA_FCPORT_SCAN) {
			if ((qla_dual_mode_enabled(vha) ||
			    qla_ini_mode_enabled(vha)) &&
			    atomic_read(&fcport->state) == FCS_ONLINE) {
				qla2x00_mark_device_lost(vha, fcport,
					ql2xplogiabsentdevice, 0);
				if (fcport->loop_id != FC_NO_LOOP_ID &&
				    (fcport->flags & FCF_FCP2_DEVICE) == 0 &&
				    fcport->port_type != FCT_INITIATOR &&
				    fcport->port_type != FCT_BROADCAST) {
					ql_dbg(ql_dbg_disc, vha, 0x20f0,
					    "%s %d %8phC post del sess\n",
					    __func__, __LINE__,
					    fcport->port_name);
					qlt_schedule_sess_for_deletion(fcport);
					continue;
				}
			}
		}

		if (fcport->scan_state == QLA_FCPORT_FOUND)
			qla24xx_fcport_handle_login(vha, fcport);
	}
	return (rval);
}

/* FW does not set aside Loop id for MGMT Server/FFFFFAh */
int
qla2x00_reserve_mgmt_server_loop_id(scsi_qla_host_t *vha)
{
	int loop_id = FC_NO_LOOP_ID;
	int lid = NPH_MGMT_SERVER - vha->vp_idx;
	unsigned long flags;
	struct qla_hw_data *ha = vha->hw;

	if (vha->vp_idx == 0) {
		set_bit(NPH_MGMT_SERVER, ha->loop_id_map);
		return NPH_MGMT_SERVER;
	}

	/* pick id from high and work down to low */
	spin_lock_irqsave(&ha->vport_slock, flags);
	for (; lid > 0; lid--) {
		if (!test_bit(lid, vha->hw->loop_id_map)) {
			set_bit(lid, vha->hw->loop_id_map);
			loop_id = lid;
			break;
		}
	}
	spin_unlock_irqrestore(&ha->vport_slock, flags);

	return loop_id;
}

/*
 * qla2x00_fabric_login
 *	Issue fabric login command.
 *
 * Input:
 *	ha = adapter block pointer.
 *	device = pointer to FC device type structure.
 *
 * Returns:
 *      0 - Login successfully
 *      1 - Login failed
 *      2 - Initiator device
 *      3 - Fatal error
 */
int
qla2x00_fabric_login(scsi_qla_host_t *vha, fc_port_t *fcport,
    uint16_t *next_loopid)
{
	int	rval;
	int	retry;
	uint16_t tmp_loopid;
	uint16_t mb[MAILBOX_REGISTER_COUNT];
	struct qla_hw_data *ha = vha->hw;

	retry = 0;
	tmp_loopid = 0;

	for (;;) {
		ql_dbg(ql_dbg_disc, vha, 0x2000,
		    "Trying Fabric Login w/loop id 0x%04x for port "
		    "%02x%02x%02x.\n",
		    fcport->loop_id, fcport->d_id.b.domain,
		    fcport->d_id.b.area, fcport->d_id.b.al_pa);

		/* Login fcport on switch. */
		rval = ha->isp_ops->fabric_login(vha, fcport->loop_id,
		    fcport->d_id.b.domain, fcport->d_id.b.area,
		    fcport->d_id.b.al_pa, mb, BIT_0);
		if (rval != QLA_SUCCESS) {
			return rval;
		}
		if (mb[0] == MBS_PORT_ID_USED) {
			/*
			 * Device has another loop ID.  The firmware team
			 * recommends the driver perform an implicit login with
			 * the specified ID again. The ID we just used is save
			 * here so we return with an ID that can be tried by
			 * the next login.
			 */
			retry++;
			tmp_loopid = fcport->loop_id;
			fcport->loop_id = mb[1];

			ql_dbg(ql_dbg_disc, vha, 0x2001,
			    "Fabric Login: port in use - next loop "
			    "id=0x%04x, port id= %02x%02x%02x.\n",
			    fcport->loop_id, fcport->d_id.b.domain,
			    fcport->d_id.b.area, fcport->d_id.b.al_pa);

		} else if (mb[0] == MBS_COMMAND_COMPLETE) {
			/*
			 * Login succeeded.
			 */
			if (retry) {
				/* A retry occurred before. */
				*next_loopid = tmp_loopid;
			} else {
				/*
				 * No retry occurred before. Just increment the
				 * ID value for next login.
				 */
				*next_loopid = (fcport->loop_id + 1);
			}

			if (mb[1] & BIT_0) {
				fcport->port_type = FCT_INITIATOR;
			} else {
				fcport->port_type = FCT_TARGET;
				if (mb[1] & BIT_1) {
					fcport->flags |= FCF_FCP2_DEVICE;
				}
			}

			if (mb[10] & BIT_0)
				fcport->supported_classes |= FC_COS_CLASS2;
			if (mb[10] & BIT_1)
				fcport->supported_classes |= FC_COS_CLASS3;

			if (IS_FWI2_CAPABLE(ha)) {
				if (mb[10] & BIT_7)
					fcport->flags |=
					    FCF_CONF_COMP_SUPPORTED;
			}

			rval = QLA_SUCCESS;
			break;
		} else if (mb[0] == MBS_LOOP_ID_USED) {
			/*
			 * Loop ID already used, try next loop ID.
			 */
			fcport->loop_id++;
			rval = qla2x00_find_new_loop_id(vha, fcport);
			if (rval != QLA_SUCCESS) {
				/* Ran out of loop IDs to use */
				break;
			}
		} else if (mb[0] == MBS_COMMAND_ERROR) {
			/*
			 * Firmware possibly timed out during login. If NO
			 * retries are left to do then the device is declared
			 * dead.
			 */
			*next_loopid = fcport->loop_id;
			ha->isp_ops->fabric_logout(vha, fcport->loop_id,
			    fcport->d_id.b.domain, fcport->d_id.b.area,
			    fcport->d_id.b.al_pa);
			qla2x00_mark_device_lost(vha, fcport, 1, 0);

			rval = 1;
			break;
		} else {
			/*
			 * unrecoverable / not handled error
			 */
			ql_dbg(ql_dbg_disc, vha, 0x2002,
			    "Failed=%x port_id=%02x%02x%02x loop_id=%x "
			    "jiffies=%lx.\n", mb[0], fcport->d_id.b.domain,
			    fcport->d_id.b.area, fcport->d_id.b.al_pa,
			    fcport->loop_id, jiffies);

			*next_loopid = fcport->loop_id;
			ha->isp_ops->fabric_logout(vha, fcport->loop_id,
			    fcport->d_id.b.domain, fcport->d_id.b.area,
			    fcport->d_id.b.al_pa);
			qla2x00_clear_loop_id(fcport);
			fcport->login_retry = 0;

			rval = 3;
			break;
		}
	}

	return (rval);
}

/*
 * qla2x00_local_device_login
 *	Issue local device login command.
 *
 * Input:
 *	ha = adapter block pointer.
 *	loop_id = loop id of device to login to.
 *
 * Returns (Where's the #define!!!!):
 *      0 - Login successfully
 *      1 - Login failed
 *      3 - Fatal error
 */
int
qla2x00_local_device_login(scsi_qla_host_t *vha, fc_port_t *fcport)
{
	int		rval;
	uint16_t	mb[MAILBOX_REGISTER_COUNT];

	memset(mb, 0, sizeof(mb));
	rval = qla2x00_login_local_device(vha, fcport, mb, BIT_0);
	if (rval == QLA_SUCCESS) {
		/* Interrogate mailbox registers for any errors */
		if (mb[0] == MBS_COMMAND_ERROR)
			rval = 1;
		else if (mb[0] == MBS_COMMAND_PARAMETER_ERROR)
			/* device not in PCB table */
			rval = 3;
	}

	return (rval);
}

/*
 *  qla2x00_loop_resync
 *      Resync with fibre channel devices.
 *
 * Input:
 *      ha = adapter block pointer.
 *
 * Returns:
 *      0 = success
 */
int
qla2x00_loop_resync(scsi_qla_host_t *vha)
{
	int rval = QLA_SUCCESS;
	uint32_t wait_time;

	clear_bit(ISP_ABORT_RETRY, &vha->dpc_flags);
	if (vha->flags.online) {
		if (!(rval = qla2x00_fw_ready(vha))) {
			/* Wait at most MAX_TARGET RSCNs for a stable link. */
			wait_time = 256;
			do {
				if (!IS_QLAFX00(vha->hw)) {
					/*
					 * Issue a marker after FW becomes
					 * ready.
					 */
					qla2x00_marker(vha, vha->hw->base_qpair,
					    0, 0, MK_SYNC_ALL);
					vha->marker_needed = 0;
				}

				/* Remap devices on Loop. */
				clear_bit(LOOP_RESYNC_NEEDED, &vha->dpc_flags);

				if (IS_QLAFX00(vha->hw))
					qlafx00_configure_devices(vha);
				else
					qla2x00_configure_loop(vha);

				wait_time--;
			} while (!atomic_read(&vha->loop_down_timer) &&
				!(test_bit(ISP_ABORT_NEEDED, &vha->dpc_flags))
				&& wait_time && (test_bit(LOOP_RESYNC_NEEDED,
				&vha->dpc_flags)));
		}
	}

	if (test_bit(ISP_ABORT_NEEDED, &vha->dpc_flags))
		return (QLA_FUNCTION_FAILED);

	if (rval)
		ql_dbg(ql_dbg_disc, vha, 0x206c,
		    "%s *** FAILED ***.\n", __func__);

	return (rval);
}

/*
* qla2x00_perform_loop_resync
* Description: This function will set the appropriate flags and call
*              qla2x00_loop_resync. If successful loop will be resynced
* Arguments : scsi_qla_host_t pointer
* returm    : Success or Failure
*/

int qla2x00_perform_loop_resync(scsi_qla_host_t *ha)
{
	int32_t rval = 0;

	if (!test_and_set_bit(LOOP_RESYNC_ACTIVE, &ha->dpc_flags)) {
		/*Configure the flags so that resync happens properly*/
		atomic_set(&ha->loop_down_timer, 0);
		if (!(ha->device_flags & DFLG_NO_CABLE)) {
			atomic_set(&ha->loop_state, LOOP_UP);
			set_bit(LOCAL_LOOP_UPDATE, &ha->dpc_flags);
			set_bit(REGISTER_FC4_NEEDED, &ha->dpc_flags);
			set_bit(LOOP_RESYNC_NEEDED, &ha->dpc_flags);

			rval = qla2x00_loop_resync(ha);
		} else
			atomic_set(&ha->loop_state, LOOP_DEAD);

		clear_bit(LOOP_RESYNC_ACTIVE, &ha->dpc_flags);
	}

	return rval;
}

void
qla2x00_update_fcports(scsi_qla_host_t *base_vha)
{
	fc_port_t *fcport;
	struct scsi_qla_host *vha;
	struct qla_hw_data *ha = base_vha->hw;
	unsigned long flags;

	spin_lock_irqsave(&ha->vport_slock, flags);
	/* Go with deferred removal of rport references. */
	list_for_each_entry(vha, &base_vha->hw->vp_list, list) {
		atomic_inc(&vha->vref_count);
		list_for_each_entry(fcport, &vha->vp_fcports, list) {
			if (fcport->drport &&
			    atomic_read(&fcport->state) != FCS_UNCONFIGURED) {
				spin_unlock_irqrestore(&ha->vport_slock, flags);
				qla2x00_rport_del(fcport);

				spin_lock_irqsave(&ha->vport_slock, flags);
			}
		}
		atomic_dec(&vha->vref_count);
		wake_up(&vha->vref_waitq);
	}
	spin_unlock_irqrestore(&ha->vport_slock, flags);
}

/* Assumes idc_lock always held on entry */
void
qla83xx_reset_ownership(scsi_qla_host_t *vha)
{
	struct qla_hw_data *ha = vha->hw;
	uint32_t drv_presence, drv_presence_mask;
	uint32_t dev_part_info1, dev_part_info2, class_type;
	uint32_t class_type_mask = 0x3;
	uint16_t fcoe_other_function = 0xffff, i;

	if (IS_QLA8044(ha)) {
		drv_presence = qla8044_rd_direct(vha,
		    QLA8044_CRB_DRV_ACTIVE_INDEX);
		dev_part_info1 = qla8044_rd_direct(vha,
		    QLA8044_CRB_DEV_PART_INFO_INDEX);
		dev_part_info2 = qla8044_rd_direct(vha,
		    QLA8044_CRB_DEV_PART_INFO2);
	} else {
		qla83xx_rd_reg(vha, QLA83XX_IDC_DRV_PRESENCE, &drv_presence);
		qla83xx_rd_reg(vha, QLA83XX_DEV_PARTINFO1, &dev_part_info1);
		qla83xx_rd_reg(vha, QLA83XX_DEV_PARTINFO2, &dev_part_info2);
	}
	for (i = 0; i < 8; i++) {
		class_type = ((dev_part_info1 >> (i * 4)) & class_type_mask);
		if ((class_type == QLA83XX_CLASS_TYPE_FCOE) &&
		    (i != ha->portnum)) {
			fcoe_other_function = i;
			break;
		}
	}
	if (fcoe_other_function == 0xffff) {
		for (i = 0; i < 8; i++) {
			class_type = ((dev_part_info2 >> (i * 4)) &
			    class_type_mask);
			if ((class_type == QLA83XX_CLASS_TYPE_FCOE) &&
			    ((i + 8) != ha->portnum)) {
				fcoe_other_function = i + 8;
				break;
			}
		}
	}
	/*
	 * Prepare drv-presence mask based on fcoe functions present.
	 * However consider only valid physical fcoe function numbers (0-15).
	 */
	drv_presence_mask = ~((1 << (ha->portnum)) |
			((fcoe_other_function == 0xffff) ?
			 0 : (1 << (fcoe_other_function))));

	/* We are the reset owner iff:
	 *    - No other protocol drivers present.
	 *    - This is the lowest among fcoe functions. */
	if (!(drv_presence & drv_presence_mask) &&
			(ha->portnum < fcoe_other_function)) {
		ql_dbg(ql_dbg_p3p, vha, 0xb07f,
		    "This host is Reset owner.\n");
		ha->flags.nic_core_reset_owner = 1;
	}
}

static int
__qla83xx_set_drv_ack(scsi_qla_host_t *vha)
{
	int rval = QLA_SUCCESS;
	struct qla_hw_data *ha = vha->hw;
	uint32_t drv_ack;

	rval = qla83xx_rd_reg(vha, QLA83XX_IDC_DRIVER_ACK, &drv_ack);
	if (rval == QLA_SUCCESS) {
		drv_ack |= (1 << ha->portnum);
		rval = qla83xx_wr_reg(vha, QLA83XX_IDC_DRIVER_ACK, drv_ack);
	}

	return rval;
}

static int
__qla83xx_clear_drv_ack(scsi_qla_host_t *vha)
{
	int rval = QLA_SUCCESS;
	struct qla_hw_data *ha = vha->hw;
	uint32_t drv_ack;

	rval = qla83xx_rd_reg(vha, QLA83XX_IDC_DRIVER_ACK, &drv_ack);
	if (rval == QLA_SUCCESS) {
		drv_ack &= ~(1 << ha->portnum);
		rval = qla83xx_wr_reg(vha, QLA83XX_IDC_DRIVER_ACK, drv_ack);
	}

	return rval;
}

static const char *
qla83xx_dev_state_to_string(uint32_t dev_state)
{
	switch (dev_state) {
	case QLA8XXX_DEV_COLD:
		return "COLD/RE-INIT";
	case QLA8XXX_DEV_INITIALIZING:
		return "INITIALIZING";
	case QLA8XXX_DEV_READY:
		return "READY";
	case QLA8XXX_DEV_NEED_RESET:
		return "NEED RESET";
	case QLA8XXX_DEV_NEED_QUIESCENT:
		return "NEED QUIESCENT";
	case QLA8XXX_DEV_FAILED:
		return "FAILED";
	case QLA8XXX_DEV_QUIESCENT:
		return "QUIESCENT";
	default:
		return "Unknown";
	}
}

/* Assumes idc-lock always held on entry */
void
qla83xx_idc_audit(scsi_qla_host_t *vha, int audit_type)
{
	struct qla_hw_data *ha = vha->hw;
	uint32_t idc_audit_reg = 0, duration_secs = 0;

	switch (audit_type) {
	case IDC_AUDIT_TIMESTAMP:
		ha->idc_audit_ts = (jiffies_to_msecs(jiffies) / 1000);
		idc_audit_reg = (ha->portnum) |
		    (IDC_AUDIT_TIMESTAMP << 7) | (ha->idc_audit_ts << 8);
		qla83xx_wr_reg(vha, QLA83XX_IDC_AUDIT, idc_audit_reg);
		break;

	case IDC_AUDIT_COMPLETION:
		duration_secs = ((jiffies_to_msecs(jiffies) -
		    jiffies_to_msecs(ha->idc_audit_ts)) / 1000);
		idc_audit_reg = (ha->portnum) |
		    (IDC_AUDIT_COMPLETION << 7) | (duration_secs << 8);
		qla83xx_wr_reg(vha, QLA83XX_IDC_AUDIT, idc_audit_reg);
		break;

	default:
		ql_log(ql_log_warn, vha, 0xb078,
		    "Invalid audit type specified.\n");
		break;
	}
}

/* Assumes idc_lock always held on entry */
static int
qla83xx_initiating_reset(scsi_qla_host_t *vha)
{
	struct qla_hw_data *ha = vha->hw;
	uint32_t  idc_control, dev_state;

	__qla83xx_get_idc_control(vha, &idc_control);
	if ((idc_control & QLA83XX_IDC_RESET_DISABLED)) {
		ql_log(ql_log_info, vha, 0xb080,
		    "NIC Core reset has been disabled. idc-control=0x%x\n",
		    idc_control);
		return QLA_FUNCTION_FAILED;
	}

	/* Set NEED-RESET iff in READY state and we are the reset-owner */
	qla83xx_rd_reg(vha, QLA83XX_IDC_DEV_STATE, &dev_state);
	if (ha->flags.nic_core_reset_owner && dev_state == QLA8XXX_DEV_READY) {
		qla83xx_wr_reg(vha, QLA83XX_IDC_DEV_STATE,
		    QLA8XXX_DEV_NEED_RESET);
		ql_log(ql_log_info, vha, 0xb056, "HW State: NEED RESET.\n");
		qla83xx_idc_audit(vha, IDC_AUDIT_TIMESTAMP);
	} else {
		const char *state = qla83xx_dev_state_to_string(dev_state);

		ql_log(ql_log_info, vha, 0xb057, "HW State: %s.\n", state);

		/* SV: XXX: Is timeout required here? */
		/* Wait for IDC state change READY -> NEED_RESET */
		while (dev_state == QLA8XXX_DEV_READY) {
			qla83xx_idc_unlock(vha, 0);
			msleep(200);
			qla83xx_idc_lock(vha, 0);
			qla83xx_rd_reg(vha, QLA83XX_IDC_DEV_STATE, &dev_state);
		}
	}

	/* Send IDC ack by writing to drv-ack register */
	__qla83xx_set_drv_ack(vha);

	return QLA_SUCCESS;
}

int
__qla83xx_set_idc_control(scsi_qla_host_t *vha, uint32_t idc_control)
{
	return qla83xx_wr_reg(vha, QLA83XX_IDC_CONTROL, idc_control);
}

int
__qla83xx_get_idc_control(scsi_qla_host_t *vha, uint32_t *idc_control)
{
	return qla83xx_rd_reg(vha, QLA83XX_IDC_CONTROL, idc_control);
}

static int
qla83xx_check_driver_presence(scsi_qla_host_t *vha)
{
	uint32_t drv_presence = 0;
	struct qla_hw_data *ha = vha->hw;

	qla83xx_rd_reg(vha, QLA83XX_IDC_DRV_PRESENCE, &drv_presence);
	if (drv_presence & (1 << ha->portnum))
		return QLA_SUCCESS;
	else
		return QLA_TEST_FAILED;
}

int
qla83xx_nic_core_reset(scsi_qla_host_t *vha)
{
	int rval = QLA_SUCCESS;
	struct qla_hw_data *ha = vha->hw;

	ql_dbg(ql_dbg_p3p, vha, 0xb058,
	    "Entered  %s().\n", __func__);

	if (vha->device_flags & DFLG_DEV_FAILED) {
		ql_log(ql_log_warn, vha, 0xb059,
		    "Device in unrecoverable FAILED state.\n");
		return QLA_FUNCTION_FAILED;
	}

	qla83xx_idc_lock(vha, 0);

	if (qla83xx_check_driver_presence(vha) != QLA_SUCCESS) {
		ql_log(ql_log_warn, vha, 0xb05a,
		    "Function=0x%x has been removed from IDC participation.\n",
		    ha->portnum);
		rval = QLA_FUNCTION_FAILED;
		goto exit;
	}

	qla83xx_reset_ownership(vha);

	rval = qla83xx_initiating_reset(vha);

	/*
	 * Perform reset if we are the reset-owner,
	 * else wait till IDC state changes to READY/FAILED.
	 */
	if (rval == QLA_SUCCESS) {
		rval = qla83xx_idc_state_handler(vha);

		if (rval == QLA_SUCCESS)
			ha->flags.nic_core_hung = 0;
		__qla83xx_clear_drv_ack(vha);
	}

exit:
	qla83xx_idc_unlock(vha, 0);

	ql_dbg(ql_dbg_p3p, vha, 0xb05b, "Exiting %s.\n", __func__);

	return rval;
}

int
qla2xxx_mctp_dump(scsi_qla_host_t *vha)
{
	struct qla_hw_data *ha = vha->hw;
	int rval = QLA_FUNCTION_FAILED;

	if (!IS_MCTP_CAPABLE(ha)) {
		/* This message can be removed from the final version */
		ql_log(ql_log_info, vha, 0x506d,
		    "This board is not MCTP capable\n");
		return rval;
	}

	if (!ha->mctp_dump) {
		ha->mctp_dump = dma_alloc_coherent(&ha->pdev->dev,
		    MCTP_DUMP_SIZE, &ha->mctp_dump_dma, GFP_KERNEL);

		if (!ha->mctp_dump) {
			ql_log(ql_log_warn, vha, 0x506e,
			    "Failed to allocate memory for mctp dump\n");
			return rval;
		}
	}

#define MCTP_DUMP_STR_ADDR	0x00000000
	rval = qla2x00_dump_mctp_data(vha, ha->mctp_dump_dma,
	    MCTP_DUMP_STR_ADDR, MCTP_DUMP_SIZE/4);
	if (rval != QLA_SUCCESS) {
		ql_log(ql_log_warn, vha, 0x506f,
		    "Failed to capture mctp dump\n");
	} else {
		ql_log(ql_log_info, vha, 0x5070,
		    "Mctp dump capture for host (%ld/%p).\n",
		    vha->host_no, ha->mctp_dump);
		ha->mctp_dumped = 1;
	}

	if (!ha->flags.nic_core_reset_hdlr_active && !ha->portnum) {
		ha->flags.nic_core_reset_hdlr_active = 1;
		rval = qla83xx_restart_nic_firmware(vha);
		if (rval)
			/* NIC Core reset failed. */
			ql_log(ql_log_warn, vha, 0x5071,
			    "Failed to restart nic firmware\n");
		else
			ql_dbg(ql_dbg_p3p, vha, 0xb084,
			    "Restarted NIC firmware successfully.\n");
		ha->flags.nic_core_reset_hdlr_active = 0;
	}

	return rval;

}

/*
* qla2x00_quiesce_io
* Description: This function will block the new I/Os
*              Its not aborting any I/Os as context
*              is not destroyed during quiescence
* Arguments: scsi_qla_host_t
* return   : void
*/
void
qla2x00_quiesce_io(scsi_qla_host_t *vha)
{
	struct qla_hw_data *ha = vha->hw;
	struct scsi_qla_host *vp;

	ql_dbg(ql_dbg_dpc, vha, 0x401d,
	    "Quiescing I/O - ha=%p.\n", ha);

	atomic_set(&ha->loop_down_timer, LOOP_DOWN_TIME);
	if (atomic_read(&vha->loop_state) != LOOP_DOWN) {
		atomic_set(&vha->loop_state, LOOP_DOWN);
		qla2x00_mark_all_devices_lost(vha, 0);
		list_for_each_entry(vp, &ha->vp_list, list)
			qla2x00_mark_all_devices_lost(vp, 0);
	} else {
		if (!atomic_read(&vha->loop_down_timer))
			atomic_set(&vha->loop_down_timer,
					LOOP_DOWN_TIME);
	}
	/* Wait for pending cmds to complete */
	qla2x00_eh_wait_for_pending_commands(vha, 0, 0, WAIT_HOST);
}

void
qla2x00_abort_isp_cleanup(scsi_qla_host_t *vha)
{
	struct qla_hw_data *ha = vha->hw;
	struct scsi_qla_host *vp;
	unsigned long flags;
	fc_port_t *fcport;
	u16 i;

	/* For ISP82XX, driver waits for completion of the commands.
	 * online flag should be set.
	 */
	if (!(IS_P3P_TYPE(ha)))
		vha->flags.online = 0;
	ha->flags.chip_reset_done = 0;
	clear_bit(ISP_ABORT_NEEDED, &vha->dpc_flags);
	vha->qla_stats.total_isp_aborts++;

	ql_log(ql_log_info, vha, 0x00af,
	    "Performing ISP error recovery - ha=%p.\n", ha);

	ha->flags.purge_mbox = 1;
	/* For ISP82XX, reset_chip is just disabling interrupts.
	 * Driver waits for the completion of the commands.
	 * the interrupts need to be enabled.
	 */
	if (!(IS_P3P_TYPE(ha)))
		ha->isp_ops->reset_chip(vha);

	ha->link_data_rate = PORT_SPEED_UNKNOWN;
	SAVE_TOPO(ha);
	ha->flags.rida_fmt2 = 0;
	ha->flags.n2n_ae = 0;
	ha->flags.lip_ae = 0;
	ha->current_topology = 0;
	ha->flags.fw_started = 0;
	ha->flags.fw_init_done = 0;
	ha->chip_reset++;
	ha->base_qpair->chip_reset = ha->chip_reset;
	for (i = 0; i < ha->max_qpairs; i++) {
		if (ha->queue_pair_map[i])
			ha->queue_pair_map[i]->chip_reset =
				ha->base_qpair->chip_reset;
	}

	/* purge MBox commands */
	if (atomic_read(&ha->num_pend_mbx_stage3)) {
		clear_bit(MBX_INTR_WAIT, &ha->mbx_cmd_flags);
		complete(&ha->mbx_intr_comp);
	}

	i = 0;
	while (atomic_read(&ha->num_pend_mbx_stage3) ||
	    atomic_read(&ha->num_pend_mbx_stage2) ||
	    atomic_read(&ha->num_pend_mbx_stage1)) {
		msleep(20);
		i++;
		if (i > 50)
			break;
	}
	ha->flags.purge_mbox = 0;

	atomic_set(&vha->loop_down_timer, LOOP_DOWN_TIME);
	if (atomic_read(&vha->loop_state) != LOOP_DOWN) {
		atomic_set(&vha->loop_state, LOOP_DOWN);
		qla2x00_mark_all_devices_lost(vha, 0);

		spin_lock_irqsave(&ha->vport_slock, flags);
		list_for_each_entry(vp, &ha->vp_list, list) {
			atomic_inc(&vp->vref_count);
			spin_unlock_irqrestore(&ha->vport_slock, flags);

			qla2x00_mark_all_devices_lost(vp, 0);

			spin_lock_irqsave(&ha->vport_slock, flags);
			atomic_dec(&vp->vref_count);
		}
		spin_unlock_irqrestore(&ha->vport_slock, flags);
	} else {
		if (!atomic_read(&vha->loop_down_timer))
			atomic_set(&vha->loop_down_timer,
			    LOOP_DOWN_TIME);
	}

	/* Clear all async request states across all VPs. */
	list_for_each_entry(fcport, &vha->vp_fcports, list)
		fcport->flags &= ~(FCF_LOGIN_NEEDED | FCF_ASYNC_SENT);
	spin_lock_irqsave(&ha->vport_slock, flags);
	list_for_each_entry(vp, &ha->vp_list, list) {
		atomic_inc(&vp->vref_count);
		spin_unlock_irqrestore(&ha->vport_slock, flags);

		list_for_each_entry(fcport, &vp->vp_fcports, list)
			fcport->flags &= ~(FCF_LOGIN_NEEDED | FCF_ASYNC_SENT);

		spin_lock_irqsave(&ha->vport_slock, flags);
		atomic_dec(&vp->vref_count);
	}
	spin_unlock_irqrestore(&ha->vport_slock, flags);

	if (!ha->flags.eeh_busy) {
		/* Make sure for ISP 82XX IO DMA is complete */
		if (IS_P3P_TYPE(ha)) {
			qla82xx_chip_reset_cleanup(vha);
			ql_log(ql_log_info, vha, 0x00b4,
			    "Done chip reset cleanup.\n");

			/* Done waiting for pending commands.
			 * Reset the online flag.
			 */
			vha->flags.online = 0;
		}

		/* Requeue all commands in outstanding command list. */
		qla2x00_abort_all_cmds(vha, DID_RESET << 16);
	}
	/* memory barrier */
	wmb();
}

/*
*  qla2x00_abort_isp
*      Resets ISP and aborts all outstanding commands.
*
* Input:
*      ha           = adapter block pointer.
*
* Returns:
*      0 = success
*/
int
qla2x00_abort_isp(scsi_qla_host_t *vha)
{
	int rval;
	uint8_t        status = 0;
	struct qla_hw_data *ha = vha->hw;
	struct scsi_qla_host *vp;
	struct req_que *req = ha->req_q_map[0];
	unsigned long flags;

	if (vha->flags.online) {
		qla2x00_abort_isp_cleanup(vha);

		if (test_and_clear_bit(ISP_ABORT_TO_ROM, &vha->dpc_flags)) {
			ha->flags.chip_reset_done = 1;
			vha->flags.online = 1;
			status = 0;
			clear_bit(ISP_ABORT_RETRY, &vha->dpc_flags);
			return status;
		}

		if (IS_QLA8031(ha)) {
			ql_dbg(ql_dbg_p3p, vha, 0xb05c,
			    "Clearing fcoe driver presence.\n");
			if (qla83xx_clear_drv_presence(vha) != QLA_SUCCESS)
				ql_dbg(ql_dbg_p3p, vha, 0xb073,
				    "Error while clearing DRV-Presence.\n");
		}

		if (unlikely(pci_channel_offline(ha->pdev) &&
		    ha->flags.pci_channel_io_perm_failure)) {
			clear_bit(ISP_ABORT_RETRY, &vha->dpc_flags);
			status = 0;
			return status;
		}

		switch (vha->qlini_mode) {
		case QLA2XXX_INI_MODE_DISABLED:
			if (!qla_tgt_mode_enabled(vha))
				return 0;
			break;
		case QLA2XXX_INI_MODE_DUAL:
			if (!qla_dual_mode_enabled(vha))
				return 0;
			break;
		case QLA2XXX_INI_MODE_ENABLED:
		default:
			break;
		}

		ha->isp_ops->get_flash_version(vha, req->ring);

		ha->isp_ops->nvram_config(vha);

		if (!qla2x00_restart_isp(vha)) {
			clear_bit(RESET_MARKER_NEEDED, &vha->dpc_flags);

			if (!atomic_read(&vha->loop_down_timer)) {
				/*
				 * Issue marker command only when we are going
				 * to start the I/O .
				 */
				vha->marker_needed = 1;
			}

			vha->flags.online = 1;

			ha->isp_ops->enable_intrs(ha);

			ha->isp_abort_cnt = 0;
			clear_bit(ISP_ABORT_RETRY, &vha->dpc_flags);

			if (IS_QLA81XX(ha) || IS_QLA8031(ha))
				qla2x00_get_fw_version(vha);
			if (ha->fce) {
				ha->flags.fce_enabled = 1;
				memset(ha->fce, 0,
				    fce_calc_size(ha->fce_bufs));
				rval = qla2x00_enable_fce_trace(vha,
				    ha->fce_dma, ha->fce_bufs, ha->fce_mb,
				    &ha->fce_bufs);
				if (rval) {
					ql_log(ql_log_warn, vha, 0x8033,
					    "Unable to reinitialize FCE "
					    "(%d).\n", rval);
					ha->flags.fce_enabled = 0;
				}
			}

			if (ha->eft) {
				memset(ha->eft, 0, EFT_SIZE);
				rval = qla2x00_enable_eft_trace(vha,
				    ha->eft_dma, EFT_NUM_BUFFERS);
				if (rval) {
					ql_log(ql_log_warn, vha, 0x8034,
					    "Unable to reinitialize EFT "
					    "(%d).\n", rval);
				}
			}
		} else {	/* failed the ISP abort */
			vha->flags.online = 1;
			if (test_bit(ISP_ABORT_RETRY, &vha->dpc_flags)) {
				if (ha->isp_abort_cnt == 0) {
					ql_log(ql_log_fatal, vha, 0x8035,
					    "ISP error recover failed - "
					    "board disabled.\n");
					/*
					 * The next call disables the board
					 * completely.
					 */
					qla2x00_abort_isp_cleanup(vha);
					vha->flags.online = 0;
					clear_bit(ISP_ABORT_RETRY,
					    &vha->dpc_flags);
					status = 0;
				} else { /* schedule another ISP abort */
					ha->isp_abort_cnt--;
					ql_dbg(ql_dbg_taskm, vha, 0x8020,
					    "ISP abort - retry remaining %d.\n",
					    ha->isp_abort_cnt);
					status = 1;
				}
			} else {
				ha->isp_abort_cnt = MAX_RETRIES_OF_ISP_ABORT;
				ql_dbg(ql_dbg_taskm, vha, 0x8021,
				    "ISP error recovery - retrying (%d) "
				    "more times.\n", ha->isp_abort_cnt);
				set_bit(ISP_ABORT_RETRY, &vha->dpc_flags);
				status = 1;
			}
		}

	}

	if (!status) {
		ql_dbg(ql_dbg_taskm, vha, 0x8022, "%s succeeded.\n", __func__);
		qla2x00_configure_hba(vha);
		spin_lock_irqsave(&ha->vport_slock, flags);
		list_for_each_entry(vp, &ha->vp_list, list) {
			if (vp->vp_idx) {
				atomic_inc(&vp->vref_count);
				spin_unlock_irqrestore(&ha->vport_slock, flags);

				qla2x00_vp_abort_isp(vp);

				spin_lock_irqsave(&ha->vport_slock, flags);
				atomic_dec(&vp->vref_count);
			}
		}
		spin_unlock_irqrestore(&ha->vport_slock, flags);

		if (IS_QLA8031(ha)) {
			ql_dbg(ql_dbg_p3p, vha, 0xb05d,
			    "Setting back fcoe driver presence.\n");
			if (qla83xx_set_drv_presence(vha) != QLA_SUCCESS)
				ql_dbg(ql_dbg_p3p, vha, 0xb074,
				    "Error while setting DRV-Presence.\n");
		}
	} else {
		ql_log(ql_log_warn, vha, 0x8023, "%s **** FAILED ****.\n",
		       __func__);
	}

	return(status);
}

/*
*  qla2x00_restart_isp
*      restarts the ISP after a reset
*
* Input:
*      ha = adapter block pointer.
*
* Returns:
*      0 = success
*/
static int
qla2x00_restart_isp(scsi_qla_host_t *vha)
{
	int status = 0;
	struct qla_hw_data *ha = vha->hw;

	/* If firmware needs to be loaded */
	if (qla2x00_isp_firmware(vha)) {
		vha->flags.online = 0;
		status = ha->isp_ops->chip_diag(vha);
		if (!status)
			status = qla2x00_setup_chip(vha);
	}

	if (!status && !(status = qla2x00_init_rings(vha))) {
		clear_bit(RESET_MARKER_NEEDED, &vha->dpc_flags);
		ha->flags.chip_reset_done = 1;

		/* Initialize the queues in use */
		qla25xx_init_queues(ha);

		status = qla2x00_fw_ready(vha);
		if (!status) {
			/* Issue a marker after FW becomes ready. */
			qla2x00_marker(vha, ha->base_qpair, 0, 0, MK_SYNC_ALL);
			set_bit(LOOP_RESYNC_NEEDED, &vha->dpc_flags);
		}

		/* if no cable then assume it's good */
		if ((vha->device_flags & DFLG_NO_CABLE))
			status = 0;
	}
	return (status);
}

static int
qla25xx_init_queues(struct qla_hw_data *ha)
{
	struct rsp_que *rsp = NULL;
	struct req_que *req = NULL;
	struct scsi_qla_host *base_vha = pci_get_drvdata(ha->pdev);
	int ret = -1;
	int i;

	for (i = 1; i < ha->max_rsp_queues; i++) {
		rsp = ha->rsp_q_map[i];
		if (rsp && test_bit(i, ha->rsp_qid_map)) {
			rsp->options &= ~BIT_0;
			ret = qla25xx_init_rsp_que(base_vha, rsp);
			if (ret != QLA_SUCCESS)
				ql_dbg(ql_dbg_init, base_vha, 0x00ff,
				    "%s Rsp que: %d init failed.\n",
				    __func__, rsp->id);
			else
				ql_dbg(ql_dbg_init, base_vha, 0x0100,
				    "%s Rsp que: %d inited.\n",
				    __func__, rsp->id);
		}
	}
	for (i = 1; i < ha->max_req_queues; i++) {
		req = ha->req_q_map[i];
		if (req && test_bit(i, ha->req_qid_map)) {
			/* Clear outstanding commands array. */
			req->options &= ~BIT_0;
			ret = qla25xx_init_req_que(base_vha, req);
			if (ret != QLA_SUCCESS)
				ql_dbg(ql_dbg_init, base_vha, 0x0101,
				    "%s Req que: %d init failed.\n",
				    __func__, req->id);
			else
				ql_dbg(ql_dbg_init, base_vha, 0x0102,
				    "%s Req que: %d inited.\n",
				    __func__, req->id);
		}
	}
	return ret;
}

/*
* qla2x00_reset_adapter
*      Reset adapter.
*
* Input:
*      ha = adapter block pointer.
*/
int
qla2x00_reset_adapter(scsi_qla_host_t *vha)
{
	unsigned long flags = 0;
	struct qla_hw_data *ha = vha->hw;
	struct device_reg_2xxx __iomem *reg = &ha->iobase->isp;

	vha->flags.online = 0;
	ha->isp_ops->disable_intrs(ha);

	spin_lock_irqsave(&ha->hardware_lock, flags);
	WRT_REG_WORD(&reg->hccr, HCCR_RESET_RISC);
	RD_REG_WORD(&reg->hccr);			/* PCI Posting. */
	WRT_REG_WORD(&reg->hccr, HCCR_RELEASE_RISC);
	RD_REG_WORD(&reg->hccr);			/* PCI Posting. */
	spin_unlock_irqrestore(&ha->hardware_lock, flags);

	return QLA_SUCCESS;
}

int
qla24xx_reset_adapter(scsi_qla_host_t *vha)
{
	unsigned long flags = 0;
	struct qla_hw_data *ha = vha->hw;
	struct device_reg_24xx __iomem *reg = &ha->iobase->isp24;
	int rval = QLA_SUCCESS;

	if (IS_P3P_TYPE(ha))
		return rval;

	vha->flags.online = 0;
	ha->isp_ops->disable_intrs(ha);

	spin_lock_irqsave(&ha->hardware_lock, flags);
	WRT_REG_DWORD(&reg->hccr, HCCRX_SET_RISC_RESET);
	RD_REG_DWORD(&reg->hccr);
	WRT_REG_DWORD(&reg->hccr, HCCRX_REL_RISC_PAUSE);
	RD_REG_DWORD(&reg->hccr);
	spin_unlock_irqrestore(&ha->hardware_lock, flags);

	if (IS_NOPOLLING_TYPE(ha))
		ha->isp_ops->enable_intrs(ha);

	return rval;
}

/* On sparc systems, obtain port and node WWN from firmware
 * properties.
 */
static void qla24xx_nvram_wwn_from_ofw(scsi_qla_host_t *vha,
	struct nvram_24xx *nv)
{
#ifdef CONFIG_SPARC
	struct qla_hw_data *ha = vha->hw;
	struct pci_dev *pdev = ha->pdev;
	struct device_node *dp = pci_device_to_OF_node(pdev);
	const u8 *val;
	int len;

	val = of_get_property(dp, "port-wwn", &len);
	if (val && len >= WWN_SIZE)
		memcpy(nv->port_name, val, WWN_SIZE);

	val = of_get_property(dp, "node-wwn", &len);
	if (val && len >= WWN_SIZE)
		memcpy(nv->node_name, val, WWN_SIZE);
#endif
}

int
qla24xx_nvram_config(scsi_qla_host_t *vha)
{
	int   rval;
	struct init_cb_24xx *icb;
	struct nvram_24xx *nv;
	uint32_t *dptr;
	uint8_t  *dptr1, *dptr2;
	uint32_t chksum;
	uint16_t cnt;
	struct qla_hw_data *ha = vha->hw;

	rval = QLA_SUCCESS;
	icb = (struct init_cb_24xx *)ha->init_cb;
	nv = ha->nvram;

	/* Determine NVRAM starting address. */
	if (ha->port_no == 0) {
		ha->nvram_base = FA_NVRAM_FUNC0_ADDR;
		ha->vpd_base = FA_NVRAM_VPD0_ADDR;
	} else {
		ha->nvram_base = FA_NVRAM_FUNC1_ADDR;
		ha->vpd_base = FA_NVRAM_VPD1_ADDR;
	}

	ha->nvram_size = sizeof(*nv);
	ha->vpd_size = FA_NVRAM_VPD_SIZE;

	/* Get VPD data into cache */
	ha->vpd = ha->nvram + VPD_OFFSET;
	ha->isp_ops->read_nvram(vha, ha->vpd,
	    ha->nvram_base - FA_NVRAM_FUNC0_ADDR, FA_NVRAM_VPD_SIZE * 4);

	/* Get NVRAM data into cache and calculate checksum. */
	dptr = (uint32_t *)nv;
	ha->isp_ops->read_nvram(vha, dptr, ha->nvram_base, ha->nvram_size);
	for (cnt = 0, chksum = 0; cnt < ha->nvram_size >> 2; cnt++, dptr++)
		chksum += le32_to_cpu(*dptr);

	ql_dbg(ql_dbg_init + ql_dbg_buffer, vha, 0x006a,
	    "Contents of NVRAM\n");
	ql_dump_buffer(ql_dbg_init + ql_dbg_buffer, vha, 0x010d,
	    nv, ha->nvram_size);

	/* Bad NVRAM data, set defaults parameters. */
	if (chksum || memcmp("ISP ", nv->id, sizeof(nv->id)) ||
	    le16_to_cpu(nv->nvram_version) < ICB_VERSION) {
		/* Reset NVRAM data. */
		ql_log(ql_log_warn, vha, 0x006b,
		    "Inconsistent NVRAM checksum=%#x id=%.4s version=%#x.\n",
		    chksum, nv->id, nv->nvram_version);
		ql_dump_buffer(ql_dbg_init, vha, 0x006b, nv, sizeof(*nv));
		ql_log(ql_log_warn, vha, 0x006c,
		    "Falling back to functioning (yet invalid -- WWPN) "
		    "defaults.\n");

		/*
		 * Set default initialization control block.
		 */
		memset(nv, 0, ha->nvram_size);
		nv->nvram_version = cpu_to_le16(ICB_VERSION);
		nv->version = cpu_to_le16(ICB_VERSION);
		nv->frame_payload_size = 2048;
		nv->execution_throttle = cpu_to_le16(0xFFFF);
		nv->exchange_count = cpu_to_le16(0);
		nv->hard_address = cpu_to_le16(124);
		nv->port_name[0] = 0x21;
		nv->port_name[1] = 0x00 + ha->port_no + 1;
		nv->port_name[2] = 0x00;
		nv->port_name[3] = 0xe0;
		nv->port_name[4] = 0x8b;
		nv->port_name[5] = 0x1c;
		nv->port_name[6] = 0x55;
		nv->port_name[7] = 0x86;
		nv->node_name[0] = 0x20;
		nv->node_name[1] = 0x00;
		nv->node_name[2] = 0x00;
		nv->node_name[3] = 0xe0;
		nv->node_name[4] = 0x8b;
		nv->node_name[5] = 0x1c;
		nv->node_name[6] = 0x55;
		nv->node_name[7] = 0x86;
		qla24xx_nvram_wwn_from_ofw(vha, nv);
		nv->login_retry_count = cpu_to_le16(8);
		nv->interrupt_delay_timer = cpu_to_le16(0);
		nv->login_timeout = cpu_to_le16(0);
		nv->firmware_options_1 =
		    cpu_to_le32(BIT_14|BIT_13|BIT_2|BIT_1);
		nv->firmware_options_2 = cpu_to_le32(2 << 4);
		nv->firmware_options_2 |= cpu_to_le32(BIT_12);
		nv->firmware_options_3 = cpu_to_le32(2 << 13);
		nv->host_p = cpu_to_le32(BIT_11|BIT_10);
		nv->efi_parameters = cpu_to_le32(0);
		nv->reset_delay = 5;
		nv->max_luns_per_target = cpu_to_le16(128);
		nv->port_down_retry_count = cpu_to_le16(30);
		nv->link_down_timeout = cpu_to_le16(30);

		rval = 1;
	}

	if (qla_tgt_mode_enabled(vha)) {
		/* Don't enable full login after initial LIP */
		nv->firmware_options_1 &= cpu_to_le32(~BIT_13);
		/* Don't enable LIP full login for initiator */
		nv->host_p &= cpu_to_le32(~BIT_10);
	}

	qlt_24xx_config_nvram_stage1(vha, nv);

	/* Reset Initialization control block */
	memset(icb, 0, ha->init_cb_size);

	/* Copy 1st segment. */
	dptr1 = (uint8_t *)icb;
	dptr2 = (uint8_t *)&nv->version;
	cnt = (uint8_t *)&icb->response_q_inpointer - (uint8_t *)&icb->version;
	while (cnt--)
		*dptr1++ = *dptr2++;

	icb->login_retry_count = nv->login_retry_count;
	icb->link_down_on_nos = nv->link_down_on_nos;

	/* Copy 2nd segment. */
	dptr1 = (uint8_t *)&icb->interrupt_delay_timer;
	dptr2 = (uint8_t *)&nv->interrupt_delay_timer;
	cnt = (uint8_t *)&icb->reserved_3 -
	    (uint8_t *)&icb->interrupt_delay_timer;
	while (cnt--)
		*dptr1++ = *dptr2++;
	ha->frame_payload_size = le16_to_cpu(icb->frame_payload_size);
	/*
	 * Setup driver NVRAM options.
	 */
	qla2x00_set_model_info(vha, nv->model_name, sizeof(nv->model_name),
	    "QLA2462");

	qlt_24xx_config_nvram_stage2(vha, icb);

	if (nv->host_p & cpu_to_le32(BIT_15)) {
		/* Use alternate WWN? */
		memcpy(icb->node_name, nv->alternate_node_name, WWN_SIZE);
		memcpy(icb->port_name, nv->alternate_port_name, WWN_SIZE);
	}

	/* Prepare nodename */
	if ((icb->firmware_options_1 & cpu_to_le32(BIT_14)) == 0) {
		/*
		 * Firmware will apply the following mask if the nodename was
		 * not provided.
		 */
		memcpy(icb->node_name, icb->port_name, WWN_SIZE);
		icb->node_name[0] &= 0xF0;
	}

	/* Set host adapter parameters. */
	ha->flags.disable_risc_code_load = 0;
	ha->flags.enable_lip_reset = 0;
	ha->flags.enable_lip_full_login =
	    le32_to_cpu(nv->host_p) & BIT_10 ? 1 : 0;
	ha->flags.enable_target_reset =
	    le32_to_cpu(nv->host_p) & BIT_11 ? 1 : 0;
	ha->flags.enable_led_scheme = 0;
	ha->flags.disable_serdes = le32_to_cpu(nv->host_p) & BIT_5 ? 1 : 0;

	ha->operating_mode = (le32_to_cpu(icb->firmware_options_2) &
	    (BIT_6 | BIT_5 | BIT_4)) >> 4;

	memcpy(ha->fw_seriallink_options24, nv->seriallink_options,
	    sizeof(ha->fw_seriallink_options24));

	/* save HBA serial number */
	ha->serial0 = icb->port_name[5];
	ha->serial1 = icb->port_name[6];
	ha->serial2 = icb->port_name[7];
	memcpy(vha->node_name, icb->node_name, WWN_SIZE);
	memcpy(vha->port_name, icb->port_name, WWN_SIZE);

	icb->execution_throttle = cpu_to_le16(0xFFFF);

	ha->retry_count = le16_to_cpu(nv->login_retry_count);

	/* Set minimum login_timeout to 4 seconds. */
	if (le16_to_cpu(nv->login_timeout) < ql2xlogintimeout)
		nv->login_timeout = cpu_to_le16(ql2xlogintimeout);
	if (le16_to_cpu(nv->login_timeout) < 4)
		nv->login_timeout = cpu_to_le16(4);
	ha->login_timeout = le16_to_cpu(nv->login_timeout);

	/* Set minimum RATOV to 100 tenths of a second. */
	ha->r_a_tov = 100;

	ha->loop_reset_delay = nv->reset_delay;

	/* Link Down Timeout = 0:
	 *
	 * 	When Port Down timer expires we will start returning
	 *	I/O's to OS with "DID_NO_CONNECT".
	 *
	 * Link Down Timeout != 0:
	 *
	 *	 The driver waits for the link to come up after link down
	 *	 before returning I/Os to OS with "DID_NO_CONNECT".
	 */
	if (le16_to_cpu(nv->link_down_timeout) == 0) {
		ha->loop_down_abort_time =
		    (LOOP_DOWN_TIME - LOOP_DOWN_TIMEOUT);
	} else {
		ha->link_down_timeout =	le16_to_cpu(nv->link_down_timeout);
		ha->loop_down_abort_time =
		    (LOOP_DOWN_TIME - ha->link_down_timeout);
	}

	/* Need enough time to try and get the port back. */
	ha->port_down_retry_count = le16_to_cpu(nv->port_down_retry_count);
	if (qlport_down_retry)
		ha->port_down_retry_count = qlport_down_retry;

	/* Set login_retry_count */
	ha->login_retry_count  = le16_to_cpu(nv->login_retry_count);
	if (ha->port_down_retry_count ==
	    le16_to_cpu(nv->port_down_retry_count) &&
	    ha->port_down_retry_count > 3)
		ha->login_retry_count = ha->port_down_retry_count;
	else if (ha->port_down_retry_count > (int)ha->login_retry_count)
		ha->login_retry_count = ha->port_down_retry_count;
	if (ql2xloginretrycount)
		ha->login_retry_count = ql2xloginretrycount;

	/* N2N: driver will initiate Login instead of FW */
	icb->firmware_options_3 |= BIT_8;

	/* Enable ZIO. */
	if (!vha->flags.init_done) {
		ha->zio_mode = le32_to_cpu(icb->firmware_options_2) &
		    (BIT_3 | BIT_2 | BIT_1 | BIT_0);
		ha->zio_timer = le16_to_cpu(icb->interrupt_delay_timer) ?
		    le16_to_cpu(icb->interrupt_delay_timer) : 2;
	}
	icb->firmware_options_2 &= cpu_to_le32(
	    ~(BIT_3 | BIT_2 | BIT_1 | BIT_0));
	if (ha->zio_mode != QLA_ZIO_DISABLED) {
		ha->zio_mode = QLA_ZIO_MODE_6;

		ql_log(ql_log_info, vha, 0x006f,
		    "ZIO mode %d enabled; timer delay (%d us).\n",
		    ha->zio_mode, ha->zio_timer * 100);

		icb->firmware_options_2 |= cpu_to_le32(
		    (uint32_t)ha->zio_mode);
		icb->interrupt_delay_timer = cpu_to_le16(ha->zio_timer);
	}

	if (rval) {
		ql_log(ql_log_warn, vha, 0x0070,
		    "NVRAM configuration failed.\n");
	}
	return (rval);
}

static void
qla27xx_print_image(struct scsi_qla_host *vha, char *name,
    struct qla27xx_image_status *image_status)
{
	ql_dbg(ql_dbg_init, vha, 0x018b,
	    "%s %s: mask=%#02x gen=%#04x ver=%u.%u map=%#01x sum=%#08x sig=%#08x\n",
	    name, "status",
	    image_status->image_status_mask,
	    le16_to_cpu(image_status->generation),
	    image_status->ver_major,
	    image_status->ver_minor,
	    image_status->bitmap,
	    le32_to_cpu(image_status->checksum),
	    le32_to_cpu(image_status->signature));
}

static bool
qla28xx_check_aux_image_status_signature(
    struct qla27xx_image_status *image_status)
{
	ulong signature = le32_to_cpu(image_status->signature);

	return signature != QLA28XX_AUX_IMG_STATUS_SIGN;
}

static bool
qla27xx_check_image_status_signature(struct qla27xx_image_status *image_status)
{
	ulong signature = le32_to_cpu(image_status->signature);

	return
	    signature != QLA27XX_IMG_STATUS_SIGN &&
	    signature != QLA28XX_IMG_STATUS_SIGN;
}

static ulong
qla27xx_image_status_checksum(struct qla27xx_image_status *image_status)
{
	uint32_t *p = (void *)image_status;
	uint n = sizeof(*image_status) / sizeof(*p);
	uint32_t sum = 0;

	for ( ; n--; p++)
		sum += le32_to_cpup(p);

	return sum;
}

static inline uint
qla28xx_component_bitmask(struct qla27xx_image_status *aux, uint bitmask)
{
	return aux->bitmap & bitmask ?
	    QLA27XX_SECONDARY_IMAGE : QLA27XX_PRIMARY_IMAGE;
}

static void
qla28xx_component_status(
    struct active_regions *active_regions, struct qla27xx_image_status *aux)
{
	active_regions->aux.board_config =
	    qla28xx_component_bitmask(aux, QLA28XX_AUX_IMG_BOARD_CONFIG);

	active_regions->aux.vpd_nvram =
	    qla28xx_component_bitmask(aux, QLA28XX_AUX_IMG_VPD_NVRAM);

	active_regions->aux.npiv_config_0_1 =
	    qla28xx_component_bitmask(aux, QLA28XX_AUX_IMG_NPIV_CONFIG_0_1);

	active_regions->aux.npiv_config_2_3 =
	    qla28xx_component_bitmask(aux, QLA28XX_AUX_IMG_NPIV_CONFIG_2_3);
}

static int
qla27xx_compare_image_generation(
    struct qla27xx_image_status *pri_image_status,
    struct qla27xx_image_status *sec_image_status)
{
	/* calculate generation delta as uint16 (this accounts for wrap) */
	int16_t delta =
	    le16_to_cpu(pri_image_status->generation) -
	    le16_to_cpu(sec_image_status->generation);

	ql_dbg(ql_dbg_init, NULL, 0x0180, "generation delta = %d\n", delta);

	return delta;
}

void
qla28xx_get_aux_images(
	struct scsi_qla_host *vha, struct active_regions *active_regions)
{
	struct qla_hw_data *ha = vha->hw;
	struct qla27xx_image_status pri_aux_image_status, sec_aux_image_status;
	bool valid_pri_image = false, valid_sec_image = false;
	bool active_pri_image = false, active_sec_image = false;

	if (!ha->flt_region_aux_img_status_pri) {
		ql_dbg(ql_dbg_init, vha, 0x018a, "Primary aux image not addressed\n");
		goto check_sec_image;
	}

	qla24xx_read_flash_data(vha, (void *)&pri_aux_image_status,
	    ha->flt_region_aux_img_status_pri,
	    sizeof(pri_aux_image_status) >> 2);
	qla27xx_print_image(vha, "Primary aux image", &pri_aux_image_status);

	if (qla28xx_check_aux_image_status_signature(&pri_aux_image_status)) {
		ql_dbg(ql_dbg_init, vha, 0x018b,
		    "Primary aux image signature (%#x) not valid\n",
		    le32_to_cpu(pri_aux_image_status.signature));
<<<<<<< HEAD
		goto check_sec_image;
	}

	if (qla27xx_image_status_checksum(&pri_aux_image_status)) {
		ql_dbg(ql_dbg_init, vha, 0x018c,
		    "Primary aux image checksum failed\n");
		goto check_sec_image;
	}

=======
		goto check_sec_image;
	}

	if (qla27xx_image_status_checksum(&pri_aux_image_status)) {
		ql_dbg(ql_dbg_init, vha, 0x018c,
		    "Primary aux image checksum failed\n");
		goto check_sec_image;
	}

>>>>>>> 4ff96fb5
	valid_pri_image = true;

	if (pri_aux_image_status.image_status_mask & 1) {
		ql_dbg(ql_dbg_init, vha, 0x018d,
		    "Primary aux image is active\n");
		active_pri_image = true;
	}

check_sec_image:
	if (!ha->flt_region_aux_img_status_sec) {
		ql_dbg(ql_dbg_init, vha, 0x018a,
		    "Secondary aux image not addressed\n");
		goto check_valid_image;
	}
<<<<<<< HEAD

	qla24xx_read_flash_data(vha, (void *)&sec_aux_image_status,
	    ha->flt_region_aux_img_status_sec,
	    sizeof(sec_aux_image_status) >> 2);
	qla27xx_print_image(vha, "Secondary aux image", &sec_aux_image_status);

=======

	qla24xx_read_flash_data(vha, (void *)&sec_aux_image_status,
	    ha->flt_region_aux_img_status_sec,
	    sizeof(sec_aux_image_status) >> 2);
	qla27xx_print_image(vha, "Secondary aux image", &sec_aux_image_status);

>>>>>>> 4ff96fb5
	if (qla28xx_check_aux_image_status_signature(&sec_aux_image_status)) {
		ql_dbg(ql_dbg_init, vha, 0x018b,
		    "Secondary aux image signature (%#x) not valid\n",
		    le32_to_cpu(sec_aux_image_status.signature));
		goto check_valid_image;
	}

	if (qla27xx_image_status_checksum(&sec_aux_image_status)) {
		ql_dbg(ql_dbg_init, vha, 0x018c,
		    "Secondary aux image checksum failed\n");
		goto check_valid_image;
	}

	valid_sec_image = true;

	if (sec_aux_image_status.image_status_mask & 1) {
		ql_dbg(ql_dbg_init, vha, 0x018d,
		    "Secondary aux image is active\n");
		active_sec_image = true;
	}

check_valid_image:
	if (valid_pri_image && active_pri_image &&
	    valid_sec_image && active_sec_image) {
		if (qla27xx_compare_image_generation(&pri_aux_image_status,
		    &sec_aux_image_status) >= 0) {
			qla28xx_component_status(active_regions,
			    &pri_aux_image_status);
		} else {
			qla28xx_component_status(active_regions,
			    &sec_aux_image_status);
		}
	} else if (valid_pri_image && active_pri_image) {
		qla28xx_component_status(active_regions, &pri_aux_image_status);
	} else if (valid_sec_image && active_sec_image) {
		qla28xx_component_status(active_regions, &sec_aux_image_status);
	}

	ql_dbg(ql_dbg_init, vha, 0x018f,
	    "aux images active: BCFG=%u VPD/NVR=%u NPIV0/1=%u NPIV2/3=%u\n",
	    active_regions->aux.board_config,
	    active_regions->aux.vpd_nvram,
	    active_regions->aux.npiv_config_0_1,
	    active_regions->aux.npiv_config_2_3);
}

void
qla27xx_get_active_image(struct scsi_qla_host *vha,
    struct active_regions *active_regions)
{
	struct qla_hw_data *ha = vha->hw;
	struct qla27xx_image_status pri_image_status, sec_image_status;
	bool valid_pri_image = false, valid_sec_image = false;
	bool active_pri_image = false, active_sec_image = false;

	if (!ha->flt_region_img_status_pri) {
		ql_dbg(ql_dbg_init, vha, 0x018a, "Primary image not addressed\n");
		goto check_sec_image;
	}

	qla24xx_read_flash_data(vha, (void *)(&pri_image_status),
	    ha->flt_region_img_status_pri, sizeof(pri_image_status) >> 2);
	qla27xx_print_image(vha, "Primary image", &pri_image_status);

	if (qla27xx_check_image_status_signature(&pri_image_status)) {
		ql_dbg(ql_dbg_init, vha, 0x018b,
		    "Primary image signature (%#x) not valid\n",
		    le32_to_cpu(pri_image_status.signature));
		goto check_sec_image;
	}

	if (qla27xx_image_status_checksum(&pri_image_status)) {
		ql_dbg(ql_dbg_init, vha, 0x018c,
		    "Primary image checksum failed\n");
		goto check_sec_image;
	}

	valid_pri_image = true;

	if (pri_image_status.image_status_mask & 1) {
		ql_dbg(ql_dbg_init, vha, 0x018d,
		    "Primary image is active\n");
		active_pri_image = true;
	}

check_sec_image:
	if (!ha->flt_region_img_status_sec) {
		ql_dbg(ql_dbg_init, vha, 0x018a, "Secondary image not addressed\n");
		goto check_valid_image;
	}

	qla24xx_read_flash_data(vha, (uint32_t *)(&sec_image_status),
	    ha->flt_region_img_status_sec, sizeof(sec_image_status) >> 2);
	qla27xx_print_image(vha, "Secondary image", &sec_image_status);

	if (qla27xx_check_image_status_signature(&sec_image_status)) {
		ql_dbg(ql_dbg_init, vha, 0x018b,
		    "Secondary image signature (%#x) not valid\n",
		    le32_to_cpu(sec_image_status.signature));
		goto check_valid_image;
	}

	if (qla27xx_image_status_checksum(&sec_image_status)) {
		ql_dbg(ql_dbg_init, vha, 0x018c,
		    "Secondary image checksum failed\n");
		goto check_valid_image;
	}

	valid_sec_image = true;

	if (sec_image_status.image_status_mask & 1) {
		ql_dbg(ql_dbg_init, vha, 0x018d,
		    "Secondary image is active\n");
		active_sec_image = true;
	}

check_valid_image:
	if (valid_pri_image && active_pri_image)
		active_regions->global = QLA27XX_PRIMARY_IMAGE;

	if (valid_sec_image && active_sec_image) {
		if (!active_regions->global ||
		    qla27xx_compare_image_generation(
			&pri_image_status, &sec_image_status) < 0) {
			active_regions->global = QLA27XX_SECONDARY_IMAGE;
		}
	}

	ql_dbg(ql_dbg_init, vha, 0x018f, "active image %s (%u)\n",
	    active_regions->global == QLA27XX_DEFAULT_IMAGE ?
		"default (boot/fw)" :
	    active_regions->global == QLA27XX_PRIMARY_IMAGE ?
		"primary" :
	    active_regions->global == QLA27XX_SECONDARY_IMAGE ?
		"secondary" : "invalid",
	    active_regions->global);
}

bool qla24xx_risc_firmware_invalid(uint32_t *dword)
{
	return
	    !(dword[4] | dword[5] | dword[6] | dword[7]) ||
	    !(~dword[4] | ~dword[5] | ~dword[6] | ~dword[7]);
}

static int
qla24xx_load_risc_flash(scsi_qla_host_t *vha, uint32_t *srisc_addr,
    uint32_t faddr)
{
	int rval;
	uint templates, segments, fragment;
	ulong i;
	uint j;
	ulong dlen;
	uint32_t *dcode;
	uint32_t risc_addr, risc_size, risc_attr = 0;
	struct qla_hw_data *ha = vha->hw;
	struct req_que *req = ha->req_q_map[0];
	struct fwdt *fwdt = ha->fwdt;

	ql_dbg(ql_dbg_init, vha, 0x008b,
	    "FW: Loading firmware from flash (%x).\n", faddr);

	dcode = (void *)req->ring;
	qla24xx_read_flash_data(vha, dcode, faddr, 8);
	if (qla24xx_risc_firmware_invalid(dcode)) {
		ql_log(ql_log_fatal, vha, 0x008c,
		    "Unable to verify the integrity of flash firmware "
		    "image.\n");
		ql_log(ql_log_fatal, vha, 0x008d,
		    "Firmware data: %08x %08x %08x %08x.\n",
		    dcode[0], dcode[1], dcode[2], dcode[3]);

		return QLA_FUNCTION_FAILED;
	}

	dcode = (void *)req->ring;
	*srisc_addr = 0;
	segments = FA_RISC_CODE_SEGMENTS;
	for (j = 0; j < segments; j++) {
		ql_dbg(ql_dbg_init, vha, 0x008d,
		    "-> Loading segment %u...\n", j);
		qla24xx_read_flash_data(vha, dcode, faddr, 10);
		risc_addr = be32_to_cpu(dcode[2]);
		risc_size = be32_to_cpu(dcode[3]);
		if (!*srisc_addr) {
			*srisc_addr = risc_addr;
			risc_attr = be32_to_cpu(dcode[9]);
		}

		dlen = ha->fw_transfer_size >> 2;
		for (fragment = 0; risc_size; fragment++) {
			if (dlen > risc_size)
				dlen = risc_size;

			ql_dbg(ql_dbg_init, vha, 0x008e,
			    "-> Loading fragment %u: %#x <- %#x (%#lx dwords)...\n",
			    fragment, risc_addr, faddr, dlen);
			qla24xx_read_flash_data(vha, dcode, faddr, dlen);
			for (i = 0; i < dlen; i++)
				dcode[i] = swab32(dcode[i]);

			rval = qla2x00_load_ram(vha, req->dma, risc_addr, dlen);
			if (rval) {
				ql_log(ql_log_fatal, vha, 0x008f,
				    "-> Failed load firmware fragment %u.\n",
				    fragment);
				return QLA_FUNCTION_FAILED;
			}

			faddr += dlen;
			risc_addr += dlen;
			risc_size -= dlen;
		}
	}

	if (!IS_QLA27XX(ha) && !IS_QLA28XX(ha))
		return QLA_SUCCESS;

	templates = (risc_attr & BIT_9) ? 2 : 1;
	ql_dbg(ql_dbg_init, vha, 0x0160, "-> templates = %u\n", templates);
	for (j = 0; j < templates; j++, fwdt++) {
		if (fwdt->template)
			vfree(fwdt->template);
		fwdt->template = NULL;
		fwdt->length = 0;

		dcode = (void *)req->ring;
		qla24xx_read_flash_data(vha, dcode, faddr, 7);
		risc_size = be32_to_cpu(dcode[2]);
		ql_dbg(ql_dbg_init, vha, 0x0161,
		    "-> fwdt%u template array at %#x (%#x dwords)\n",
		    j, faddr, risc_size);
		if (!risc_size || !~risc_size) {
			ql_dbg(ql_dbg_init, vha, 0x0162,
			    "-> fwdt%u failed to read array\n", j);
			goto failed;
		}

		/* skip header and ignore checksum */
		faddr += 7;
		risc_size -= 8;

		ql_dbg(ql_dbg_init, vha, 0x0163,
		    "-> fwdt%u template allocate template %#x words...\n",
		    j, risc_size);
		fwdt->template = vmalloc(risc_size * sizeof(*dcode));
		if (!fwdt->template) {
			ql_log(ql_log_warn, vha, 0x0164,
			    "-> fwdt%u failed allocate template.\n", j);
			goto failed;
		}

		dcode = fwdt->template;
		qla24xx_read_flash_data(vha, dcode, faddr, risc_size);

		if (!qla27xx_fwdt_template_valid(dcode)) {
			ql_log(ql_log_warn, vha, 0x0165,
			    "-> fwdt%u failed template validate\n", j);
			goto failed;
		}

		dlen = qla27xx_fwdt_template_size(dcode);
		ql_dbg(ql_dbg_init, vha, 0x0166,
		    "-> fwdt%u template size %#lx bytes (%#lx words)\n",
		    j, dlen, dlen / sizeof(*dcode));
		if (dlen > risc_size * sizeof(*dcode)) {
			ql_log(ql_log_warn, vha, 0x0167,
			    "-> fwdt%u template exceeds array (%-lu bytes)\n",
			    j, dlen - risc_size * sizeof(*dcode));
			goto failed;
		}

		fwdt->length = dlen;
		ql_dbg(ql_dbg_init, vha, 0x0168,
		    "-> fwdt%u loaded template ok\n", j);

		faddr += risc_size + 1;
	}

	return QLA_SUCCESS;

failed:
	if (fwdt->template)
		vfree(fwdt->template);
	fwdt->template = NULL;
	fwdt->length = 0;

	return QLA_SUCCESS;
}

#define QLA_FW_URL "http://ldriver.qlogic.com/firmware/"

int
qla2x00_load_risc(scsi_qla_host_t *vha, uint32_t *srisc_addr)
{
	int	rval;
	int	i, fragment;
	uint16_t *wcode, *fwcode;
	uint32_t risc_addr, risc_size, fwclen, wlen, *seg;
	struct fw_blob *blob;
	struct qla_hw_data *ha = vha->hw;
	struct req_que *req = ha->req_q_map[0];

	/* Load firmware blob. */
	blob = qla2x00_request_firmware(vha);
	if (!blob) {
		ql_log(ql_log_info, vha, 0x0083,
		    "Firmware image unavailable.\n");
		ql_log(ql_log_info, vha, 0x0084,
		    "Firmware images can be retrieved from: "QLA_FW_URL ".\n");
		return QLA_FUNCTION_FAILED;
	}

	rval = QLA_SUCCESS;

	wcode = (uint16_t *)req->ring;
	*srisc_addr = 0;
	fwcode = (uint16_t *)blob->fw->data;
	fwclen = 0;

	/* Validate firmware image by checking version. */
	if (blob->fw->size < 8 * sizeof(uint16_t)) {
		ql_log(ql_log_fatal, vha, 0x0085,
		    "Unable to verify integrity of firmware image (%zd).\n",
		    blob->fw->size);
		goto fail_fw_integrity;
	}
	for (i = 0; i < 4; i++)
		wcode[i] = be16_to_cpu(fwcode[i + 4]);
	if ((wcode[0] == 0xffff && wcode[1] == 0xffff && wcode[2] == 0xffff &&
	    wcode[3] == 0xffff) || (wcode[0] == 0 && wcode[1] == 0 &&
		wcode[2] == 0 && wcode[3] == 0)) {
		ql_log(ql_log_fatal, vha, 0x0086,
		    "Unable to verify integrity of firmware image.\n");
		ql_log(ql_log_fatal, vha, 0x0087,
		    "Firmware data: %04x %04x %04x %04x.\n",
		    wcode[0], wcode[1], wcode[2], wcode[3]);
		goto fail_fw_integrity;
	}

	seg = blob->segs;
	while (*seg && rval == QLA_SUCCESS) {
		risc_addr = *seg;
		*srisc_addr = *srisc_addr == 0 ? *seg : *srisc_addr;
		risc_size = be16_to_cpu(fwcode[3]);

		/* Validate firmware image size. */
		fwclen += risc_size * sizeof(uint16_t);
		if (blob->fw->size < fwclen) {
			ql_log(ql_log_fatal, vha, 0x0088,
			    "Unable to verify integrity of firmware image "
			    "(%zd).\n", blob->fw->size);
			goto fail_fw_integrity;
		}

		fragment = 0;
		while (risc_size > 0 && rval == QLA_SUCCESS) {
			wlen = (uint16_t)(ha->fw_transfer_size >> 1);
			if (wlen > risc_size)
				wlen = risc_size;
			ql_dbg(ql_dbg_init, vha, 0x0089,
			    "Loading risc segment@ risc addr %x number of "
			    "words 0x%x.\n", risc_addr, wlen);

			for (i = 0; i < wlen; i++)
				wcode[i] = swab16(fwcode[i]);

			rval = qla2x00_load_ram(vha, req->dma, risc_addr,
			    wlen);
			if (rval) {
				ql_log(ql_log_fatal, vha, 0x008a,
				    "Failed to load segment %d of firmware.\n",
				    fragment);
				break;
			}

			fwcode += wlen;
			risc_addr += wlen;
			risc_size -= wlen;
			fragment++;
		}

		/* Next segment. */
		seg++;
	}
	return rval;

fail_fw_integrity:
	return QLA_FUNCTION_FAILED;
}

static int
qla24xx_load_risc_blob(scsi_qla_host_t *vha, uint32_t *srisc_addr)
{
	int	rval;
	uint templates, segments, fragment;
	uint32_t *dcode;
	ulong dlen;
	uint32_t risc_addr, risc_size, risc_attr = 0;
	ulong i;
	uint j;
	struct fw_blob *blob;
	uint32_t *fwcode;
	struct qla_hw_data *ha = vha->hw;
	struct req_que *req = ha->req_q_map[0];
	struct fwdt *fwdt = ha->fwdt;

	ql_dbg(ql_dbg_init, vha, 0x0090,
	    "-> FW: Loading via request-firmware.\n");

	blob = qla2x00_request_firmware(vha);
	if (!blob) {
		ql_log(ql_log_warn, vha, 0x0092,
		    "-> Firmware file not found.\n");

		return QLA_FUNCTION_FAILED;
	}

	fwcode = (void *)blob->fw->data;
	dcode = fwcode;
	if (qla24xx_risc_firmware_invalid(dcode)) {
		ql_log(ql_log_fatal, vha, 0x0093,
		    "Unable to verify integrity of firmware image (%zd).\n",
		    blob->fw->size);
		ql_log(ql_log_fatal, vha, 0x0095,
		    "Firmware data: %08x %08x %08x %08x.\n",
		    dcode[0], dcode[1], dcode[2], dcode[3]);
		return QLA_FUNCTION_FAILED;
	}

	dcode = (void *)req->ring;
	*srisc_addr = 0;
	segments = FA_RISC_CODE_SEGMENTS;
	for (j = 0; j < segments; j++) {
		ql_dbg(ql_dbg_init, vha, 0x0096,
		    "-> Loading segment %u...\n", j);
		risc_addr = be32_to_cpu(fwcode[2]);
		risc_size = be32_to_cpu(fwcode[3]);

		if (!*srisc_addr) {
			*srisc_addr = risc_addr;
			risc_attr = be32_to_cpu(fwcode[9]);
		}

		dlen = ha->fw_transfer_size >> 2;
		for (fragment = 0; risc_size; fragment++) {
			if (dlen > risc_size)
				dlen = risc_size;

			ql_dbg(ql_dbg_init, vha, 0x0097,
			    "-> Loading fragment %u: %#x <- %#x (%#lx words)...\n",
			    fragment, risc_addr,
			    (uint32_t)(fwcode - (typeof(fwcode))blob->fw->data),
			    dlen);

			for (i = 0; i < dlen; i++)
				dcode[i] = swab32(fwcode[i]);

			rval = qla2x00_load_ram(vha, req->dma, risc_addr, dlen);
			if (rval) {
				ql_log(ql_log_fatal, vha, 0x0098,
				    "-> Failed load firmware fragment %u.\n",
				    fragment);
				return QLA_FUNCTION_FAILED;
			}

			fwcode += dlen;
			risc_addr += dlen;
			risc_size -= dlen;
		}
	}

	if (!IS_QLA27XX(ha) && !IS_QLA28XX(ha))
		return QLA_SUCCESS;

	templates = (risc_attr & BIT_9) ? 2 : 1;
	ql_dbg(ql_dbg_init, vha, 0x0170, "-> templates = %u\n", templates);
	for (j = 0; j < templates; j++, fwdt++) {
		if (fwdt->template)
			vfree(fwdt->template);
		fwdt->template = NULL;
		fwdt->length = 0;

		risc_size = be32_to_cpu(fwcode[2]);
		ql_dbg(ql_dbg_init, vha, 0x0171,
		    "-> fwdt%u template array at %#x (%#x dwords)\n",
		    j, (uint32_t)((void *)fwcode - (void *)blob->fw->data),
		    risc_size);
		if (!risc_size || !~risc_size) {
			ql_dbg(ql_dbg_init, vha, 0x0172,
			    "-> fwdt%u failed to read array\n", j);
			goto failed;
		}

		/* skip header and ignore checksum */
		fwcode += 7;
		risc_size -= 8;

		ql_dbg(ql_dbg_init, vha, 0x0173,
		    "-> fwdt%u template allocate template %#x words...\n",
		    j, risc_size);
		fwdt->template = vmalloc(risc_size * sizeof(*dcode));
		if (!fwdt->template) {
			ql_log(ql_log_warn, vha, 0x0174,
			    "-> fwdt%u failed allocate template.\n", j);
			goto failed;
		}

		dcode = fwdt->template;
		for (i = 0; i < risc_size; i++)
			dcode[i] = fwcode[i];

		if (!qla27xx_fwdt_template_valid(dcode)) {
			ql_log(ql_log_warn, vha, 0x0175,
			    "-> fwdt%u failed template validate\n", j);
			goto failed;
		}

		dlen = qla27xx_fwdt_template_size(dcode);
		ql_dbg(ql_dbg_init, vha, 0x0176,
		    "-> fwdt%u template size %#lx bytes (%#lx words)\n",
		    j, dlen, dlen / sizeof(*dcode));
		if (dlen > risc_size * sizeof(*dcode)) {
			ql_log(ql_log_warn, vha, 0x0177,
			    "-> fwdt%u template exceeds array (%-lu bytes)\n",
			    j, dlen - risc_size * sizeof(*dcode));
			goto failed;
		}

		fwdt->length = dlen;
		ql_dbg(ql_dbg_init, vha, 0x0178,
		    "-> fwdt%u loaded template ok\n", j);

		fwcode += risc_size + 1;
	}

	return QLA_SUCCESS;

failed:
	if (fwdt->template)
		vfree(fwdt->template);
	fwdt->template = NULL;
	fwdt->length = 0;

	return QLA_SUCCESS;
}

int
qla24xx_load_risc(scsi_qla_host_t *vha, uint32_t *srisc_addr)
{
	int rval;

	if (ql2xfwloadbin == 1)
		return qla81xx_load_risc(vha, srisc_addr);

	/*
	 * FW Load priority:
	 * 1) Firmware via request-firmware interface (.bin file).
	 * 2) Firmware residing in flash.
	 */
	rval = qla24xx_load_risc_blob(vha, srisc_addr);
	if (rval == QLA_SUCCESS)
		return rval;

	return qla24xx_load_risc_flash(vha, srisc_addr,
	    vha->hw->flt_region_fw);
}

int
qla81xx_load_risc(scsi_qla_host_t *vha, uint32_t *srisc_addr)
{
	int rval;
	struct qla_hw_data *ha = vha->hw;
	struct active_regions active_regions = { };

	if (ql2xfwloadbin == 2)
		goto try_blob_fw;

	/* FW Load priority:
	 * 1) Firmware residing in flash.
	 * 2) Firmware via request-firmware interface (.bin file).
	 * 3) Golden-Firmware residing in flash -- (limited operation).
	 */

	if (!IS_QLA27XX(ha) && !IS_QLA28XX(ha))
		goto try_primary_fw;

	qla27xx_get_active_image(vha, &active_regions);

	if (active_regions.global != QLA27XX_SECONDARY_IMAGE)
		goto try_primary_fw;

	ql_dbg(ql_dbg_init, vha, 0x008b,
	    "Loading secondary firmware image.\n");
	rval = qla24xx_load_risc_flash(vha, srisc_addr, ha->flt_region_fw_sec);
	if (!rval)
		return rval;

try_primary_fw:
	ql_dbg(ql_dbg_init, vha, 0x008b,
	    "Loading primary firmware image.\n");
	rval = qla24xx_load_risc_flash(vha, srisc_addr, ha->flt_region_fw);
	if (!rval)
		return rval;

try_blob_fw:
	rval = qla24xx_load_risc_blob(vha, srisc_addr);
	if (!rval || !ha->flt_region_gold_fw)
		return rval;

	ql_log(ql_log_info, vha, 0x0099,
	    "Attempting to fallback to golden firmware.\n");
	rval = qla24xx_load_risc_flash(vha, srisc_addr, ha->flt_region_gold_fw);
	if (rval)
		return rval;

	ql_log(ql_log_info, vha, 0x009a, "Need firmware flash update.\n");
	ha->flags.running_gold_fw = 1;
	return rval;
}

void
qla2x00_try_to_stop_firmware(scsi_qla_host_t *vha)
{
	int ret, retries;
	struct qla_hw_data *ha = vha->hw;

	if (ha->flags.pci_channel_io_perm_failure)
		return;
	if (!IS_FWI2_CAPABLE(ha))
		return;
	if (!ha->fw_major_version)
		return;
	if (!ha->flags.fw_started)
		return;

	ret = qla2x00_stop_firmware(vha);
	for (retries = 5; ret != QLA_SUCCESS && ret != QLA_FUNCTION_TIMEOUT &&
	    ret != QLA_INVALID_COMMAND && retries ; retries--) {
		ha->isp_ops->reset_chip(vha);
		if (ha->isp_ops->chip_diag(vha) != QLA_SUCCESS)
			continue;
		if (qla2x00_setup_chip(vha) != QLA_SUCCESS)
			continue;
		ql_log(ql_log_info, vha, 0x8015,
		    "Attempting retry of stop-firmware command.\n");
		ret = qla2x00_stop_firmware(vha);
	}

	QLA_FW_STOPPED(ha);
	ha->flags.fw_init_done = 0;
}

int
qla24xx_configure_vhba(scsi_qla_host_t *vha)
{
	int rval = QLA_SUCCESS;
	int rval2;
	uint16_t mb[MAILBOX_REGISTER_COUNT];
	struct qla_hw_data *ha = vha->hw;
	struct scsi_qla_host *base_vha = pci_get_drvdata(ha->pdev);

	if (!vha->vp_idx)
		return -EINVAL;

	rval = qla2x00_fw_ready(base_vha);

	if (rval == QLA_SUCCESS) {
		clear_bit(RESET_MARKER_NEEDED, &vha->dpc_flags);
		qla2x00_marker(vha, ha->base_qpair, 0, 0, MK_SYNC_ALL);
	}

	vha->flags.management_server_logged_in = 0;

	/* Login to SNS first */
	rval2 = ha->isp_ops->fabric_login(vha, NPH_SNS, 0xff, 0xff, 0xfc, mb,
	    BIT_1);
	if (rval2 != QLA_SUCCESS || mb[0] != MBS_COMMAND_COMPLETE) {
		if (rval2 == QLA_MEMORY_ALLOC_FAILED)
			ql_dbg(ql_dbg_init, vha, 0x0120,
			    "Failed SNS login: loop_id=%x, rval2=%d\n",
			    NPH_SNS, rval2);
		else
			ql_dbg(ql_dbg_init, vha, 0x0103,
			    "Failed SNS login: loop_id=%x mb[0]=%x mb[1]=%x "
			    "mb[2]=%x mb[6]=%x mb[7]=%x.\n",
			    NPH_SNS, mb[0], mb[1], mb[2], mb[6], mb[7]);
		return (QLA_FUNCTION_FAILED);
	}

	atomic_set(&vha->loop_down_timer, 0);
	atomic_set(&vha->loop_state, LOOP_UP);
	set_bit(LOOP_RESYNC_NEEDED, &vha->dpc_flags);
	set_bit(LOCAL_LOOP_UPDATE, &vha->dpc_flags);
	rval = qla2x00_loop_resync(base_vha);

	return rval;
}

/* 84XX Support **************************************************************/

static LIST_HEAD(qla_cs84xx_list);
static DEFINE_MUTEX(qla_cs84xx_mutex);

static struct qla_chip_state_84xx *
qla84xx_get_chip(struct scsi_qla_host *vha)
{
	struct qla_chip_state_84xx *cs84xx;
	struct qla_hw_data *ha = vha->hw;

	mutex_lock(&qla_cs84xx_mutex);

	/* Find any shared 84xx chip. */
	list_for_each_entry(cs84xx, &qla_cs84xx_list, list) {
		if (cs84xx->bus == ha->pdev->bus) {
			kref_get(&cs84xx->kref);
			goto done;
		}
	}

	cs84xx = kzalloc(sizeof(*cs84xx), GFP_KERNEL);
	if (!cs84xx)
		goto done;

	kref_init(&cs84xx->kref);
	spin_lock_init(&cs84xx->access_lock);
	mutex_init(&cs84xx->fw_update_mutex);
	cs84xx->bus = ha->pdev->bus;

	list_add_tail(&cs84xx->list, &qla_cs84xx_list);
done:
	mutex_unlock(&qla_cs84xx_mutex);
	return cs84xx;
}

static void
__qla84xx_chip_release(struct kref *kref)
{
	struct qla_chip_state_84xx *cs84xx =
	    container_of(kref, struct qla_chip_state_84xx, kref);

	mutex_lock(&qla_cs84xx_mutex);
	list_del(&cs84xx->list);
	mutex_unlock(&qla_cs84xx_mutex);
	kfree(cs84xx);
}

void
qla84xx_put_chip(struct scsi_qla_host *vha)
{
	struct qla_hw_data *ha = vha->hw;

	if (ha->cs84xx)
		kref_put(&ha->cs84xx->kref, __qla84xx_chip_release);
}

static int
qla84xx_init_chip(scsi_qla_host_t *vha)
{
	int rval;
	uint16_t status[2];
	struct qla_hw_data *ha = vha->hw;

	mutex_lock(&ha->cs84xx->fw_update_mutex);

	rval = qla84xx_verify_chip(vha, status);

	mutex_unlock(&ha->cs84xx->fw_update_mutex);

	return rval != QLA_SUCCESS || status[0] ? QLA_FUNCTION_FAILED :
	    QLA_SUCCESS;
}

/* 81XX Support **************************************************************/

int
qla81xx_nvram_config(scsi_qla_host_t *vha)
{
	int   rval;
	struct init_cb_81xx *icb;
	struct nvram_81xx *nv;
	uint32_t *dptr;
	uint8_t  *dptr1, *dptr2;
	uint32_t chksum;
	uint16_t cnt;
	struct qla_hw_data *ha = vha->hw;
	uint32_t faddr;
	struct active_regions active_regions = { };

	rval = QLA_SUCCESS;
	icb = (struct init_cb_81xx *)ha->init_cb;
	nv = ha->nvram;

	/* Determine NVRAM starting address. */
	ha->nvram_size = sizeof(*nv);
	ha->vpd_size = FA_NVRAM_VPD_SIZE;
	if (IS_P3P_TYPE(ha) || IS_QLA8031(ha))
		ha->vpd_size = FA_VPD_SIZE_82XX;

	if (IS_QLA28XX(ha) || IS_QLA27XX(ha))
		qla28xx_get_aux_images(vha, &active_regions);

	/* Get VPD data into cache */
	ha->vpd = ha->nvram + VPD_OFFSET;

	faddr = ha->flt_region_vpd;
	if (IS_QLA28XX(ha)) {
		if (active_regions.aux.vpd_nvram == QLA27XX_SECONDARY_IMAGE)
			faddr = ha->flt_region_vpd_sec;
		ql_dbg(ql_dbg_init, vha, 0x0110,
		    "Loading %s nvram image.\n",
		    active_regions.aux.vpd_nvram == QLA27XX_PRIMARY_IMAGE ?
		    "primary" : "secondary");
	}
	qla24xx_read_flash_data(vha, ha->vpd, faddr, ha->vpd_size >> 2);

	/* Get NVRAM data into cache and calculate checksum. */
	faddr = ha->flt_region_nvram;
	if (IS_QLA28XX(ha)) {
		if (active_regions.aux.vpd_nvram == QLA27XX_SECONDARY_IMAGE)
			faddr = ha->flt_region_nvram_sec;
	}
	ql_dbg(ql_dbg_init, vha, 0x0110,
	    "Loading %s nvram image.\n",
	    active_regions.aux.vpd_nvram == QLA27XX_PRIMARY_IMAGE ?
	    "primary" : "secondary");
	qla24xx_read_flash_data(vha, ha->nvram, faddr, ha->nvram_size >> 2);

	dptr = (uint32_t *)nv;
	for (cnt = 0, chksum = 0; cnt < ha->nvram_size >> 2; cnt++, dptr++)
		chksum += le32_to_cpu(*dptr);

	ql_dbg(ql_dbg_init + ql_dbg_buffer, vha, 0x0111,
	    "Contents of NVRAM:\n");
	ql_dump_buffer(ql_dbg_init + ql_dbg_buffer, vha, 0x0112,
	    nv, ha->nvram_size);

	/* Bad NVRAM data, set defaults parameters. */
	if (chksum || memcmp("ISP ", nv->id, sizeof(nv->id)) ||
	    le16_to_cpu(nv->nvram_version) < ICB_VERSION) {
		/* Reset NVRAM data. */
		ql_log(ql_log_info, vha, 0x0073,
		    "Inconsistent NVRAM checksum=%#x id=%.4s version=%#x.\n",
		    chksum, nv->id, le16_to_cpu(nv->nvram_version));
		ql_dump_buffer(ql_dbg_init, vha, 0x0073, nv, sizeof(*nv));
		ql_log(ql_log_info, vha, 0x0074,
		    "Falling back to functioning (yet invalid -- WWPN) "
		    "defaults.\n");

		/*
		 * Set default initialization control block.
		 */
		memset(nv, 0, ha->nvram_size);
		nv->nvram_version = cpu_to_le16(ICB_VERSION);
		nv->version = cpu_to_le16(ICB_VERSION);
		nv->frame_payload_size = 2048;
		nv->execution_throttle = cpu_to_le16(0xFFFF);
		nv->exchange_count = cpu_to_le16(0);
		nv->port_name[0] = 0x21;
		nv->port_name[1] = 0x00 + ha->port_no + 1;
		nv->port_name[2] = 0x00;
		nv->port_name[3] = 0xe0;
		nv->port_name[4] = 0x8b;
		nv->port_name[5] = 0x1c;
		nv->port_name[6] = 0x55;
		nv->port_name[7] = 0x86;
		nv->node_name[0] = 0x20;
		nv->node_name[1] = 0x00;
		nv->node_name[2] = 0x00;
		nv->node_name[3] = 0xe0;
		nv->node_name[4] = 0x8b;
		nv->node_name[5] = 0x1c;
		nv->node_name[6] = 0x55;
		nv->node_name[7] = 0x86;
		nv->login_retry_count = cpu_to_le16(8);
		nv->interrupt_delay_timer = cpu_to_le16(0);
		nv->login_timeout = cpu_to_le16(0);
		nv->firmware_options_1 =
		    cpu_to_le32(BIT_14|BIT_13|BIT_2|BIT_1);
		nv->firmware_options_2 = cpu_to_le32(2 << 4);
		nv->firmware_options_2 |= cpu_to_le32(BIT_12);
		nv->firmware_options_3 = cpu_to_le32(2 << 13);
		nv->host_p = cpu_to_le32(BIT_11|BIT_10);
		nv->efi_parameters = cpu_to_le32(0);
		nv->reset_delay = 5;
		nv->max_luns_per_target = cpu_to_le16(128);
		nv->port_down_retry_count = cpu_to_le16(30);
		nv->link_down_timeout = cpu_to_le16(180);
		nv->enode_mac[0] = 0x00;
		nv->enode_mac[1] = 0xC0;
		nv->enode_mac[2] = 0xDD;
		nv->enode_mac[3] = 0x04;
		nv->enode_mac[4] = 0x05;
		nv->enode_mac[5] = 0x06 + ha->port_no + 1;

		rval = 1;
	}

	if (IS_T10_PI_CAPABLE(ha))
		nv->frame_payload_size &= ~7;

	qlt_81xx_config_nvram_stage1(vha, nv);

	/* Reset Initialization control block */
	memset(icb, 0, ha->init_cb_size);

	/* Copy 1st segment. */
	dptr1 = (uint8_t *)icb;
	dptr2 = (uint8_t *)&nv->version;
	cnt = (uint8_t *)&icb->response_q_inpointer - (uint8_t *)&icb->version;
	while (cnt--)
		*dptr1++ = *dptr2++;

	icb->login_retry_count = nv->login_retry_count;

	/* Copy 2nd segment. */
	dptr1 = (uint8_t *)&icb->interrupt_delay_timer;
	dptr2 = (uint8_t *)&nv->interrupt_delay_timer;
	cnt = (uint8_t *)&icb->reserved_5 -
	    (uint8_t *)&icb->interrupt_delay_timer;
	while (cnt--)
		*dptr1++ = *dptr2++;

	memcpy(icb->enode_mac, nv->enode_mac, sizeof(icb->enode_mac));
	/* Some boards (with valid NVRAMs) still have NULL enode_mac!! */
	if (!memcmp(icb->enode_mac, "\0\0\0\0\0\0", sizeof(icb->enode_mac))) {
		icb->enode_mac[0] = 0x00;
		icb->enode_mac[1] = 0xC0;
		icb->enode_mac[2] = 0xDD;
		icb->enode_mac[3] = 0x04;
		icb->enode_mac[4] = 0x05;
		icb->enode_mac[5] = 0x06 + ha->port_no + 1;
	}

	/* Use extended-initialization control block. */
	memcpy(ha->ex_init_cb, &nv->ex_version, sizeof(*ha->ex_init_cb));
	ha->frame_payload_size = le16_to_cpu(icb->frame_payload_size);
	/*
	 * Setup driver NVRAM options.
	 */
	qla2x00_set_model_info(vha, nv->model_name, sizeof(nv->model_name),
	    "QLE8XXX");

	qlt_81xx_config_nvram_stage2(vha, icb);

	/* Use alternate WWN? */
	if (nv->host_p & cpu_to_le32(BIT_15)) {
		memcpy(icb->node_name, nv->alternate_node_name, WWN_SIZE);
		memcpy(icb->port_name, nv->alternate_port_name, WWN_SIZE);
	}

	/* Prepare nodename */
	if ((icb->firmware_options_1 & cpu_to_le32(BIT_14)) == 0) {
		/*
		 * Firmware will apply the following mask if the nodename was
		 * not provided.
		 */
		memcpy(icb->node_name, icb->port_name, WWN_SIZE);
		icb->node_name[0] &= 0xF0;
	}

	/* Set host adapter parameters. */
	ha->flags.disable_risc_code_load = 0;
	ha->flags.enable_lip_reset = 0;
	ha->flags.enable_lip_full_login =
	    le32_to_cpu(nv->host_p) & BIT_10 ? 1 : 0;
	ha->flags.enable_target_reset =
	    le32_to_cpu(nv->host_p) & BIT_11 ? 1 : 0;
	ha->flags.enable_led_scheme = 0;
	ha->flags.disable_serdes = le32_to_cpu(nv->host_p) & BIT_5 ? 1 : 0;

	ha->operating_mode = (le32_to_cpu(icb->firmware_options_2) &
	    (BIT_6 | BIT_5 | BIT_4)) >> 4;

	/* save HBA serial number */
	ha->serial0 = icb->port_name[5];
	ha->serial1 = icb->port_name[6];
	ha->serial2 = icb->port_name[7];
	memcpy(vha->node_name, icb->node_name, WWN_SIZE);
	memcpy(vha->port_name, icb->port_name, WWN_SIZE);

	icb->execution_throttle = cpu_to_le16(0xFFFF);

	ha->retry_count = le16_to_cpu(nv->login_retry_count);

	/* Set minimum login_timeout to 4 seconds. */
	if (le16_to_cpu(nv->login_timeout) < ql2xlogintimeout)
		nv->login_timeout = cpu_to_le16(ql2xlogintimeout);
	if (le16_to_cpu(nv->login_timeout) < 4)
		nv->login_timeout = cpu_to_le16(4);
	ha->login_timeout = le16_to_cpu(nv->login_timeout);

	/* Set minimum RATOV to 100 tenths of a second. */
	ha->r_a_tov = 100;

	ha->loop_reset_delay = nv->reset_delay;

	/* Link Down Timeout = 0:
	 *
	 *	When Port Down timer expires we will start returning
	 *	I/O's to OS with "DID_NO_CONNECT".
	 *
	 * Link Down Timeout != 0:
	 *
	 *	 The driver waits for the link to come up after link down
	 *	 before returning I/Os to OS with "DID_NO_CONNECT".
	 */
	if (le16_to_cpu(nv->link_down_timeout) == 0) {
		ha->loop_down_abort_time =
		    (LOOP_DOWN_TIME - LOOP_DOWN_TIMEOUT);
	} else {
		ha->link_down_timeout =	le16_to_cpu(nv->link_down_timeout);
		ha->loop_down_abort_time =
		    (LOOP_DOWN_TIME - ha->link_down_timeout);
	}

	/* Need enough time to try and get the port back. */
	ha->port_down_retry_count = le16_to_cpu(nv->port_down_retry_count);
	if (qlport_down_retry)
		ha->port_down_retry_count = qlport_down_retry;

	/* Set login_retry_count */
	ha->login_retry_count  = le16_to_cpu(nv->login_retry_count);
	if (ha->port_down_retry_count ==
	    le16_to_cpu(nv->port_down_retry_count) &&
	    ha->port_down_retry_count > 3)
		ha->login_retry_count = ha->port_down_retry_count;
	else if (ha->port_down_retry_count > (int)ha->login_retry_count)
		ha->login_retry_count = ha->port_down_retry_count;
	if (ql2xloginretrycount)
		ha->login_retry_count = ql2xloginretrycount;

	/* if not running MSI-X we need handshaking on interrupts */
	if (!vha->hw->flags.msix_enabled &&
	    (IS_QLA83XX(ha) || IS_QLA27XX(ha) || IS_QLA28XX(ha)))
		icb->firmware_options_2 |= cpu_to_le32(BIT_22);

	/* Enable ZIO. */
	if (!vha->flags.init_done) {
		ha->zio_mode = le32_to_cpu(icb->firmware_options_2) &
		    (BIT_3 | BIT_2 | BIT_1 | BIT_0);
		ha->zio_timer = le16_to_cpu(icb->interrupt_delay_timer) ?
		    le16_to_cpu(icb->interrupt_delay_timer) : 2;
	}
	icb->firmware_options_2 &= cpu_to_le32(
	    ~(BIT_3 | BIT_2 | BIT_1 | BIT_0));
	vha->flags.process_response_queue = 0;
	if (ha->zio_mode != QLA_ZIO_DISABLED) {
		ha->zio_mode = QLA_ZIO_MODE_6;

		ql_log(ql_log_info, vha, 0x0075,
		    "ZIO mode %d enabled; timer delay (%d us).\n",
		    ha->zio_mode,
		    ha->zio_timer * 100);

		icb->firmware_options_2 |= cpu_to_le32(
		    (uint32_t)ha->zio_mode);
		icb->interrupt_delay_timer = cpu_to_le16(ha->zio_timer);
		vha->flags.process_response_queue = 1;
	}

	 /* enable RIDA Format2 */
	icb->firmware_options_3 |= BIT_0;

	/* N2N: driver will initiate Login instead of FW */
	icb->firmware_options_3 |= BIT_8;

	if (rval) {
		ql_log(ql_log_warn, vha, 0x0076,
		    "NVRAM configuration failed.\n");
	}
	return (rval);
}

int
qla82xx_restart_isp(scsi_qla_host_t *vha)
{
	int status, rval;
	struct qla_hw_data *ha = vha->hw;
	struct scsi_qla_host *vp;
	unsigned long flags;

	status = qla2x00_init_rings(vha);
	if (!status) {
		clear_bit(RESET_MARKER_NEEDED, &vha->dpc_flags);
		ha->flags.chip_reset_done = 1;

		status = qla2x00_fw_ready(vha);
		if (!status) {
			/* Issue a marker after FW becomes ready. */
			qla2x00_marker(vha, ha->base_qpair, 0, 0, MK_SYNC_ALL);
			vha->flags.online = 1;
			set_bit(LOOP_RESYNC_NEEDED, &vha->dpc_flags);
		}

		/* if no cable then assume it's good */
		if ((vha->device_flags & DFLG_NO_CABLE))
			status = 0;
	}

	if (!status) {
		clear_bit(RESET_MARKER_NEEDED, &vha->dpc_flags);

		if (!atomic_read(&vha->loop_down_timer)) {
			/*
			 * Issue marker command only when we are going
			 * to start the I/O .
			 */
			vha->marker_needed = 1;
		}

		ha->isp_ops->enable_intrs(ha);

		ha->isp_abort_cnt = 0;
		clear_bit(ISP_ABORT_RETRY, &vha->dpc_flags);

		/* Update the firmware version */
		status = qla82xx_check_md_needed(vha);

		if (ha->fce) {
			ha->flags.fce_enabled = 1;
			memset(ha->fce, 0,
			    fce_calc_size(ha->fce_bufs));
			rval = qla2x00_enable_fce_trace(vha,
			    ha->fce_dma, ha->fce_bufs, ha->fce_mb,
			    &ha->fce_bufs);
			if (rval) {
				ql_log(ql_log_warn, vha, 0x8001,
				    "Unable to reinitialize FCE (%d).\n",
				    rval);
				ha->flags.fce_enabled = 0;
			}
		}

		if (ha->eft) {
			memset(ha->eft, 0, EFT_SIZE);
			rval = qla2x00_enable_eft_trace(vha,
			    ha->eft_dma, EFT_NUM_BUFFERS);
			if (rval) {
				ql_log(ql_log_warn, vha, 0x8010,
				    "Unable to reinitialize EFT (%d).\n",
				    rval);
			}
		}
	}

	if (!status) {
		ql_dbg(ql_dbg_taskm, vha, 0x8011,
		    "qla82xx_restart_isp succeeded.\n");

		spin_lock_irqsave(&ha->vport_slock, flags);
		list_for_each_entry(vp, &ha->vp_list, list) {
			if (vp->vp_idx) {
				atomic_inc(&vp->vref_count);
				spin_unlock_irqrestore(&ha->vport_slock, flags);

				qla2x00_vp_abort_isp(vp);

				spin_lock_irqsave(&ha->vport_slock, flags);
				atomic_dec(&vp->vref_count);
			}
		}
		spin_unlock_irqrestore(&ha->vport_slock, flags);

	} else {
		ql_log(ql_log_warn, vha, 0x8016,
		    "qla82xx_restart_isp **** FAILED ****.\n");
	}

	return status;
}

void
qla81xx_update_fw_options(scsi_qla_host_t *vha)
{
	struct qla_hw_data *ha = vha->hw;

	/*  Hold status IOCBs until ABTS response received. */
	if (ql2xfwholdabts)
		ha->fw_options[3] |= BIT_12;

	/* Set Retry FLOGI in case of P2P connection */
	if (ha->operating_mode == P2P) {
		ha->fw_options[2] |= BIT_3;
		ql_dbg(ql_dbg_disc, vha, 0x2103,
		    "(%s): Setting FLOGI retry BIT in fw_options[2]: 0x%x\n",
			__func__, ha->fw_options[2]);
	}

	/* Move PUREX, ABTS RX & RIDA to ATIOQ */
	if (ql2xmvasynctoatio) {
		if (qla_tgt_mode_enabled(vha) ||
		    qla_dual_mode_enabled(vha))
			ha->fw_options[2] |= BIT_11;
		else
			ha->fw_options[2] &= ~BIT_11;
	}

	if (qla_tgt_mode_enabled(vha) ||
	    qla_dual_mode_enabled(vha)) {
		/* FW auto send SCSI status during */
		ha->fw_options[1] |= BIT_8;
		ha->fw_options[10] |= (u16)SAM_STAT_BUSY << 8;

		/* FW perform Exchange validation */
		ha->fw_options[2] |= BIT_4;
	} else {
		ha->fw_options[1]  &= ~BIT_8;
		ha->fw_options[10] &= 0x00ff;

		ha->fw_options[2] &= ~BIT_4;
	}

	if (ql2xetsenable) {
		/* Enable ETS Burst. */
		memset(ha->fw_options, 0, sizeof(ha->fw_options));
		ha->fw_options[2] |= BIT_9;
	}

	ql_dbg(ql_dbg_init, vha, 0x00e9,
	    "%s, add FW options 1-3 = 0x%04x 0x%04x 0x%04x mode %x\n",
	    __func__, ha->fw_options[1], ha->fw_options[2],
	    ha->fw_options[3], vha->host->active_mode);

	qla2x00_set_fw_options(vha, ha->fw_options);
}

/*
 * qla24xx_get_fcp_prio
 *	Gets the fcp cmd priority value for the logged in port.
 *	Looks for a match of the port descriptors within
 *	each of the fcp prio config entries. If a match is found,
 *	the tag (priority) value is returned.
 *
 * Input:
 *	vha = scsi host structure pointer.
 *	fcport = port structure pointer.
 *
 * Return:
 *	non-zero (if found)
 *	-1 (if not found)
 *
 * Context:
 * 	Kernel context
 */
static int
qla24xx_get_fcp_prio(scsi_qla_host_t *vha, fc_port_t *fcport)
{
	int i, entries;
	uint8_t pid_match, wwn_match;
	int priority;
	uint32_t pid1, pid2;
	uint64_t wwn1, wwn2;
	struct qla_fcp_prio_entry *pri_entry;
	struct qla_hw_data *ha = vha->hw;

	if (!ha->fcp_prio_cfg || !ha->flags.fcp_prio_enabled)
		return -1;

	priority = -1;
	entries = ha->fcp_prio_cfg->num_entries;
	pri_entry = &ha->fcp_prio_cfg->entry[0];

	for (i = 0; i < entries; i++) {
		pid_match = wwn_match = 0;

		if (!(pri_entry->flags & FCP_PRIO_ENTRY_VALID)) {
			pri_entry++;
			continue;
		}

		/* check source pid for a match */
		if (pri_entry->flags & FCP_PRIO_ENTRY_SPID_VALID) {
			pid1 = pri_entry->src_pid & INVALID_PORT_ID;
			pid2 = vha->d_id.b24 & INVALID_PORT_ID;
			if (pid1 == INVALID_PORT_ID)
				pid_match++;
			else if (pid1 == pid2)
				pid_match++;
		}

		/* check destination pid for a match */
		if (pri_entry->flags & FCP_PRIO_ENTRY_DPID_VALID) {
			pid1 = pri_entry->dst_pid & INVALID_PORT_ID;
			pid2 = fcport->d_id.b24 & INVALID_PORT_ID;
			if (pid1 == INVALID_PORT_ID)
				pid_match++;
			else if (pid1 == pid2)
				pid_match++;
		}

		/* check source WWN for a match */
		if (pri_entry->flags & FCP_PRIO_ENTRY_SWWN_VALID) {
			wwn1 = wwn_to_u64(vha->port_name);
			wwn2 = wwn_to_u64(pri_entry->src_wwpn);
			if (wwn2 == (uint64_t)-1)
				wwn_match++;
			else if (wwn1 == wwn2)
				wwn_match++;
		}

		/* check destination WWN for a match */
		if (pri_entry->flags & FCP_PRIO_ENTRY_DWWN_VALID) {
			wwn1 = wwn_to_u64(fcport->port_name);
			wwn2 = wwn_to_u64(pri_entry->dst_wwpn);
			if (wwn2 == (uint64_t)-1)
				wwn_match++;
			else if (wwn1 == wwn2)
				wwn_match++;
		}

		if (pid_match == 2 || wwn_match == 2) {
			/* Found a matching entry */
			if (pri_entry->flags & FCP_PRIO_ENTRY_TAG_VALID)
				priority = pri_entry->tag;
			break;
		}

		pri_entry++;
	}

	return priority;
}

/*
 * qla24xx_update_fcport_fcp_prio
 *	Activates fcp priority for the logged in fc port
 *
 * Input:
 *	vha = scsi host structure pointer.
 *	fcp = port structure pointer.
 *
 * Return:
 *	QLA_SUCCESS or QLA_FUNCTION_FAILED
 *
 * Context:
 *	Kernel context.
 */
int
qla24xx_update_fcport_fcp_prio(scsi_qla_host_t *vha, fc_port_t *fcport)
{
	int ret;
	int priority;
	uint16_t mb[5];

	if (fcport->port_type != FCT_TARGET ||
	    fcport->loop_id == FC_NO_LOOP_ID)
		return QLA_FUNCTION_FAILED;

	priority = qla24xx_get_fcp_prio(vha, fcport);
	if (priority < 0)
		return QLA_FUNCTION_FAILED;

	if (IS_P3P_TYPE(vha->hw)) {
		fcport->fcp_prio = priority & 0xf;
		return QLA_SUCCESS;
	}

	ret = qla24xx_set_fcp_prio(vha, fcport->loop_id, priority, mb);
	if (ret == QLA_SUCCESS) {
		if (fcport->fcp_prio != priority)
			ql_dbg(ql_dbg_user, vha, 0x709e,
			    "Updated FCP_CMND priority - value=%d loop_id=%d "
			    "port_id=%02x%02x%02x.\n", priority,
			    fcport->loop_id, fcport->d_id.b.domain,
			    fcport->d_id.b.area, fcport->d_id.b.al_pa);
		fcport->fcp_prio = priority & 0xf;
	} else
		ql_dbg(ql_dbg_user, vha, 0x704f,
		    "Unable to update FCP_CMND priority - ret=0x%x for "
		    "loop_id=%d port_id=%02x%02x%02x.\n", ret, fcport->loop_id,
		    fcport->d_id.b.domain, fcport->d_id.b.area,
		    fcport->d_id.b.al_pa);
	return  ret;
}

/*
 * qla24xx_update_all_fcp_prio
 *	Activates fcp priority for all the logged in ports
 *
 * Input:
 *	ha = adapter block pointer.
 *
 * Return:
 *	QLA_SUCCESS or QLA_FUNCTION_FAILED
 *
 * Context:
 *	Kernel context.
 */
int
qla24xx_update_all_fcp_prio(scsi_qla_host_t *vha)
{
	int ret;
	fc_port_t *fcport;

	ret = QLA_FUNCTION_FAILED;
	/* We need to set priority for all logged in ports */
	list_for_each_entry(fcport, &vha->vp_fcports, list)
		ret = qla24xx_update_fcport_fcp_prio(vha, fcport);

	return ret;
}

struct qla_qpair *qla2xxx_create_qpair(struct scsi_qla_host *vha, int qos,
	int vp_idx, bool startqp)
{
	int rsp_id = 0;
	int  req_id = 0;
	int i;
	struct qla_hw_data *ha = vha->hw;
	uint16_t qpair_id = 0;
	struct qla_qpair *qpair = NULL;
	struct qla_msix_entry *msix;

	if (!(ha->fw_attributes & BIT_6) || !ha->flags.msix_enabled) {
		ql_log(ql_log_warn, vha, 0x00181,
		    "FW/Driver is not multi-queue capable.\n");
		return NULL;
	}

	if (ql2xmqsupport || ql2xnvmeenable) {
		qpair = kzalloc(sizeof(struct qla_qpair), GFP_KERNEL);
		if (qpair == NULL) {
			ql_log(ql_log_warn, vha, 0x0182,
			    "Failed to allocate memory for queue pair.\n");
			return NULL;
		}

		qpair->hw = vha->hw;
		qpair->vha = vha;
		qpair->qp_lock_ptr = &qpair->qp_lock;
		spin_lock_init(&qpair->qp_lock);
		qpair->use_shadow_reg = IS_SHADOW_REG_CAPABLE(ha) ? 1 : 0;

		/* Assign available que pair id */
		mutex_lock(&ha->mq_lock);
		qpair_id = find_first_zero_bit(ha->qpair_qid_map, ha->max_qpairs);
		if (ha->num_qpairs >= ha->max_qpairs) {
			mutex_unlock(&ha->mq_lock);
			ql_log(ql_log_warn, vha, 0x0183,
			    "No resources to create additional q pair.\n");
			goto fail_qid_map;
		}
		ha->num_qpairs++;
		set_bit(qpair_id, ha->qpair_qid_map);
		ha->queue_pair_map[qpair_id] = qpair;
		qpair->id = qpair_id;
		qpair->vp_idx = vp_idx;
		qpair->fw_started = ha->flags.fw_started;
		INIT_LIST_HEAD(&qpair->hints_list);
		qpair->chip_reset = ha->base_qpair->chip_reset;
		qpair->enable_class_2 = ha->base_qpair->enable_class_2;
		qpair->enable_explicit_conf =
		    ha->base_qpair->enable_explicit_conf;

		for (i = 0; i < ha->msix_count; i++) {
			msix = &ha->msix_entries[i];
			if (msix->in_use)
				continue;
			qpair->msix = msix;
			ql_dbg(ql_dbg_multiq, vha, 0xc00f,
			    "Vector %x selected for qpair\n", msix->vector);
			break;
		}
		if (!qpair->msix) {
			ql_log(ql_log_warn, vha, 0x0184,
			    "Out of MSI-X vectors!.\n");
			goto fail_msix;
		}

		qpair->msix->in_use = 1;
		list_add_tail(&qpair->qp_list_elem, &vha->qp_list);
		qpair->pdev = ha->pdev;
		if (IS_QLA27XX(ha) || IS_QLA83XX(ha) || IS_QLA28XX(ha))
			qpair->reqq_start_iocbs = qla_83xx_start_iocbs;

		mutex_unlock(&ha->mq_lock);

		/* Create response queue first */
		rsp_id = qla25xx_create_rsp_que(ha, 0, 0, 0, qpair, startqp);
		if (!rsp_id) {
			ql_log(ql_log_warn, vha, 0x0185,
			    "Failed to create response queue.\n");
			goto fail_rsp;
		}

		qpair->rsp = ha->rsp_q_map[rsp_id];

		/* Create request queue */
		req_id = qla25xx_create_req_que(ha, 0, vp_idx, 0, rsp_id, qos,
		    startqp);
		if (!req_id) {
			ql_log(ql_log_warn, vha, 0x0186,
			    "Failed to create request queue.\n");
			goto fail_req;
		}

		qpair->req = ha->req_q_map[req_id];
		qpair->rsp->req = qpair->req;
		qpair->rsp->qpair = qpair;
		/* init qpair to this cpu. Will adjust at run time. */
		qla_cpu_update(qpair, smp_processor_id());

		if (IS_T10_PI_CAPABLE(ha) && ql2xenabledif) {
			if (ha->fw_attributes & BIT_4)
				qpair->difdix_supported = 1;
		}

		qpair->srb_mempool = mempool_create_slab_pool(SRB_MIN_REQ, srb_cachep);
		if (!qpair->srb_mempool) {
			ql_log(ql_log_warn, vha, 0xd036,
			    "Failed to create srb mempool for qpair %d\n",
			    qpair->id);
			goto fail_mempool;
		}

		/* Mark as online */
		qpair->online = 1;

		if (!vha->flags.qpairs_available)
			vha->flags.qpairs_available = 1;

		ql_dbg(ql_dbg_multiq, vha, 0xc00d,
		    "Request/Response queue pair created, id %d\n",
		    qpair->id);
		ql_dbg(ql_dbg_init, vha, 0x0187,
		    "Request/Response queue pair created, id %d\n",
		    qpair->id);
	}
	return qpair;

fail_mempool:
fail_req:
	qla25xx_delete_rsp_que(vha, qpair->rsp);
fail_rsp:
	mutex_lock(&ha->mq_lock);
	qpair->msix->in_use = 0;
	list_del(&qpair->qp_list_elem);
	if (list_empty(&vha->qp_list))
		vha->flags.qpairs_available = 0;
fail_msix:
	ha->queue_pair_map[qpair_id] = NULL;
	clear_bit(qpair_id, ha->qpair_qid_map);
	ha->num_qpairs--;
	mutex_unlock(&ha->mq_lock);
fail_qid_map:
	kfree(qpair);
	return NULL;
}

int qla2xxx_delete_qpair(struct scsi_qla_host *vha, struct qla_qpair *qpair)
{
	int ret = QLA_FUNCTION_FAILED;
	struct qla_hw_data *ha = qpair->hw;

	qpair->delete_in_progress = 1;
	while (atomic_read(&qpair->ref_count))
		msleep(500);

	ret = qla25xx_delete_req_que(vha, qpair->req);
	if (ret != QLA_SUCCESS)
		goto fail;

	ret = qla25xx_delete_rsp_que(vha, qpair->rsp);
	if (ret != QLA_SUCCESS)
		goto fail;

	mutex_lock(&ha->mq_lock);
	ha->queue_pair_map[qpair->id] = NULL;
	clear_bit(qpair->id, ha->qpair_qid_map);
	ha->num_qpairs--;
	list_del(&qpair->qp_list_elem);
	if (list_empty(&vha->qp_list)) {
		vha->flags.qpairs_available = 0;
		vha->flags.qpairs_req_created = 0;
		vha->flags.qpairs_rsp_created = 0;
	}
	mempool_destroy(qpair->srb_mempool);
	kfree(qpair);
	mutex_unlock(&ha->mq_lock);

	return QLA_SUCCESS;
fail:
	return ret;
}<|MERGE_RESOLUTION|>--- conflicted
+++ resolved
@@ -7444,7 +7444,6 @@
 		ql_dbg(ql_dbg_init, vha, 0x018b,
 		    "Primary aux image signature (%#x) not valid\n",
 		    le32_to_cpu(pri_aux_image_status.signature));
-<<<<<<< HEAD
 		goto check_sec_image;
 	}
 
@@ -7454,17 +7453,6 @@
 		goto check_sec_image;
 	}
 
-=======
-		goto check_sec_image;
-	}
-
-	if (qla27xx_image_status_checksum(&pri_aux_image_status)) {
-		ql_dbg(ql_dbg_init, vha, 0x018c,
-		    "Primary aux image checksum failed\n");
-		goto check_sec_image;
-	}
-
->>>>>>> 4ff96fb5
 	valid_pri_image = true;
 
 	if (pri_aux_image_status.image_status_mask & 1) {
@@ -7479,21 +7467,12 @@
 		    "Secondary aux image not addressed\n");
 		goto check_valid_image;
 	}
-<<<<<<< HEAD
 
 	qla24xx_read_flash_data(vha, (void *)&sec_aux_image_status,
 	    ha->flt_region_aux_img_status_sec,
 	    sizeof(sec_aux_image_status) >> 2);
 	qla27xx_print_image(vha, "Secondary aux image", &sec_aux_image_status);
 
-=======
-
-	qla24xx_read_flash_data(vha, (void *)&sec_aux_image_status,
-	    ha->flt_region_aux_img_status_sec,
-	    sizeof(sec_aux_image_status) >> 2);
-	qla27xx_print_image(vha, "Secondary aux image", &sec_aux_image_status);
-
->>>>>>> 4ff96fb5
 	if (qla28xx_check_aux_image_status_signature(&sec_aux_image_status)) {
 		ql_dbg(ql_dbg_init, vha, 0x018b,
 		    "Secondary aux image signature (%#x) not valid\n",
