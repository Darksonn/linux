--- conflicted
+++ resolved
@@ -1,7 +1,4 @@
-<<<<<<< HEAD
-=======
 # SPDX-License-Identifier: GPL-2.0-only
->>>>>>> 4b972a01
 config MTD_PARSER_IMAGETAG
 	tristate "Parser for BCM963XX Image Tag format partitions"
 	depends on BCM63XX || BMIPS_GENERIC || COMPILE_TEST
