--- conflicted
+++ resolved
@@ -252,11 +252,8 @@
 	} scan;
 	s32 ret;
 
-<<<<<<< HEAD
-=======
 	memset(&scan, 0, sizeof(scan));
 
->>>>>>> 2737dee1
 	ret = i2c_smbus_read_word_data(data->client, TMP006_VOBJECT);
 	if (ret < 0)
 		goto err;
