// SPDX-License-Identifier: GPL-2.0-only
/*
 * Copyright (C) 2013 Red Hat
 * Author: Rob Clark <robdclark@gmail.com>
 *
 * Copyright (c) 2014 The Linux Foundation. All rights reserved.
 */

#include <linux/ascii85.h>
#include <linux/interconnect.h>
#include <linux/qcom_scm.h>
#include <linux/kernel.h>
#include <linux/of_address.h>
#include <linux/pm_opp.h>
#include <linux/slab.h>
#include <linux/soc/qcom/mdt_loader.h>
#include <soc/qcom/ocmem.h>
#include "adreno_gpu.h"
#include "msm_gem.h"
#include "msm_mmu.h"

static bool zap_available = true;

static int zap_shader_load_mdt(struct msm_gpu *gpu, const char *fwname,
		u32 pasid)
{
	struct device *dev = &gpu->pdev->dev;
	const struct firmware *fw;
	const char *signed_fwname = NULL;
	struct device_node *np, *mem_np;
	struct resource r;
	phys_addr_t mem_phys;
	ssize_t mem_size;
	void *mem_region = NULL;
	int ret;

	if (!IS_ENABLED(CONFIG_ARCH_QCOM)) {
		zap_available = false;
		return -EINVAL;
	}

	np = of_get_child_by_name(dev->of_node, "zap-shader");
	if (!np) {
		zap_available = false;
		return -ENODEV;
	}

	mem_np = of_parse_phandle(np, "memory-region", 0);
	of_node_put(np);
	if (!mem_np) {
		zap_available = false;
		return -EINVAL;
	}

	ret = of_address_to_resource(mem_np, 0, &r);
	of_node_put(mem_np);
	if (ret)
		return ret;

	mem_phys = r.start;

	/*
	 * Check for a firmware-name property.  This is the new scheme
	 * to handle firmware that may be signed with device specific
	 * keys, allowing us to have a different zap fw path for different
	 * devices.
	 *
	 * If the firmware-name property is found, we bypass the
	 * adreno_request_fw() mechanism, because we don't need to handle
	 * the /lib/firmware/qcom/... vs /lib/firmware/... case.
	 *
	 * If the firmware-name property is not found, for backwards
	 * compatibility we fall back to the fwname from the gpulist
	 * table.
	 */
	of_property_read_string_index(np, "firmware-name", 0, &signed_fwname);
	if (signed_fwname) {
		fwname = signed_fwname;
		ret = request_firmware_direct(&fw, fwname, gpu->dev->dev);
		if (ret)
			fw = ERR_PTR(ret);
	} else if (fwname) {
		/* Request the MDT file from the default location: */
		fw = adreno_request_fw(to_adreno_gpu(gpu), fwname);
	} else {
		/*
		 * For new targets, we require the firmware-name property,
		 * if a zap-shader is required, rather than falling back
		 * to a firmware name specified in gpulist.
		 *
		 * Because the firmware is signed with a (potentially)
		 * device specific key, having the name come from gpulist
		 * was a bad idea, and is only provided for backwards
		 * compatibility for older targets.
		 */
		return -ENODEV;
	}

	if (IS_ERR(fw)) {
		DRM_DEV_ERROR(dev, "Unable to load %s\n", fwname);
		return PTR_ERR(fw);
	}

	/* Figure out how much memory we need */
	mem_size = qcom_mdt_get_size(fw);
	if (mem_size < 0) {
		ret = mem_size;
		goto out;
	}

	if (mem_size > resource_size(&r)) {
		DRM_DEV_ERROR(dev,
			"memory region is too small to load the MDT\n");
		ret = -E2BIG;
		goto out;
	}

	/* Allocate memory for the firmware image */
	mem_region = memremap(mem_phys, mem_size,  MEMREMAP_WC);
	if (!mem_region) {
		ret = -ENOMEM;
		goto out;
	}

	/*
	 * Load the rest of the MDT
	 *
	 * Note that we could be dealing with two different paths, since
	 * with upstream linux-firmware it would be in a qcom/ subdir..
	 * adreno_request_fw() handles this, but qcom_mdt_load() does
	 * not.  But since we've already gotten through adreno_request_fw()
	 * we know which of the two cases it is:
	 */
	if (signed_fwname || (to_adreno_gpu(gpu)->fwloc == FW_LOCATION_LEGACY)) {
		ret = qcom_mdt_load(dev, fw, fwname, pasid,
				mem_region, mem_phys, mem_size, NULL);
	} else {
		char *newname;

		newname = kasprintf(GFP_KERNEL, "qcom/%s", fwname);

		ret = qcom_mdt_load(dev, fw, newname, pasid,
				mem_region, mem_phys, mem_size, NULL);
		kfree(newname);
	}
	if (ret)
		goto out;

	/* Send the image to the secure world */
	ret = qcom_scm_pas_auth_and_reset(pasid);

	/*
	 * If the scm call returns -EOPNOTSUPP we assume that this target
	 * doesn't need/support the zap shader so quietly fail
	 */
	if (ret == -EOPNOTSUPP)
		zap_available = false;
	else if (ret)
		DRM_DEV_ERROR(dev, "Unable to authorize the image\n");

out:
	if (mem_region)
		memunmap(mem_region);

	release_firmware(fw);

	return ret;
}

int adreno_zap_shader_load(struct msm_gpu *gpu, u32 pasid)
{
	struct adreno_gpu *adreno_gpu = to_adreno_gpu(gpu);
	struct platform_device *pdev = gpu->pdev;

	/* Short cut if we determine the zap shader isn't available/needed */
	if (!zap_available)
		return -ENODEV;

	/* We need SCM to be able to load the firmware */
	if (!qcom_scm_is_available()) {
		DRM_DEV_ERROR(&pdev->dev, "SCM is not available\n");
		return -EPROBE_DEFER;
	}

	return zap_shader_load_mdt(gpu, adreno_gpu->info->zapfw, pasid);
}

struct msm_gem_address_space *
adreno_iommu_create_address_space(struct msm_gpu *gpu,
		struct platform_device *pdev)
{
	struct iommu_domain *iommu;
	struct msm_mmu *mmu;
	struct msm_gem_address_space *aspace;
	u64 start, size;

	iommu = iommu_domain_alloc(&platform_bus_type);
	if (!iommu)
		return NULL;

	mmu = msm_iommu_new(&pdev->dev, iommu);

	/*
	 * Use the aperture start or SZ_16M, whichever is greater. This will
	 * ensure that we align with the allocated pagetable range while still
	 * allowing room in the lower 32 bits for GMEM and whatnot
	 */
	start = max_t(u64, SZ_16M, iommu->geometry.aperture_start);
	size = iommu->geometry.aperture_end - start + 1;

	aspace = msm_gem_address_space_create(mmu, "gpu",
		start & GENMASK(48, 0), size);

	if (IS_ERR(aspace) && !IS_ERR(mmu))
		mmu->funcs->destroy(mmu);

	return aspace;
}

int adreno_get_param(struct msm_gpu *gpu, uint32_t param, uint64_t *value)
{
	struct adreno_gpu *adreno_gpu = to_adreno_gpu(gpu);

	switch (param) {
	case MSM_PARAM_GPU_ID:
		*value = adreno_gpu->info->revn;
		return 0;
	case MSM_PARAM_GMEM_SIZE:
		*value = adreno_gpu->gmem;
		return 0;
	case MSM_PARAM_GMEM_BASE:
		*value = !adreno_is_a650(adreno_gpu) ? 0x100000 : 0;
		return 0;
	case MSM_PARAM_CHIP_ID:
		*value = adreno_gpu->rev.patchid |
				(adreno_gpu->rev.minor << 8) |
				(adreno_gpu->rev.major << 16) |
				(adreno_gpu->rev.core << 24);
		return 0;
	case MSM_PARAM_MAX_FREQ:
		*value = adreno_gpu->base.fast_rate;
		return 0;
	case MSM_PARAM_TIMESTAMP:
		if (adreno_gpu->funcs->get_timestamp) {
			int ret;

			pm_runtime_get_sync(&gpu->pdev->dev);
			ret = adreno_gpu->funcs->get_timestamp(gpu, value);
			pm_runtime_put_autosuspend(&gpu->pdev->dev);

			return ret;
		}
		return -EINVAL;
	case MSM_PARAM_NR_RINGS:
		*value = gpu->nr_rings;
		return 0;
	case MSM_PARAM_PP_PGTABLE:
		*value = 0;
		return 0;
	case MSM_PARAM_FAULTS:
		*value = gpu->global_faults;
		return 0;
	default:
		DBG("%s: invalid param: %u", gpu->name, param);
		return -EINVAL;
	}
}

const struct firmware *
adreno_request_fw(struct adreno_gpu *adreno_gpu, const char *fwname)
{
	struct drm_device *drm = adreno_gpu->base.dev;
	const struct firmware *fw = NULL;
	char *newname;
	int ret;

	newname = kasprintf(GFP_KERNEL, "qcom/%s", fwname);
	if (!newname)
		return ERR_PTR(-ENOMEM);

	/*
	 * Try first to load from qcom/$fwfile using a direct load (to avoid
	 * a potential timeout waiting for usermode helper)
	 */
	if ((adreno_gpu->fwloc == FW_LOCATION_UNKNOWN) ||
	    (adreno_gpu->fwloc == FW_LOCATION_NEW)) {

		ret = request_firmware_direct(&fw, newname, drm->dev);
		if (!ret) {
			DRM_DEV_INFO(drm->dev, "loaded %s from new location\n",
				newname);
			adreno_gpu->fwloc = FW_LOCATION_NEW;
			goto out;
		} else if (adreno_gpu->fwloc != FW_LOCATION_UNKNOWN) {
			DRM_DEV_ERROR(drm->dev, "failed to load %s: %d\n",
				newname, ret);
			fw = ERR_PTR(ret);
			goto out;
		}
	}

	/*
	 * Then try the legacy location without qcom/ prefix
	 */
	if ((adreno_gpu->fwloc == FW_LOCATION_UNKNOWN) ||
	    (adreno_gpu->fwloc == FW_LOCATION_LEGACY)) {

		ret = request_firmware_direct(&fw, fwname, drm->dev);
		if (!ret) {
			DRM_DEV_INFO(drm->dev, "loaded %s from legacy location\n",
				newname);
			adreno_gpu->fwloc = FW_LOCATION_LEGACY;
			goto out;
		} else if (adreno_gpu->fwloc != FW_LOCATION_UNKNOWN) {
			DRM_DEV_ERROR(drm->dev, "failed to load %s: %d\n",
				fwname, ret);
			fw = ERR_PTR(ret);
			goto out;
		}
	}

	/*
	 * Finally fall back to request_firmware() for cases where the
	 * usermode helper is needed (I think mainly android)
	 */
	if ((adreno_gpu->fwloc == FW_LOCATION_UNKNOWN) ||
	    (adreno_gpu->fwloc == FW_LOCATION_HELPER)) {

		ret = request_firmware(&fw, newname, drm->dev);
		if (!ret) {
			DRM_DEV_INFO(drm->dev, "loaded %s with helper\n",
				newname);
			adreno_gpu->fwloc = FW_LOCATION_HELPER;
			goto out;
		} else if (adreno_gpu->fwloc != FW_LOCATION_UNKNOWN) {
			DRM_DEV_ERROR(drm->dev, "failed to load %s: %d\n",
				newname, ret);
			fw = ERR_PTR(ret);
			goto out;
		}
	}

	DRM_DEV_ERROR(drm->dev, "failed to load %s\n", fwname);
	fw = ERR_PTR(-ENOENT);
out:
	kfree(newname);
	return fw;
}

int adreno_load_fw(struct adreno_gpu *adreno_gpu)
{
	int i;

	for (i = 0; i < ARRAY_SIZE(adreno_gpu->info->fw); i++) {
		const struct firmware *fw;

		if (!adreno_gpu->info->fw[i])
			continue;

		/* Skip if the firmware has already been loaded */
		if (adreno_gpu->fw[i])
			continue;

		fw = adreno_request_fw(adreno_gpu, adreno_gpu->info->fw[i]);
		if (IS_ERR(fw))
			return PTR_ERR(fw);

		adreno_gpu->fw[i] = fw;
	}

	return 0;
}

struct drm_gem_object *adreno_fw_create_bo(struct msm_gpu *gpu,
		const struct firmware *fw, u64 *iova)
{
	struct drm_gem_object *bo;
	void *ptr;

	ptr = msm_gem_kernel_new_locked(gpu->dev, fw->size - 4,
		MSM_BO_UNCACHED | MSM_BO_GPU_READONLY, gpu->aspace, &bo, iova);

	if (IS_ERR(ptr))
		return ERR_CAST(ptr);

	memcpy(ptr, &fw->data[4], fw->size - 4);

	msm_gem_put_vaddr(bo);

	return bo;
}

int adreno_hw_init(struct msm_gpu *gpu)
{
	struct adreno_gpu *adreno_gpu = to_adreno_gpu(gpu);
	int ret, i;

	DBG("%s", gpu->name);

	ret = adreno_load_fw(adreno_gpu);
	if (ret)
		return ret;

	for (i = 0; i < gpu->nr_rings; i++) {
		struct msm_ringbuffer *ring = gpu->rb[i];

		if (!ring)
			continue;

		ring->cur = ring->start;
		ring->next = ring->start;

		/* reset completed fence seqno: */
		ring->memptrs->fence = ring->fctx->completed_fence;
		ring->memptrs->rptr = 0;
	}

	return 0;
}

/* Use this helper to read rptr, since a430 doesn't update rptr in memory */
static uint32_t get_rptr(struct adreno_gpu *adreno_gpu,
		struct msm_ringbuffer *ring)
{
	struct msm_gpu *gpu = &adreno_gpu->base;

	return gpu->funcs->get_rptr(gpu, ring);
}

struct msm_ringbuffer *adreno_active_ring(struct msm_gpu *gpu)
{
	return gpu->rb[0];
}

void adreno_recover(struct msm_gpu *gpu)
{
	struct drm_device *dev = gpu->dev;
	int ret;

	// XXX pm-runtime??  we *need* the device to be off after this
	// so maybe continuing to call ->pm_suspend/resume() is better?

	gpu->funcs->pm_suspend(gpu);
	gpu->funcs->pm_resume(gpu);

	ret = msm_gpu_hw_init(gpu);
	if (ret) {
		DRM_DEV_ERROR(dev->dev, "gpu hw init failed: %d\n", ret);
		/* hmm, oh well? */
	}
}

<<<<<<< HEAD
void adreno_submit(struct msm_gpu *gpu, struct msm_gem_submit *submit,
		struct msm_file_private *ctx)
{
	struct adreno_gpu *adreno_gpu = to_adreno_gpu(gpu);
	struct msm_drm_private *priv = gpu->dev->dev_private;
	struct msm_ringbuffer *ring = submit->ring;
	unsigned i;

	for (i = 0; i < submit->nr_cmds; i++) {
		switch (submit->cmd[i].type) {
		case MSM_SUBMIT_CMD_IB_TARGET_BUF:
			/* ignore IB-targets */
			break;
		case MSM_SUBMIT_CMD_CTX_RESTORE_BUF:
			/* ignore if there has not been a ctx switch: */
			if (priv->lastctx == ctx)
				break;
			fallthrough;
		case MSM_SUBMIT_CMD_BUF:
			OUT_PKT3(ring, adreno_is_a4xx(adreno_gpu) ?
				CP_INDIRECT_BUFFER_PFE : CP_INDIRECT_BUFFER_PFD, 2);
			OUT_RING(ring, lower_32_bits(submit->cmd[i].iova));
			OUT_RING(ring, submit->cmd[i].size);
			OUT_PKT2(ring);
			break;
		}
	}

	OUT_PKT0(ring, REG_AXXX_CP_SCRATCH_REG2, 1);
	OUT_RING(ring, submit->seqno);

	if (adreno_is_a3xx(adreno_gpu) || adreno_is_a4xx(adreno_gpu)) {
		/* Flush HLSQ lazy updates to make sure there is nothing
		 * pending for indirect loads after the timestamp has
		 * passed:
		 */
		OUT_PKT3(ring, CP_EVENT_WRITE, 1);
		OUT_RING(ring, HLSQ_FLUSH);
	}

	/* wait for idle before cache flush/interrupt */
	OUT_PKT3(ring, CP_WAIT_FOR_IDLE, 1);
	OUT_RING(ring, 0x00000000);

	if (!adreno_is_a2xx(adreno_gpu)) {
		/* BIT(31) of CACHE_FLUSH_TS triggers CACHE_FLUSH_TS IRQ from GPU */
		OUT_PKT3(ring, CP_EVENT_WRITE, 3);
		OUT_RING(ring, CACHE_FLUSH_TS | BIT(31));
		OUT_RING(ring, rbmemptr(ring, fence));
		OUT_RING(ring, submit->seqno);
	} else {
		/* BIT(31) means something else on a2xx */
		OUT_PKT3(ring, CP_EVENT_WRITE, 3);
		OUT_RING(ring, CACHE_FLUSH_TS);
		OUT_RING(ring, rbmemptr(ring, fence));
		OUT_RING(ring, submit->seqno);
		OUT_PKT3(ring, CP_INTERRUPT, 1);
		OUT_RING(ring, 0x80000000);
	}

#if 0
	if (adreno_is_a3xx(adreno_gpu)) {
		/* Dummy set-constant to trigger context rollover */
		OUT_PKT3(ring, CP_SET_CONSTANT, 2);
		OUT_RING(ring, CP_REG(REG_A3XX_HLSQ_CL_KERNEL_GROUP_X_REG));
		OUT_RING(ring, 0x00000000);
	}
#endif

	gpu->funcs->flush(gpu, ring);
}

void adreno_flush(struct msm_gpu *gpu, struct msm_ringbuffer *ring)
=======
void adreno_flush(struct msm_gpu *gpu, struct msm_ringbuffer *ring, u32 reg)
>>>>>>> d1ea9149
{
	uint32_t wptr;

	/* Copy the shadow to the actual register */
	ring->cur = ring->next;

	/*
	 * Mask wptr value that we calculate to fit in the HW range. This is
	 * to account for the possibility that the last command fit exactly into
	 * the ringbuffer and rb->next hasn't wrapped to zero yet
	 */
	wptr = get_wptr(ring);

	/* ensure writes to ringbuffer have hit system memory: */
	mb();

	gpu_write(gpu, reg, wptr);
}

bool adreno_idle(struct msm_gpu *gpu, struct msm_ringbuffer *ring)
{
	struct adreno_gpu *adreno_gpu = to_adreno_gpu(gpu);
	uint32_t wptr = get_wptr(ring);

	/* wait for CP to drain ringbuffer: */
	if (!spin_until(get_rptr(adreno_gpu, ring) == wptr))
		return true;

	/* TODO maybe we need to reset GPU here to recover from hang? */
	DRM_ERROR("%s: timeout waiting to drain ringbuffer %d rptr/wptr = %X/%X\n",
		gpu->name, ring->id, get_rptr(adreno_gpu, ring), wptr);

	return false;
}

int adreno_gpu_state_get(struct msm_gpu *gpu, struct msm_gpu_state *state)
{
	struct adreno_gpu *adreno_gpu = to_adreno_gpu(gpu);
	int i, count = 0;

	kref_init(&state->ref);

	ktime_get_real_ts64(&state->time);

	for (i = 0; i < gpu->nr_rings; i++) {
		int size = 0, j;

		state->ring[i].fence = gpu->rb[i]->memptrs->fence;
		state->ring[i].iova = gpu->rb[i]->iova;
		state->ring[i].seqno = gpu->rb[i]->seqno;
		state->ring[i].rptr = get_rptr(adreno_gpu, gpu->rb[i]);
		state->ring[i].wptr = get_wptr(gpu->rb[i]);

		/* Copy at least 'wptr' dwords of the data */
		size = state->ring[i].wptr;

		/* After wptr find the last non zero dword to save space */
		for (j = state->ring[i].wptr; j < MSM_GPU_RINGBUFFER_SZ >> 2; j++)
			if (gpu->rb[i]->start[j])
				size = j + 1;

		if (size) {
			state->ring[i].data = kvmalloc(size << 2, GFP_KERNEL);
			if (state->ring[i].data) {
				memcpy(state->ring[i].data, gpu->rb[i]->start, size << 2);
				state->ring[i].data_size = size << 2;
			}
		}
	}

	/* Some targets prefer to collect their own registers */
	if (!adreno_gpu->registers)
		return 0;

	/* Count the number of registers */
	for (i = 0; adreno_gpu->registers[i] != ~0; i += 2)
		count += adreno_gpu->registers[i + 1] -
			adreno_gpu->registers[i] + 1;

	state->registers = kcalloc(count * 2, sizeof(u32), GFP_KERNEL);
	if (state->registers) {
		int pos = 0;

		for (i = 0; adreno_gpu->registers[i] != ~0; i += 2) {
			u32 start = adreno_gpu->registers[i];
			u32 end   = adreno_gpu->registers[i + 1];
			u32 addr;

			for (addr = start; addr <= end; addr++) {
				state->registers[pos++] = addr;
				state->registers[pos++] = gpu_read(gpu, addr);
			}
		}

		state->nr_registers = count;
	}

	return 0;
}

void adreno_gpu_state_destroy(struct msm_gpu_state *state)
{
	int i;

	for (i = 0; i < ARRAY_SIZE(state->ring); i++)
		kvfree(state->ring[i].data);

	for (i = 0; state->bos && i < state->nr_bos; i++)
		kvfree(state->bos[i].data);

	kfree(state->bos);
	kfree(state->comm);
	kfree(state->cmd);
	kfree(state->registers);
}

static void adreno_gpu_state_kref_destroy(struct kref *kref)
{
	struct msm_gpu_state *state = container_of(kref,
		struct msm_gpu_state, ref);

	adreno_gpu_state_destroy(state);
	kfree(state);
}

int adreno_gpu_state_put(struct msm_gpu_state *state)
{
	if (IS_ERR_OR_NULL(state))
		return 1;

	return kref_put(&state->ref, adreno_gpu_state_kref_destroy);
}

#if defined(CONFIG_DEBUG_FS) || defined(CONFIG_DEV_COREDUMP)

static char *adreno_gpu_ascii85_encode(u32 *src, size_t len)
{
	void *buf;
	size_t buf_itr = 0, buffer_size;
	char out[ASCII85_BUFSZ];
	long l;
	int i;

	if (!src || !len)
		return NULL;

	l = ascii85_encode_len(len);

	/*
	 * Ascii85 outputs either a 5 byte string or a 1 byte string. So we
	 * account for the worst case of 5 bytes per dword plus the 1 for '\0'
	 */
	buffer_size = (l * 5) + 1;

	buf = kvmalloc(buffer_size, GFP_KERNEL);
	if (!buf)
		return NULL;

	for (i = 0; i < l; i++)
		buf_itr += scnprintf(buf + buf_itr, buffer_size - buf_itr, "%s",
				ascii85_encode(src[i], out));

	return buf;
}

/* len is expected to be in bytes */
static void adreno_show_object(struct drm_printer *p, void **ptr, int len,
		bool *encoded)
{
	if (!*ptr || !len)
		return;

	if (!*encoded) {
		long datalen, i;
		u32 *buf = *ptr;

		/*
		 * Only dump the non-zero part of the buffer - rarely will
		 * any data completely fill the entire allocated size of
		 * the buffer.
		 */
		for (datalen = 0, i = 0; i < len >> 2; i++)
			if (buf[i])
				datalen = ((i + 1) << 2);

		/*
		 * If we reach here, then the originally captured binary buffer
		 * will be replaced with the ascii85 encoded string
		 */
		*ptr = adreno_gpu_ascii85_encode(buf, datalen);

		kvfree(buf);

		*encoded = true;
	}

	if (!*ptr)
		return;

	drm_puts(p, "    data: !!ascii85 |\n");
	drm_puts(p, "     ");

	drm_puts(p, *ptr);

	drm_puts(p, "\n");
}

void adreno_show(struct msm_gpu *gpu, struct msm_gpu_state *state,
		struct drm_printer *p)
{
	struct adreno_gpu *adreno_gpu = to_adreno_gpu(gpu);
	int i;

	if (IS_ERR_OR_NULL(state))
		return;

	drm_printf(p, "revision: %d (%d.%d.%d.%d)\n",
			adreno_gpu->info->revn, adreno_gpu->rev.core,
			adreno_gpu->rev.major, adreno_gpu->rev.minor,
			adreno_gpu->rev.patchid);

	drm_printf(p, "rbbm-status: 0x%08x\n", state->rbbm_status);

	drm_puts(p, "ringbuffer:\n");

	for (i = 0; i < gpu->nr_rings; i++) {
		drm_printf(p, "  - id: %d\n", i);
		drm_printf(p, "    iova: 0x%016llx\n", state->ring[i].iova);
		drm_printf(p, "    last-fence: %d\n", state->ring[i].seqno);
		drm_printf(p, "    retired-fence: %d\n", state->ring[i].fence);
		drm_printf(p, "    rptr: %d\n", state->ring[i].rptr);
		drm_printf(p, "    wptr: %d\n", state->ring[i].wptr);
		drm_printf(p, "    size: %d\n", MSM_GPU_RINGBUFFER_SZ);

		adreno_show_object(p, &state->ring[i].data,
			state->ring[i].data_size, &state->ring[i].encoded);
	}

	if (state->bos) {
		drm_puts(p, "bos:\n");

		for (i = 0; i < state->nr_bos; i++) {
			drm_printf(p, "  - iova: 0x%016llx\n",
				state->bos[i].iova);
			drm_printf(p, "    size: %zd\n", state->bos[i].size);

			adreno_show_object(p, &state->bos[i].data,
				state->bos[i].size, &state->bos[i].encoded);
		}
	}

	if (state->nr_registers) {
		drm_puts(p, "registers:\n");

		for (i = 0; i < state->nr_registers; i++) {
			drm_printf(p, "  - { offset: 0x%04x, value: 0x%08x }\n",
				state->registers[i * 2] << 2,
				state->registers[(i * 2) + 1]);
		}
	}
}
#endif

/* Dump common gpu status and scratch registers on any hang, to make
 * the hangcheck logs more useful.  The scratch registers seem always
 * safe to read when GPU has hung (unlike some other regs, depending
 * on how the GPU hung), and they are useful to match up to cmdstream
 * dumps when debugging hangs:
 */
void adreno_dump_info(struct msm_gpu *gpu)
{
	struct adreno_gpu *adreno_gpu = to_adreno_gpu(gpu);
	int i;

	printk("revision: %d (%d.%d.%d.%d)\n",
			adreno_gpu->info->revn, adreno_gpu->rev.core,
			adreno_gpu->rev.major, adreno_gpu->rev.minor,
			adreno_gpu->rev.patchid);

	for (i = 0; i < gpu->nr_rings; i++) {
		struct msm_ringbuffer *ring = gpu->rb[i];

		printk("rb %d: fence:    %d/%d\n", i,
			ring->memptrs->fence,
			ring->seqno);

		printk("rptr:     %d\n", get_rptr(adreno_gpu, ring));
		printk("rb wptr:  %d\n", get_wptr(ring));
	}
}

/* would be nice to not have to duplicate the _show() stuff with printk(): */
void adreno_dump(struct msm_gpu *gpu)
{
	struct adreno_gpu *adreno_gpu = to_adreno_gpu(gpu);
	int i;

	if (!adreno_gpu->registers)
		return;

	/* dump these out in a form that can be parsed by demsm: */
	printk("IO:region %s 00000000 00020000\n", gpu->name);
	for (i = 0; adreno_gpu->registers[i] != ~0; i += 2) {
		uint32_t start = adreno_gpu->registers[i];
		uint32_t end   = adreno_gpu->registers[i+1];
		uint32_t addr;

		for (addr = start; addr <= end; addr++) {
			uint32_t val = gpu_read(gpu, addr);
			printk("IO:R %08x %08x\n", addr<<2, val);
		}
	}
}

static uint32_t ring_freewords(struct msm_ringbuffer *ring)
{
	struct adreno_gpu *adreno_gpu = to_adreno_gpu(ring->gpu);
	uint32_t size = MSM_GPU_RINGBUFFER_SZ >> 2;
	/* Use ring->next to calculate free size */
	uint32_t wptr = ring->next - ring->start;
	uint32_t rptr = get_rptr(adreno_gpu, ring);
	return (rptr + (size - 1) - wptr) % size;
}

void adreno_wait_ring(struct msm_ringbuffer *ring, uint32_t ndwords)
{
	if (spin_until(ring_freewords(ring) >= ndwords))
		DRM_DEV_ERROR(ring->gpu->dev->dev,
			"timeout waiting for space in ringbuffer %d\n",
			ring->id);
}

/* Get legacy powerlevels from qcom,gpu-pwrlevels and populate the opp table */
static int adreno_get_legacy_pwrlevels(struct device *dev)
{
	struct device_node *child, *node;
	int ret;

	node = of_get_compatible_child(dev->of_node, "qcom,gpu-pwrlevels");
	if (!node) {
		DRM_DEV_DEBUG(dev, "Could not find the GPU powerlevels\n");
		return -ENXIO;
	}

	for_each_child_of_node(node, child) {
		unsigned int val;

		ret = of_property_read_u32(child, "qcom,gpu-freq", &val);
		if (ret)
			continue;

		/*
		 * Skip the intentionally bogus clock value found at the bottom
		 * of most legacy frequency tables
		 */
		if (val != 27000000)
			dev_pm_opp_add(dev, val, 0);
	}

	of_node_put(node);

	return 0;
}

static void adreno_get_pwrlevels(struct device *dev,
		struct msm_gpu *gpu)
{
	unsigned long freq = ULONG_MAX;
	struct dev_pm_opp *opp;
	int ret;

	gpu->fast_rate = 0;

	/* You down with OPP? */
	if (!of_find_property(dev->of_node, "operating-points-v2", NULL))
		ret = adreno_get_legacy_pwrlevels(dev);
	else {
		ret = dev_pm_opp_of_add_table(dev);
		if (ret)
			DRM_DEV_ERROR(dev, "Unable to set the OPP table\n");
	}

	if (!ret) {
		/* Find the fastest defined rate */
		opp = dev_pm_opp_find_freq_floor(dev, &freq);
		if (!IS_ERR(opp)) {
			gpu->fast_rate = freq;
			dev_pm_opp_put(opp);
		}
	}

	if (!gpu->fast_rate) {
		dev_warn(dev,
			"Could not find a clock rate. Using a reasonable default\n");
		/* Pick a suitably safe clock speed for any target */
		gpu->fast_rate = 200000000;
	}

	DBG("fast_rate=%u, slow_rate=27000000", gpu->fast_rate);
}

int adreno_gpu_ocmem_init(struct device *dev, struct adreno_gpu *adreno_gpu,
			  struct adreno_ocmem *adreno_ocmem)
{
	struct ocmem_buf *ocmem_hdl;
	struct ocmem *ocmem;

	ocmem = of_get_ocmem(dev);
	if (IS_ERR(ocmem)) {
		if (PTR_ERR(ocmem) == -ENODEV) {
			/*
			 * Return success since either the ocmem property was
			 * not specified in device tree, or ocmem support is
			 * not compiled into the kernel.
			 */
			return 0;
		}

		return PTR_ERR(ocmem);
	}

	ocmem_hdl = ocmem_allocate(ocmem, OCMEM_GRAPHICS, adreno_gpu->gmem);
	if (IS_ERR(ocmem_hdl))
		return PTR_ERR(ocmem_hdl);

	adreno_ocmem->ocmem = ocmem;
	adreno_ocmem->base = ocmem_hdl->addr;
	adreno_ocmem->hdl = ocmem_hdl;
	adreno_gpu->gmem = ocmem_hdl->len;

	return 0;
}

void adreno_gpu_ocmem_cleanup(struct adreno_ocmem *adreno_ocmem)
{
	if (adreno_ocmem && adreno_ocmem->base)
		ocmem_free(adreno_ocmem->ocmem, OCMEM_GRAPHICS,
			   adreno_ocmem->hdl);
}

int adreno_gpu_init(struct drm_device *drm, struct platform_device *pdev,
		struct adreno_gpu *adreno_gpu,
		const struct adreno_gpu_funcs *funcs, int nr_rings)
{
	struct device *dev = &pdev->dev;
	struct adreno_platform_config *config = dev->platform_data;
	struct msm_gpu_config adreno_gpu_config  = { 0 };
	struct msm_gpu *gpu = &adreno_gpu->base;
	int ret;

	adreno_gpu->funcs = funcs;
	adreno_gpu->info = adreno_info(config->rev);
	adreno_gpu->gmem = adreno_gpu->info->gmem;
	adreno_gpu->revn = adreno_gpu->info->revn;
	adreno_gpu->rev = config->rev;

	adreno_gpu_config.ioname = "kgsl_3d0_reg_memory";

	adreno_gpu_config.nr_rings = nr_rings;

	adreno_get_pwrlevels(dev, gpu);

	pm_runtime_set_autosuspend_delay(dev,
		adreno_gpu->info->inactive_period);
	pm_runtime_use_autosuspend(dev);
	pm_runtime_enable(dev);

	ret = msm_gpu_init(drm, pdev, &adreno_gpu->base, &funcs->base,
			adreno_gpu->info->name, &adreno_gpu_config);
	if (ret)
		return ret;

	/*
	 * The legacy case, before "interconnect-names", only has a
	 * single interconnect path which is equivalent to "gfx-mem"
	 */
	if (!of_find_property(dev->of_node, "interconnect-names", NULL)) {
		gpu->icc_path = of_icc_get(dev, NULL);
	} else {
		gpu->icc_path = of_icc_get(dev, "gfx-mem");
		gpu->ocmem_icc_path = of_icc_get(dev, "ocmem");
	}

	if (IS_ERR(gpu->icc_path)) {
		ret = PTR_ERR(gpu->icc_path);
		gpu->icc_path = NULL;
		return ret;
	}

	if (IS_ERR(gpu->ocmem_icc_path)) {
		ret = PTR_ERR(gpu->ocmem_icc_path);
		gpu->ocmem_icc_path = NULL;
		/* allow -ENODATA, ocmem icc is optional */
		if (ret != -ENODATA)
			return ret;
	}

	return 0;
}

void adreno_gpu_cleanup(struct adreno_gpu *adreno_gpu)
{
	struct msm_gpu *gpu = &adreno_gpu->base;
	struct msm_drm_private *priv = gpu->dev->dev_private;
	unsigned int i;

	for (i = 0; i < ARRAY_SIZE(adreno_gpu->info->fw); i++)
		release_firmware(adreno_gpu->fw[i]);

	pm_runtime_disable(&priv->gpu_pdev->dev);

	msm_gpu_cleanup(&adreno_gpu->base);

	icc_put(gpu->icc_path);
	icc_put(gpu->ocmem_icc_path);
}<|MERGE_RESOLUTION|>--- conflicted
+++ resolved
@@ -450,83 +450,7 @@
 	}
 }
 
-<<<<<<< HEAD
-void adreno_submit(struct msm_gpu *gpu, struct msm_gem_submit *submit,
-		struct msm_file_private *ctx)
-{
-	struct adreno_gpu *adreno_gpu = to_adreno_gpu(gpu);
-	struct msm_drm_private *priv = gpu->dev->dev_private;
-	struct msm_ringbuffer *ring = submit->ring;
-	unsigned i;
-
-	for (i = 0; i < submit->nr_cmds; i++) {
-		switch (submit->cmd[i].type) {
-		case MSM_SUBMIT_CMD_IB_TARGET_BUF:
-			/* ignore IB-targets */
-			break;
-		case MSM_SUBMIT_CMD_CTX_RESTORE_BUF:
-			/* ignore if there has not been a ctx switch: */
-			if (priv->lastctx == ctx)
-				break;
-			fallthrough;
-		case MSM_SUBMIT_CMD_BUF:
-			OUT_PKT3(ring, adreno_is_a4xx(adreno_gpu) ?
-				CP_INDIRECT_BUFFER_PFE : CP_INDIRECT_BUFFER_PFD, 2);
-			OUT_RING(ring, lower_32_bits(submit->cmd[i].iova));
-			OUT_RING(ring, submit->cmd[i].size);
-			OUT_PKT2(ring);
-			break;
-		}
-	}
-
-	OUT_PKT0(ring, REG_AXXX_CP_SCRATCH_REG2, 1);
-	OUT_RING(ring, submit->seqno);
-
-	if (adreno_is_a3xx(adreno_gpu) || adreno_is_a4xx(adreno_gpu)) {
-		/* Flush HLSQ lazy updates to make sure there is nothing
-		 * pending for indirect loads after the timestamp has
-		 * passed:
-		 */
-		OUT_PKT3(ring, CP_EVENT_WRITE, 1);
-		OUT_RING(ring, HLSQ_FLUSH);
-	}
-
-	/* wait for idle before cache flush/interrupt */
-	OUT_PKT3(ring, CP_WAIT_FOR_IDLE, 1);
-	OUT_RING(ring, 0x00000000);
-
-	if (!adreno_is_a2xx(adreno_gpu)) {
-		/* BIT(31) of CACHE_FLUSH_TS triggers CACHE_FLUSH_TS IRQ from GPU */
-		OUT_PKT3(ring, CP_EVENT_WRITE, 3);
-		OUT_RING(ring, CACHE_FLUSH_TS | BIT(31));
-		OUT_RING(ring, rbmemptr(ring, fence));
-		OUT_RING(ring, submit->seqno);
-	} else {
-		/* BIT(31) means something else on a2xx */
-		OUT_PKT3(ring, CP_EVENT_WRITE, 3);
-		OUT_RING(ring, CACHE_FLUSH_TS);
-		OUT_RING(ring, rbmemptr(ring, fence));
-		OUT_RING(ring, submit->seqno);
-		OUT_PKT3(ring, CP_INTERRUPT, 1);
-		OUT_RING(ring, 0x80000000);
-	}
-
-#if 0
-	if (adreno_is_a3xx(adreno_gpu)) {
-		/* Dummy set-constant to trigger context rollover */
-		OUT_PKT3(ring, CP_SET_CONSTANT, 2);
-		OUT_RING(ring, CP_REG(REG_A3XX_HLSQ_CL_KERNEL_GROUP_X_REG));
-		OUT_RING(ring, 0x00000000);
-	}
-#endif
-
-	gpu->funcs->flush(gpu, ring);
-}
-
-void adreno_flush(struct msm_gpu *gpu, struct msm_ringbuffer *ring)
-=======
 void adreno_flush(struct msm_gpu *gpu, struct msm_ringbuffer *ring, u32 reg)
->>>>>>> d1ea9149
 {
 	uint32_t wptr;
 
