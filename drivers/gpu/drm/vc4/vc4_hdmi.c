// SPDX-License-Identifier: GPL-2.0-only
/*
 * Copyright (C) 2015 Broadcom
 * Copyright (c) 2014 The Linux Foundation. All rights reserved.
 * Copyright (C) 2013 Red Hat
 * Author: Rob Clark <robdclark@gmail.com>
 */

/**
 * DOC: VC4 Falcon HDMI module
 *
 * The HDMI core has a state machine and a PHY.  On BCM2835, most of
 * the unit operates off of the HSM clock from CPRMAN.  It also
 * internally uses the PLLH_PIX clock for the PHY.
 *
 * HDMI infoframes are kept within a small packet ram, where each
 * packet can be individually enabled for including in a frame.
 *
 * HDMI audio is implemented entirely within the HDMI IP block.  A
 * register in the HDMI encoder takes SPDIF frames from the DMA engine
 * and transfers them over an internal MAI (multi-channel audio
 * interconnect) bus to the encoder side for insertion into the video
 * blank regions.
 *
 * The driver's HDMI encoder does not yet support power management.
 * The HDMI encoder's power domain and the HSM/pixel clocks are kept
 * continuously running, and only the HDMI logic and packet ram are
 * powered off/on at disable/enable time.
 *
 * The driver does not yet support CEC control, though the HDMI
 * encoder block has CEC support.
 */

#include <drm/display/drm_hdmi_audio_helper.h>
#include <drm/display/drm_hdmi_helper.h>
#include <drm/display/drm_hdmi_state_helper.h>
#include <drm/display/drm_scdc_helper.h>
#include <drm/drm_atomic_helper.h>
#include <drm/drm_drv.h>
#include <drm/drm_edid.h>
#include <drm/drm_probe_helper.h>
#include <drm/drm_simple_kms_helper.h>
#include <linux/clk.h>
#include <linux/component.h>
#include <linux/gpio/consumer.h>
#include <linux/i2c.h>
#include <linux/of.h>
#include <linux/of_address.h>
#include <linux/pm_runtime.h>
#include <linux/rational.h>
#include <linux/reset.h>
#include <sound/dmaengine_pcm.h>
#include <sound/hdmi-codec.h>
#include <sound/jack.h>
#include <sound/pcm_drm_eld.h>
#include <sound/pcm_params.h>
#include <sound/soc.h>
#include "media/cec.h"
#include "vc4_drv.h"
#include "vc4_hdmi.h"
#include "vc4_hdmi_regs.h"
#include "vc4_regs.h"

#define VC5_HDMI_HORZA_HFP_SHIFT		16
#define VC5_HDMI_HORZA_HFP_MASK			VC4_MASK(28, 16)
#define VC5_HDMI_HORZA_VPOS			BIT(15)
#define VC5_HDMI_HORZA_HPOS			BIT(14)
#define VC5_HDMI_HORZA_HAP_SHIFT		0
#define VC5_HDMI_HORZA_HAP_MASK			VC4_MASK(13, 0)

#define VC5_HDMI_HORZB_HBP_SHIFT		16
#define VC5_HDMI_HORZB_HBP_MASK			VC4_MASK(26, 16)
#define VC5_HDMI_HORZB_HSP_SHIFT		0
#define VC5_HDMI_HORZB_HSP_MASK			VC4_MASK(10, 0)

#define VC5_HDMI_VERTA_VSP_SHIFT		24
#define VC5_HDMI_VERTA_VSP_MASK			VC4_MASK(28, 24)
#define VC5_HDMI_VERTA_VFP_SHIFT		16
#define VC5_HDMI_VERTA_VFP_MASK			VC4_MASK(22, 16)
#define VC5_HDMI_VERTA_VAL_SHIFT		0
#define VC5_HDMI_VERTA_VAL_MASK			VC4_MASK(12, 0)

#define VC5_HDMI_VERTB_VSPO_SHIFT		16
#define VC5_HDMI_VERTB_VSPO_MASK		VC4_MASK(29, 16)

#define VC4_HDMI_MISC_CONTROL_PIXEL_REP_SHIFT	0
#define VC4_HDMI_MISC_CONTROL_PIXEL_REP_MASK	VC4_MASK(3, 0)
#define VC5_HDMI_MISC_CONTROL_PIXEL_REP_SHIFT	0
#define VC5_HDMI_MISC_CONTROL_PIXEL_REP_MASK	VC4_MASK(3, 0)

#define VC5_HDMI_SCRAMBLER_CTL_ENABLE		BIT(0)

#define VC5_HDMI_DEEP_COLOR_CONFIG_1_INIT_PACK_PHASE_SHIFT	8
#define VC5_HDMI_DEEP_COLOR_CONFIG_1_INIT_PACK_PHASE_MASK	VC4_MASK(10, 8)

#define VC5_HDMI_DEEP_COLOR_CONFIG_1_COLOR_DEPTH_SHIFT		0
#define VC5_HDMI_DEEP_COLOR_CONFIG_1_COLOR_DEPTH_MASK		VC4_MASK(3, 0)

#define VC5_HDMI_GCP_CONFIG_GCP_ENABLE		BIT(31)

#define VC5_HDMI_GCP_WORD_1_GCP_SUBPACKET_BYTE_1_SHIFT	8
#define VC5_HDMI_GCP_WORD_1_GCP_SUBPACKET_BYTE_1_MASK	VC4_MASK(15, 8)

#define VC5_HDMI_GCP_WORD_1_GCP_SUBPACKET_BYTE_0_MASK	VC4_MASK(7, 0)
#define VC5_HDMI_GCP_WORD_1_GCP_SUBPACKET_BYTE_0_SET_AVMUTE	BIT(0)
#define VC5_HDMI_GCP_WORD_1_GCP_SUBPACKET_BYTE_0_CLEAR_AVMUTE	BIT(4)

# define VC4_HD_M_SW_RST			BIT(2)
# define VC4_HD_M_ENABLE			BIT(0)

#define HSM_MIN_CLOCK_FREQ	120000000
#define CEC_CLOCK_FREQ 40000

#define HDMI_14_MAX_TMDS_CLK   (340 * 1000 * 1000)

static bool vc4_hdmi_supports_scrambling(struct vc4_hdmi *vc4_hdmi)
{
	struct drm_display_info *display = &vc4_hdmi->connector.display_info;

	lockdep_assert_held(&vc4_hdmi->mutex);

	if (!display->is_hdmi)
		return false;

	if (!display->hdmi.scdc.supported ||
	    !display->hdmi.scdc.scrambling.supported)
		return false;

	return true;
}

static bool vc4_hdmi_mode_needs_scrambling(const struct drm_display_mode *mode,
					   unsigned int bpc,
					   enum hdmi_colorspace fmt)
{
	unsigned long long clock = drm_hdmi_compute_mode_clock(mode, bpc, fmt);

	return clock > HDMI_14_MAX_TMDS_CLK;
}

static int vc4_hdmi_debugfs_regs(struct seq_file *m, void *unused)
{
	struct drm_debugfs_entry *entry = m->private;
	struct vc4_hdmi *vc4_hdmi = entry->file.data;
	struct drm_device *drm = vc4_hdmi->connector.dev;
	struct drm_printer p = drm_seq_file_printer(m);
	int idx;

	if (!drm_dev_enter(drm, &idx))
		return -ENODEV;

	WARN_ON(pm_runtime_resume_and_get(&vc4_hdmi->pdev->dev));

	drm_print_regset32(&p, &vc4_hdmi->hdmi_regset);
	drm_print_regset32(&p, &vc4_hdmi->hd_regset);
	drm_print_regset32(&p, &vc4_hdmi->cec_regset);
	drm_print_regset32(&p, &vc4_hdmi->csc_regset);
	drm_print_regset32(&p, &vc4_hdmi->dvp_regset);
	drm_print_regset32(&p, &vc4_hdmi->phy_regset);
	drm_print_regset32(&p, &vc4_hdmi->ram_regset);
	drm_print_regset32(&p, &vc4_hdmi->rm_regset);

	pm_runtime_put(&vc4_hdmi->pdev->dev);

	drm_dev_exit(idx);

	return 0;
}

static void vc4_hdmi_reset(struct vc4_hdmi *vc4_hdmi)
{
	struct drm_device *drm = vc4_hdmi->connector.dev;
	unsigned long flags;
	int idx;

	/*
	 * We can be called by our bind callback, when the
	 * connector->dev pointer might not be initialised yet.
	 */
	if (drm && !drm_dev_enter(drm, &idx))
		return;

	spin_lock_irqsave(&vc4_hdmi->hw_lock, flags);

	HDMI_WRITE(HDMI_M_CTL, VC4_HD_M_SW_RST);
	udelay(1);
	HDMI_WRITE(HDMI_M_CTL, 0);

	HDMI_WRITE(HDMI_M_CTL, VC4_HD_M_ENABLE);

	HDMI_WRITE(HDMI_SW_RESET_CONTROL,
		   VC4_HDMI_SW_RESET_HDMI |
		   VC4_HDMI_SW_RESET_FORMAT_DETECT);

	HDMI_WRITE(HDMI_SW_RESET_CONTROL, 0);

	spin_unlock_irqrestore(&vc4_hdmi->hw_lock, flags);

	if (drm)
		drm_dev_exit(idx);
}

static void vc5_hdmi_reset(struct vc4_hdmi *vc4_hdmi)
{
	struct drm_device *drm = vc4_hdmi->connector.dev;
	unsigned long flags;
	int idx;

	/*
	 * We can be called by our bind callback, when the
	 * connector->dev pointer might not be initialised yet.
	 */
	if (drm && !drm_dev_enter(drm, &idx))
		return;

	reset_control_reset(vc4_hdmi->reset);

	spin_lock_irqsave(&vc4_hdmi->hw_lock, flags);

	HDMI_WRITE(HDMI_DVP_CTL, 0);

	HDMI_WRITE(HDMI_CLOCK_STOP,
		   HDMI_READ(HDMI_CLOCK_STOP) | VC4_DVP_HT_CLOCK_STOP_PIXEL);

	spin_unlock_irqrestore(&vc4_hdmi->hw_lock, flags);

	if (drm)
		drm_dev_exit(idx);
}

#ifdef CONFIG_DRM_VC4_HDMI_CEC
static void vc4_hdmi_cec_update_clk_div(struct vc4_hdmi *vc4_hdmi)
{
	struct drm_device *drm = vc4_hdmi->connector.dev;
	unsigned long cec_rate;
	unsigned long flags;
	u16 clk_cnt;
	u32 value;
	int idx;

	/*
	 * This function is called by our runtime_resume implementation
	 * and thus at bind time, when we haven't registered our
	 * connector yet and thus don't have a pointer to the DRM
	 * device.
	 */
	if (drm && !drm_dev_enter(drm, &idx))
		return;

	cec_rate = clk_get_rate(vc4_hdmi->cec_clock);

	spin_lock_irqsave(&vc4_hdmi->hw_lock, flags);

	value = HDMI_READ(HDMI_CEC_CNTRL_1);
	value &= ~VC4_HDMI_CEC_DIV_CLK_CNT_MASK;

	/*
	 * Set the clock divider: the hsm_clock rate and this divider
	 * setting will give a 40 kHz CEC clock.
	 */
	clk_cnt = cec_rate / CEC_CLOCK_FREQ;
	value |= clk_cnt << VC4_HDMI_CEC_DIV_CLK_CNT_SHIFT;
	HDMI_WRITE(HDMI_CEC_CNTRL_1, value);

	spin_unlock_irqrestore(&vc4_hdmi->hw_lock, flags);

	if (drm)
		drm_dev_exit(idx);
}
#else
static void vc4_hdmi_cec_update_clk_div(struct vc4_hdmi *vc4_hdmi) {}
#endif

static int vc4_hdmi_reset_link(struct drm_connector *connector,
			       struct drm_modeset_acquire_ctx *ctx)
{
	struct drm_device *drm;
	struct vc4_hdmi *vc4_hdmi;
	struct drm_connector_state *conn_state;
	struct drm_crtc_state *crtc_state;
	struct drm_crtc *crtc;
	bool scrambling_needed;
	u8 config;
	int ret;

	if (!connector)
		return 0;

	drm = connector->dev;
	ret = drm_modeset_lock(&drm->mode_config.connection_mutex, ctx);
	if (ret)
		return ret;

	conn_state = connector->state;
	crtc = conn_state->crtc;
	if (!crtc)
		return 0;

	ret = drm_modeset_lock(&crtc->mutex, ctx);
	if (ret)
		return ret;

	crtc_state = crtc->state;
	if (!crtc_state->active)
		return 0;

	vc4_hdmi = connector_to_vc4_hdmi(connector);
	mutex_lock(&vc4_hdmi->mutex);

	if (!vc4_hdmi_supports_scrambling(vc4_hdmi)) {
		mutex_unlock(&vc4_hdmi->mutex);
		return 0;
	}

	scrambling_needed = vc4_hdmi_mode_needs_scrambling(&vc4_hdmi->saved_adjusted_mode,
							   vc4_hdmi->output_bpc,
							   vc4_hdmi->output_format);
	if (!scrambling_needed) {
		mutex_unlock(&vc4_hdmi->mutex);
		return 0;
	}

	if (conn_state->commit &&
	    !try_wait_for_completion(&conn_state->commit->hw_done)) {
		mutex_unlock(&vc4_hdmi->mutex);
		return 0;
	}

	ret = drm_scdc_readb(connector->ddc, SCDC_TMDS_CONFIG, &config);
	if (ret < 0) {
		drm_err(drm, "Failed to read TMDS config: %d\n", ret);
		mutex_unlock(&vc4_hdmi->mutex);
		return 0;
	}

	if (!!(config & SCDC_SCRAMBLING_ENABLE) == scrambling_needed) {
		mutex_unlock(&vc4_hdmi->mutex);
		return 0;
	}

	mutex_unlock(&vc4_hdmi->mutex);

	/*
	 * HDMI 2.0 says that one should not send scrambled data
	 * prior to configuring the sink scrambling, and that
	 * TMDS clock/data transmission should be suspended when
	 * changing the TMDS clock rate in the sink. So let's
	 * just do a full modeset here, even though some sinks
	 * would be perfectly happy if were to just reconfigure
	 * the SCDC settings on the fly.
	 */
	return drm_atomic_helper_reset_crtc(crtc, ctx);
}

static void vc4_hdmi_handle_hotplug(struct vc4_hdmi *vc4_hdmi,
				    struct drm_modeset_acquire_ctx *ctx,
				    enum drm_connector_status status)
{
	struct drm_connector *connector = &vc4_hdmi->connector;
	int ret;

	/*
	 * NOTE: This function should really be called with vc4_hdmi->mutex
	 * held, but doing so results in reentrancy issues since
	 * cec_s_phys_addr() might call .adap_enable, which leads to that
	 * funtion being called with our mutex held.
	 *
	 * A similar situation occurs with vc4_hdmi_reset_link() that
	 * will call into our KMS hooks if the scrambling was enabled.
	 *
	 * Concurrency isn't an issue at the moment since we don't share
	 * any state with any of the other frameworks so we can ignore
	 * the lock for now.
	 */

	drm_atomic_helper_connector_hdmi_hotplug(connector, status);

	if (status == connector_status_disconnected) {
		cec_phys_addr_invalidate(vc4_hdmi->cec_adap);
		return;
	}

	cec_s_phys_addr(vc4_hdmi->cec_adap,
			connector->display_info.source_physical_address, false);

	if (status != connector_status_connected)
		return;

	for (;;) {
		ret = vc4_hdmi_reset_link(connector, ctx);
		if (ret == -EDEADLK) {
			drm_modeset_backoff(ctx);
			continue;
		}

		break;
	}
}

static int vc4_hdmi_connector_detect_ctx(struct drm_connector *connector,
					 struct drm_modeset_acquire_ctx *ctx,
					 bool force)
{
	struct vc4_hdmi *vc4_hdmi = connector_to_vc4_hdmi(connector);
	enum drm_connector_status status = connector_status_disconnected;
	int ret;

	/*
	 * NOTE: This function should really take vc4_hdmi->mutex, but
	 * doing so results in reentrancy issues since
	 * vc4_hdmi_handle_hotplug() can call into other functions that
	 * would take the mutex while it's held here.
	 *
	 * Concurrency isn't an issue at the moment since we don't share
	 * any state with any of the other frameworks so we can ignore
	 * the lock for now.
	 */

	ret = pm_runtime_resume_and_get(&vc4_hdmi->pdev->dev);
	if (ret) {
		drm_err_once(connector->dev, "Failed to retain HDMI power domain: %d\n",
			     ret);
		return connector_status_unknown;
	}

	if (vc4_hdmi->hpd_gpio) {
		if (gpiod_get_value_cansleep(vc4_hdmi->hpd_gpio))
			status = connector_status_connected;
	} else {
		if (vc4_hdmi->variant->hp_detect &&
		    vc4_hdmi->variant->hp_detect(vc4_hdmi))
			status = connector_status_connected;
	}

	vc4_hdmi_handle_hotplug(vc4_hdmi, ctx, status);
	pm_runtime_put(&vc4_hdmi->pdev->dev);

	return status;
}

static int vc4_hdmi_connector_get_modes(struct drm_connector *connector)
{
	struct vc4_dev *vc4 = to_vc4_dev(connector->dev);
	int ret = 0;

	ret = drm_edid_connector_add_modes(connector);

	if (!vc4->hvs->vc5_hdmi_enable_hdmi_20) {
		struct drm_device *drm = connector->dev;
		const struct drm_display_mode *mode;

		list_for_each_entry(mode, &connector->probed_modes, head) {
			if (vc4_hdmi_mode_needs_scrambling(mode, 8, HDMI_COLORSPACE_RGB)) {
				drm_warn_once(drm, "The core clock cannot reach frequencies high enough to support 4k @ 60Hz.");
				drm_warn_once(drm, "Please change your config.txt file to add hdmi_enable_4kp60.");
			}
		}
	}

	return ret;
}

static int vc4_hdmi_connector_atomic_check(struct drm_connector *connector,
					   struct drm_atomic_state *state)
{
	struct drm_connector_state *old_state =
		drm_atomic_get_old_connector_state(state, connector);
	struct drm_connector_state *new_state =
		drm_atomic_get_new_connector_state(state, connector);
	struct drm_crtc *crtc = new_state->crtc;

	if (!crtc)
		return 0;

	if (old_state->tv.margins.left != new_state->tv.margins.left ||
	    old_state->tv.margins.right != new_state->tv.margins.right ||
	    old_state->tv.margins.top != new_state->tv.margins.top ||
	    old_state->tv.margins.bottom != new_state->tv.margins.bottom) {
		struct drm_crtc_state *crtc_state;
		int ret;

		crtc_state = drm_atomic_get_crtc_state(state, crtc);
		if (IS_ERR(crtc_state))
			return PTR_ERR(crtc_state);

		/*
		 * Strictly speaking, we should be calling
		 * drm_atomic_helper_check_planes() after our call to
		 * drm_atomic_add_affected_planes(). However, the
		 * connector atomic_check is called as part of
		 * drm_atomic_helper_check_modeset() that already
		 * happens before a call to
		 * drm_atomic_helper_check_planes() in
		 * drm_atomic_helper_check().
		 */
		ret = drm_atomic_add_affected_planes(state, crtc);
		if (ret)
			return ret;
	}

	if (old_state->colorspace != new_state->colorspace) {
		struct drm_crtc_state *crtc_state;

		crtc_state = drm_atomic_get_crtc_state(state, crtc);
		if (IS_ERR(crtc_state))
			return PTR_ERR(crtc_state);

		crtc_state->mode_changed = true;
	}

	return drm_atomic_helper_connector_hdmi_check(connector, state);
}

static void vc4_hdmi_connector_reset(struct drm_connector *connector)
{
	drm_atomic_helper_connector_reset(connector);
	__drm_atomic_helper_connector_hdmi_reset(connector, connector->state);
	drm_atomic_helper_connector_tv_margins_reset(connector);
}

static const struct drm_connector_funcs vc4_hdmi_connector_funcs = {
	.force = drm_atomic_helper_connector_hdmi_force,
	.fill_modes = drm_helper_probe_single_connector_modes,
	.reset = vc4_hdmi_connector_reset,
	.atomic_duplicate_state = drm_atomic_helper_connector_duplicate_state,
	.atomic_destroy_state = drm_atomic_helper_connector_destroy_state,
};

static const struct drm_connector_helper_funcs vc4_hdmi_connector_helper_funcs = {
	.detect_ctx = vc4_hdmi_connector_detect_ctx,
	.get_modes = vc4_hdmi_connector_get_modes,
	.atomic_check = vc4_hdmi_connector_atomic_check,
	.mode_valid = drm_hdmi_connector_mode_valid,
};

static const struct drm_connector_hdmi_funcs vc4_hdmi_hdmi_connector_funcs;
static const struct drm_connector_hdmi_audio_funcs vc4_hdmi_audio_funcs;

static int vc4_hdmi_connector_init(struct drm_device *dev,
				   struct vc4_hdmi *vc4_hdmi)
{
	struct drm_connector *connector = &vc4_hdmi->connector;
	struct drm_encoder *encoder = &vc4_hdmi->encoder.base;
	unsigned int max_bpc = 8;
	int ret;

	if (vc4_hdmi->variant->supports_hdr)
		max_bpc = 12;

	ret = drmm_connector_hdmi_init(dev, connector,
				       "Broadcom", "Videocore",
				       &vc4_hdmi_connector_funcs,
				       &vc4_hdmi_hdmi_connector_funcs,
				       DRM_MODE_CONNECTOR_HDMIA,
				       vc4_hdmi->ddc,
				       BIT(HDMI_COLORSPACE_RGB) |
				       BIT(HDMI_COLORSPACE_YUV422) |
				       BIT(HDMI_COLORSPACE_YUV444),
				       max_bpc);
	if (ret)
		return ret;

<<<<<<< HEAD
=======
	ret = drm_connector_hdmi_audio_init(connector, dev->dev,
					    &vc4_hdmi_audio_funcs,
					    8, 0, false, -1);
	if (ret)
		return ret;

>>>>>>> c5b4393c
	drm_connector_helper_add(connector, &vc4_hdmi_connector_helper_funcs);

	/*
	 * Some of the properties below require access to state, like bpc.
	 * Allocate some default initial connector state with our reset helper.
	 */
	if (connector->funcs->reset)
		connector->funcs->reset(connector);

	/* Create and attach TV margin props to this connector. */
	ret = drm_mode_create_tv_margin_properties(dev);
	if (ret)
		return ret;

	ret = drm_mode_create_hdmi_colorspace_property(connector, 0);
	if (ret)
		return ret;

	drm_connector_attach_colorspace_property(connector);
	drm_connector_attach_tv_margin_properties(connector);

	connector->polled = (DRM_CONNECTOR_POLL_CONNECT |
			     DRM_CONNECTOR_POLL_DISCONNECT);

	connector->interlace_allowed = 1;
	connector->doublescan_allowed = 0;
	connector->stereo_allowed = 1;

	ret = drm_connector_attach_broadcast_rgb_property(connector);
	if (ret)
		return ret;

	drm_connector_attach_encoder(connector, encoder);

	return 0;
}

static int vc4_hdmi_stop_packet(struct vc4_hdmi *vc4_hdmi,
				enum hdmi_infoframe_type type,
				bool poll)
{
	struct drm_device *drm = vc4_hdmi->connector.dev;
	u32 packet_id = type - 0x80;
	unsigned long flags;
	int ret = 0;
	int idx;

	if (!drm_dev_enter(drm, &idx))
		return -ENODEV;

	spin_lock_irqsave(&vc4_hdmi->hw_lock, flags);
	HDMI_WRITE(HDMI_RAM_PACKET_CONFIG,
		   HDMI_READ(HDMI_RAM_PACKET_CONFIG) & ~BIT(packet_id));
	spin_unlock_irqrestore(&vc4_hdmi->hw_lock, flags);

	if (poll) {
		ret = wait_for(!(HDMI_READ(HDMI_RAM_PACKET_STATUS) &
				 BIT(packet_id)), 100);
	}

	drm_dev_exit(idx);
	return ret;
}

static int vc4_hdmi_write_infoframe(struct drm_connector *connector,
				    enum hdmi_infoframe_type type,
				    const u8 *infoframe, size_t len)
{
	struct vc4_hdmi *vc4_hdmi = connector_to_vc4_hdmi(connector);
	struct drm_device *drm = connector->dev;
	u32 packet_id = type - 0x80;
	const struct vc4_hdmi_register *ram_packet_start =
		&vc4_hdmi->variant->registers[HDMI_RAM_PACKET_START];
	u32 packet_reg = ram_packet_start->offset + VC4_HDMI_PACKET_STRIDE * packet_id;
	u32 packet_reg_next = ram_packet_start->offset +
		VC4_HDMI_PACKET_STRIDE * (packet_id + 1);
	void __iomem *base = __vc4_hdmi_get_field_base(vc4_hdmi,
						       ram_packet_start->reg);
	uint8_t buffer[VC4_HDMI_PACKET_STRIDE] = {};
	unsigned long flags;
	ssize_t i;
	int ret;
	int idx;

	if (!drm_dev_enter(drm, &idx))
		return 0;

	if (len > sizeof(buffer)) {
		ret = -ENOMEM;
		goto out;
	}

	memcpy(buffer, infoframe, len);

	WARN_ONCE(!(HDMI_READ(HDMI_RAM_PACKET_CONFIG) &
		    VC4_HDMI_RAM_PACKET_ENABLE),
		  "Packet RAM has to be on to store the packet.");

	ret = vc4_hdmi_stop_packet(vc4_hdmi, type, true);
	if (ret) {
		drm_err(drm, "Failed to wait for infoframe to go idle: %d\n", ret);
		goto out;
	}

	spin_lock_irqsave(&vc4_hdmi->hw_lock, flags);

	for (i = 0; i < len; i += 7) {
		writel(buffer[i + 0] << 0 |
		       buffer[i + 1] << 8 |
		       buffer[i + 2] << 16,
		       base + packet_reg);
		packet_reg += 4;

		writel(buffer[i + 3] << 0 |
		       buffer[i + 4] << 8 |
		       buffer[i + 5] << 16 |
		       buffer[i + 6] << 24,
		       base + packet_reg);
		packet_reg += 4;
	}

	/*
	 * clear remainder of packet ram as it's included in the
	 * infoframe and triggers a checksum error on hdmi analyser
	 */
	for (; packet_reg < packet_reg_next; packet_reg += 4)
		writel(0, base + packet_reg);

	HDMI_WRITE(HDMI_RAM_PACKET_CONFIG,
		   HDMI_READ(HDMI_RAM_PACKET_CONFIG) | BIT(packet_id));

	spin_unlock_irqrestore(&vc4_hdmi->hw_lock, flags);

	ret = wait_for((HDMI_READ(HDMI_RAM_PACKET_STATUS) &
			BIT(packet_id)), 100);
	if (ret)
		drm_err(drm, "Failed to wait for infoframe to start: %d\n", ret);

out:
	drm_dev_exit(idx);
	return ret;
}

#define SCRAMBLING_POLLING_DELAY_MS	1000

static void vc4_hdmi_enable_scrambling(struct drm_encoder *encoder)
{
	struct vc4_hdmi *vc4_hdmi = encoder_to_vc4_hdmi(encoder);
	struct drm_connector *connector = &vc4_hdmi->connector;
	struct drm_device *drm = connector->dev;
	const struct drm_display_mode *mode = &vc4_hdmi->saved_adjusted_mode;
	unsigned long flags;
	int idx;

	lockdep_assert_held(&vc4_hdmi->mutex);

	if (!vc4_hdmi_supports_scrambling(vc4_hdmi))
		return;

	if (!vc4_hdmi_mode_needs_scrambling(mode,
					    vc4_hdmi->output_bpc,
					    vc4_hdmi->output_format))
		return;

	if (!drm_dev_enter(drm, &idx))
		return;

	drm_scdc_set_high_tmds_clock_ratio(connector, true);
	drm_scdc_set_scrambling(connector, true);

	spin_lock_irqsave(&vc4_hdmi->hw_lock, flags);
	HDMI_WRITE(HDMI_SCRAMBLER_CTL, HDMI_READ(HDMI_SCRAMBLER_CTL) |
		   VC5_HDMI_SCRAMBLER_CTL_ENABLE);
	spin_unlock_irqrestore(&vc4_hdmi->hw_lock, flags);

	drm_dev_exit(idx);

	vc4_hdmi->scdc_enabled = true;

	queue_delayed_work(system_wq, &vc4_hdmi->scrambling_work,
			   msecs_to_jiffies(SCRAMBLING_POLLING_DELAY_MS));
}

static void vc4_hdmi_disable_scrambling(struct drm_encoder *encoder)
{
	struct vc4_hdmi *vc4_hdmi = encoder_to_vc4_hdmi(encoder);
	struct drm_connector *connector = &vc4_hdmi->connector;
	struct drm_device *drm = connector->dev;
	unsigned long flags;
	int idx;

	lockdep_assert_held(&vc4_hdmi->mutex);

	if (!vc4_hdmi->scdc_enabled)
		return;

	vc4_hdmi->scdc_enabled = false;

	if (delayed_work_pending(&vc4_hdmi->scrambling_work))
		cancel_delayed_work_sync(&vc4_hdmi->scrambling_work);

	if (!drm_dev_enter(drm, &idx))
		return;

	spin_lock_irqsave(&vc4_hdmi->hw_lock, flags);
	HDMI_WRITE(HDMI_SCRAMBLER_CTL, HDMI_READ(HDMI_SCRAMBLER_CTL) &
		   ~VC5_HDMI_SCRAMBLER_CTL_ENABLE);
	spin_unlock_irqrestore(&vc4_hdmi->hw_lock, flags);

	drm_scdc_set_scrambling(connector, false);
	drm_scdc_set_high_tmds_clock_ratio(connector, false);

	drm_dev_exit(idx);
}

static void vc4_hdmi_scrambling_wq(struct work_struct *work)
{
	struct vc4_hdmi *vc4_hdmi = container_of(to_delayed_work(work),
						 struct vc4_hdmi,
						 scrambling_work);
	struct drm_connector *connector = &vc4_hdmi->connector;

	if (drm_scdc_get_scrambling_status(connector))
		return;

	drm_scdc_set_high_tmds_clock_ratio(connector, true);
	drm_scdc_set_scrambling(connector, true);

	queue_delayed_work(system_wq, &vc4_hdmi->scrambling_work,
			   msecs_to_jiffies(SCRAMBLING_POLLING_DELAY_MS));
}

static void vc4_hdmi_encoder_post_crtc_disable(struct drm_encoder *encoder,
					       struct drm_atomic_state *state)
{
	struct vc4_hdmi *vc4_hdmi = encoder_to_vc4_hdmi(encoder);
	struct drm_device *drm = vc4_hdmi->connector.dev;
	struct vc4_dev *vc4 = to_vc4_dev(drm);
	unsigned long flags;
	int idx;

	mutex_lock(&vc4_hdmi->mutex);

	vc4_hdmi->packet_ram_enabled = false;

	if (!drm_dev_enter(drm, &idx))
		goto out;

	spin_lock_irqsave(&vc4_hdmi->hw_lock, flags);

	HDMI_WRITE(HDMI_RAM_PACKET_CONFIG, 0);

	HDMI_WRITE(HDMI_VID_CTL, HDMI_READ(HDMI_VID_CTL) | VC4_HD_VID_CTL_CLRRGB);

	if (vc4->gen >= VC4_GEN_6_C)
		HDMI_WRITE(HDMI_VID_CTL, HDMI_READ(HDMI_VID_CTL) |
			   VC4_HD_VID_CTL_BLANKPIX);

	spin_unlock_irqrestore(&vc4_hdmi->hw_lock, flags);

	mdelay(1);

	/*
	 * TODO: This should work on BCM2712, but doesn't for some
	 * reason and result in a system lockup.
	 */
	if (vc4->gen < VC4_GEN_6_C) {
		spin_lock_irqsave(&vc4_hdmi->hw_lock, flags);
		HDMI_WRITE(HDMI_VID_CTL,
			   HDMI_READ(HDMI_VID_CTL) &
			   ~VC4_HD_VID_CTL_ENABLE);
		spin_unlock_irqrestore(&vc4_hdmi->hw_lock, flags);
	}

	vc4_hdmi_disable_scrambling(encoder);

	drm_dev_exit(idx);

out:
	mutex_unlock(&vc4_hdmi->mutex);
}

static void vc4_hdmi_encoder_post_crtc_powerdown(struct drm_encoder *encoder,
						 struct drm_atomic_state *state)
{
	struct vc4_hdmi *vc4_hdmi = encoder_to_vc4_hdmi(encoder);
	struct drm_device *drm = vc4_hdmi->connector.dev;
	unsigned long flags;
	int ret;
	int idx;

	mutex_lock(&vc4_hdmi->mutex);

	if (!drm_dev_enter(drm, &idx))
		goto out;

	spin_lock_irqsave(&vc4_hdmi->hw_lock, flags);
	HDMI_WRITE(HDMI_VID_CTL,
		   HDMI_READ(HDMI_VID_CTL) | VC4_HD_VID_CTL_BLANKPIX);
	spin_unlock_irqrestore(&vc4_hdmi->hw_lock, flags);

	if (vc4_hdmi->variant->phy_disable)
		vc4_hdmi->variant->phy_disable(vc4_hdmi);

	clk_disable_unprepare(vc4_hdmi->pixel_bvb_clock);
	clk_disable_unprepare(vc4_hdmi->pixel_clock);

	ret = pm_runtime_put(&vc4_hdmi->pdev->dev);
	if (ret < 0)
		drm_err(drm, "Failed to release power domain: %d\n", ret);

	drm_dev_exit(idx);

out:
	mutex_unlock(&vc4_hdmi->mutex);
}

static void vc4_hdmi_csc_setup(struct vc4_hdmi *vc4_hdmi,
			       struct drm_connector_state *state,
			       const struct drm_display_mode *mode)
{
	struct drm_device *drm = vc4_hdmi->connector.dev;
	unsigned long flags;
	u32 csc_ctl;
	int idx;

	if (!drm_dev_enter(drm, &idx))
		return;

	spin_lock_irqsave(&vc4_hdmi->hw_lock, flags);

	csc_ctl = VC4_SET_FIELD(VC4_HD_CSC_CTL_ORDER_BGR,
				VC4_HD_CSC_CTL_ORDER);

	if (state->hdmi.is_limited_range) {
		/* CEA VICs other than #1 requre limited range RGB
		 * output unless overridden by an AVI infoframe.
		 * Apply a colorspace conversion to squash 0-255 down
		 * to 16-235.  The matrix here is:
		 *
		 * [ 0      0      0.8594 16]
		 * [ 0      0.8594 0      16]
		 * [ 0.8594 0      0      16]
		 * [ 0      0      0       1]
		 */
		csc_ctl |= VC4_HD_CSC_CTL_ENABLE;
		csc_ctl |= VC4_HD_CSC_CTL_RGB2YCC;
		csc_ctl |= VC4_SET_FIELD(VC4_HD_CSC_CTL_MODE_CUSTOM,
					 VC4_HD_CSC_CTL_MODE);

		HDMI_WRITE(HDMI_CSC_12_11, (0x000 << 16) | 0x000);
		HDMI_WRITE(HDMI_CSC_14_13, (0x100 << 16) | 0x6e0);
		HDMI_WRITE(HDMI_CSC_22_21, (0x6e0 << 16) | 0x000);
		HDMI_WRITE(HDMI_CSC_24_23, (0x100 << 16) | 0x000);
		HDMI_WRITE(HDMI_CSC_32_31, (0x000 << 16) | 0x6e0);
		HDMI_WRITE(HDMI_CSC_34_33, (0x100 << 16) | 0x000);
	}

	/* The RGB order applies even when CSC is disabled. */
	HDMI_WRITE(HDMI_CSC_CTL, csc_ctl);

	spin_unlock_irqrestore(&vc4_hdmi->hw_lock, flags);

	drm_dev_exit(idx);
}

/*
 * Matrices for (internal) RGB to RGB output.
 *
 * Matrices are signed 2p13 fixed point, with signed 9p6 offsets
 */
static const u16 vc5_hdmi_csc_full_rgb_to_rgb[2][3][4] = {
	{
		/*
		 * Full range - unity
		 *
		 * [ 1      0      0      0]
		 * [ 0      1      0      0]
		 * [ 0      0      1      0]
		 */
		{ 0x2000, 0x0000, 0x0000, 0x0000 },
		{ 0x0000, 0x2000, 0x0000, 0x0000 },
		{ 0x0000, 0x0000, 0x2000, 0x0000 },
	},
	{
		/*
		 * Limited range
		 *
		 * CEA VICs other than #1 require limited range RGB
		 * output unless overridden by an AVI infoframe. Apply a
		 * colorspace conversion to squash 0-255 down to 16-235.
		 * The matrix here is:
		 *
		 * [ 0.8594 0      0      16]
		 * [ 0      0.8594 0      16]
		 * [ 0      0      0.8594 16]
		 */
		{ 0x1b80, 0x0000, 0x0000, 0x0400 },
		{ 0x0000, 0x1b80, 0x0000, 0x0400 },
		{ 0x0000, 0x0000, 0x1b80, 0x0400 },
	},
};

/*
 * Conversion between Full Range RGB and YUV using the BT.601 Colorspace
 *
 * Matrices are signed 2p13 fixed point, with signed 9p6 offsets
 */
static const u16 vc5_hdmi_csc_full_rgb_to_yuv_bt601[2][3][4] = {
	{
		/*
		 * Full Range
		 *
		 * [  0.299000  0.587000  0.114000  0   ]
		 * [ -0.168736 -0.331264  0.500000  128 ]
		 * [  0.500000 -0.418688 -0.081312  128 ]
		 */
		{ 0x0991, 0x12c9, 0x03a6, 0x0000 },
		{ 0xfa9b, 0xf567, 0x1000, 0x2000 },
		{ 0x1000, 0xf29b, 0xfd67, 0x2000 },
	},
	{
		/* Limited Range
		 *
		 * [  0.255785  0.502160  0.097523  16  ]
		 * [ -0.147644 -0.289856  0.437500  128 ]
		 * [  0.437500 -0.366352 -0.071148  128 ]
		 */
		{ 0x082f, 0x1012, 0x031f, 0x0400 },
		{ 0xfb48, 0xf6ba, 0x0e00, 0x2000 },
		{ 0x0e00, 0xf448, 0xfdba, 0x2000 },
	},
};

/*
 * Conversion between Full Range RGB and YUV using the BT.709 Colorspace
 *
 * Matrices are signed 2p13 fixed point, with signed 9p6 offsets
 */
static const u16 vc5_hdmi_csc_full_rgb_to_yuv_bt709[2][3][4] = {
	{
		/*
		 * Full Range
		 *
		 * [  0.212600  0.715200  0.072200  0   ]
		 * [ -0.114572 -0.385428  0.500000  128 ]
		 * [  0.500000 -0.454153 -0.045847  128 ]
		 */
		{ 0x06ce, 0x16e3, 0x024f, 0x0000 },
		{ 0xfc56, 0xf3ac, 0x1000, 0x2000 },
		{ 0x1000, 0xf179, 0xfe89, 0x2000 },
	},
	{
		/*
		 * Limited Range
		 *
		 * [  0.181906  0.611804  0.061758  16  ]
		 * [ -0.100268 -0.337232  0.437500  128 ]
		 * [  0.437500 -0.397386 -0.040114  128 ]
		 */
		{ 0x05d2, 0x1394, 0x01fa, 0x0400 },
		{ 0xfccc, 0xf536, 0x0e00, 0x2000 },
		{ 0x0e00, 0xf34a, 0xfeb8, 0x2000 },
	},
};

/*
 * Conversion between Full Range RGB and YUV using the BT.2020 Colorspace
 *
 * Matrices are signed 2p13 fixed point, with signed 9p6 offsets
 */
static const u16 vc5_hdmi_csc_full_rgb_to_yuv_bt2020[2][3][4] = {
	{
		/*
		 * Full Range
		 *
		 * [  0.262700  0.678000  0.059300  0   ]
		 * [ -0.139630 -0.360370  0.500000  128 ]
		 * [  0.500000 -0.459786 -0.040214  128 ]
		 */
		{ 0x0868, 0x15b2, 0x01e6, 0x0000 },
		{ 0xfb89, 0xf479, 0x1000, 0x2000 },
		{ 0x1000, 0xf14a, 0xfeb8, 0x2000 },
	},
	{
		/* Limited Range
		 *
		 * [  0.224732  0.580008  0.050729  16  ]
		 * [ -0.122176 -0.315324  0.437500  128 ]
		 * [  0.437500 -0.402312 -0.035188  128 ]
		 */
		{ 0x082f, 0x1012, 0x031f, 0x0400 },
		{ 0xfb48, 0xf6ba, 0x0e00, 0x2000 },
		{ 0x0e00, 0xf448, 0xfdba, 0x2000 },
	},
};

static void vc5_hdmi_set_csc_coeffs(struct vc4_hdmi *vc4_hdmi,
				    const u16 coeffs[3][4])
{
	lockdep_assert_held(&vc4_hdmi->hw_lock);

	HDMI_WRITE(HDMI_CSC_12_11, (coeffs[0][1] << 16) | coeffs[0][0]);
	HDMI_WRITE(HDMI_CSC_14_13, (coeffs[0][3] << 16) | coeffs[0][2]);
	HDMI_WRITE(HDMI_CSC_22_21, (coeffs[1][1] << 16) | coeffs[1][0]);
	HDMI_WRITE(HDMI_CSC_24_23, (coeffs[1][3] << 16) | coeffs[1][2]);
	HDMI_WRITE(HDMI_CSC_32_31, (coeffs[2][1] << 16) | coeffs[2][0]);
	HDMI_WRITE(HDMI_CSC_34_33, (coeffs[2][3] << 16) | coeffs[2][2]);
}

static void vc5_hdmi_set_csc_coeffs_swap(struct vc4_hdmi *vc4_hdmi,
					 const u16 coeffs[3][4])
{
	lockdep_assert_held(&vc4_hdmi->hw_lock);

	/* YUV444 needs the CSC matrices using the channels in a different order */
	HDMI_WRITE(HDMI_CSC_12_11, (coeffs[1][1] << 16) | coeffs[1][0]);
	HDMI_WRITE(HDMI_CSC_14_13, (coeffs[1][3] << 16) | coeffs[1][2]);
	HDMI_WRITE(HDMI_CSC_22_21, (coeffs[2][1] << 16) | coeffs[2][0]);
	HDMI_WRITE(HDMI_CSC_24_23, (coeffs[2][3] << 16) | coeffs[2][2]);
	HDMI_WRITE(HDMI_CSC_32_31, (coeffs[0][1] << 16) | coeffs[0][0]);
	HDMI_WRITE(HDMI_CSC_34_33, (coeffs[0][3] << 16) | coeffs[0][2]);
}

static const u16
(*vc5_hdmi_find_yuv_csc_coeffs(struct vc4_hdmi *vc4_hdmi, u32 colorspace, bool limited))[4]
{
	switch (colorspace) {
	case DRM_MODE_COLORIMETRY_SMPTE_170M_YCC:
	case DRM_MODE_COLORIMETRY_XVYCC_601:
	case DRM_MODE_COLORIMETRY_SYCC_601:
	case DRM_MODE_COLORIMETRY_OPYCC_601:
	case DRM_MODE_COLORIMETRY_BT601_YCC:
		return vc5_hdmi_csc_full_rgb_to_yuv_bt601[limited];

	default:
	case DRM_MODE_COLORIMETRY_NO_DATA:
	case DRM_MODE_COLORIMETRY_BT709_YCC:
	case DRM_MODE_COLORIMETRY_XVYCC_709:
	case DRM_MODE_COLORIMETRY_RGB_WIDE_FIXED:
	case DRM_MODE_COLORIMETRY_RGB_WIDE_FLOAT:
		return vc5_hdmi_csc_full_rgb_to_yuv_bt709[limited];

	case DRM_MODE_COLORIMETRY_BT2020_CYCC:
	case DRM_MODE_COLORIMETRY_BT2020_YCC:
	case DRM_MODE_COLORIMETRY_BT2020_RGB:
	case DRM_MODE_COLORIMETRY_DCI_P3_RGB_D65:
	case DRM_MODE_COLORIMETRY_DCI_P3_RGB_THEATER:
		return vc5_hdmi_csc_full_rgb_to_yuv_bt2020[limited];
	}
}

static void vc5_hdmi_csc_setup(struct vc4_hdmi *vc4_hdmi,
			       struct drm_connector_state *state,
			       const struct drm_display_mode *mode)
{
	struct drm_device *drm = vc4_hdmi->connector.dev;
	unsigned int lim_range = state->hdmi.is_limited_range ? 1 : 0;
	unsigned long flags;
	const u16 (*csc)[4];
	u32 if_cfg = 0;
	u32 if_xbar = 0x543210;
	u32 csc_chan_ctl = 0;
	u32 csc_ctl = VC5_MT_CP_CSC_CTL_ENABLE | VC4_SET_FIELD(VC4_HD_CSC_CTL_MODE_CUSTOM,
							       VC5_MT_CP_CSC_CTL_MODE);
	int idx;

	if (!drm_dev_enter(drm, &idx))
		return;

	spin_lock_irqsave(&vc4_hdmi->hw_lock, flags);

	switch (state->hdmi.output_format) {
	case HDMI_COLORSPACE_YUV444:
		csc = vc5_hdmi_find_yuv_csc_coeffs(vc4_hdmi, state->colorspace, !!lim_range);

		vc5_hdmi_set_csc_coeffs_swap(vc4_hdmi, csc);
		break;

	case HDMI_COLORSPACE_YUV422:
		csc = vc5_hdmi_find_yuv_csc_coeffs(vc4_hdmi, state->colorspace, !!lim_range);

		csc_ctl |= VC4_SET_FIELD(VC5_MT_CP_CSC_CTL_FILTER_MODE_444_TO_422_STANDARD,
					 VC5_MT_CP_CSC_CTL_FILTER_MODE_444_TO_422) |
			VC5_MT_CP_CSC_CTL_USE_444_TO_422 |
			VC5_MT_CP_CSC_CTL_USE_RNG_SUPPRESSION;

		csc_chan_ctl |= VC4_SET_FIELD(VC5_MT_CP_CHANNEL_CTL_OUTPUT_REMAP_LEGACY_STYLE,
					      VC5_MT_CP_CHANNEL_CTL_OUTPUT_REMAP);

		if_cfg |= VC4_SET_FIELD(VC5_DVP_HT_VEC_INTERFACE_CFG_SEL_422_FORMAT_422_LEGACY,
					VC5_DVP_HT_VEC_INTERFACE_CFG_SEL_422);

		vc5_hdmi_set_csc_coeffs(vc4_hdmi, csc);
		break;

	case HDMI_COLORSPACE_RGB:
		if_xbar = 0x354021;

		vc5_hdmi_set_csc_coeffs(vc4_hdmi, vc5_hdmi_csc_full_rgb_to_rgb[lim_range]);
		break;

	default:
		break;
	}

	HDMI_WRITE(HDMI_VEC_INTERFACE_CFG, if_cfg);
	HDMI_WRITE(HDMI_VEC_INTERFACE_XBAR, if_xbar);
	HDMI_WRITE(HDMI_CSC_CHANNEL_CTL, csc_chan_ctl);
	HDMI_WRITE(HDMI_CSC_CTL, csc_ctl);

	spin_unlock_irqrestore(&vc4_hdmi->hw_lock, flags);

	drm_dev_exit(idx);
}

static void vc4_hdmi_set_timings(struct vc4_hdmi *vc4_hdmi,
				 struct drm_connector_state *state,
				 const struct drm_display_mode *mode)
{
	struct drm_device *drm = vc4_hdmi->connector.dev;
	bool hsync_pos = mode->flags & DRM_MODE_FLAG_PHSYNC;
	bool vsync_pos = mode->flags & DRM_MODE_FLAG_PVSYNC;
	bool interlaced = mode->flags & DRM_MODE_FLAG_INTERLACE;
	u32 pixel_rep = (mode->flags & DRM_MODE_FLAG_DBLCLK) ? 2 : 1;
	u32 verta = (VC4_SET_FIELD(mode->crtc_vsync_end - mode->crtc_vsync_start,
				   VC4_HDMI_VERTA_VSP) |
		     VC4_SET_FIELD(mode->crtc_vsync_start - mode->crtc_vdisplay,
				   VC4_HDMI_VERTA_VFP) |
		     VC4_SET_FIELD(mode->crtc_vdisplay, VC4_HDMI_VERTA_VAL));
	u32 vertb = (VC4_SET_FIELD(0, VC4_HDMI_VERTB_VSPO) |
		     VC4_SET_FIELD(mode->crtc_vtotal - mode->crtc_vsync_end +
				   interlaced,
				   VC4_HDMI_VERTB_VBP));
	u32 vertb_even = (VC4_SET_FIELD(0, VC4_HDMI_VERTB_VSPO) |
			  VC4_SET_FIELD(mode->crtc_vtotal -
					mode->crtc_vsync_end,
					VC4_HDMI_VERTB_VBP));
	unsigned long flags;
	u32 reg;
	int idx;

	if (!drm_dev_enter(drm, &idx))
		return;

	spin_lock_irqsave(&vc4_hdmi->hw_lock, flags);

	HDMI_WRITE(HDMI_HORZA,
		   (vsync_pos ? VC4_HDMI_HORZA_VPOS : 0) |
		   (hsync_pos ? VC4_HDMI_HORZA_HPOS : 0) |
		   VC4_SET_FIELD(mode->hdisplay * pixel_rep,
				 VC4_HDMI_HORZA_HAP));

	HDMI_WRITE(HDMI_HORZB,
		   VC4_SET_FIELD((mode->htotal -
				  mode->hsync_end) * pixel_rep,
				 VC4_HDMI_HORZB_HBP) |
		   VC4_SET_FIELD((mode->hsync_end -
				  mode->hsync_start) * pixel_rep,
				 VC4_HDMI_HORZB_HSP) |
		   VC4_SET_FIELD((mode->hsync_start -
				  mode->hdisplay) * pixel_rep,
				 VC4_HDMI_HORZB_HFP));

	HDMI_WRITE(HDMI_VERTA0, verta);
	HDMI_WRITE(HDMI_VERTA1, verta);

	HDMI_WRITE(HDMI_VERTB0, vertb_even);
	HDMI_WRITE(HDMI_VERTB1, vertb);

	reg = HDMI_READ(HDMI_MISC_CONTROL);
	reg &= ~VC4_HDMI_MISC_CONTROL_PIXEL_REP_MASK;
	reg |= VC4_SET_FIELD(pixel_rep - 1, VC4_HDMI_MISC_CONTROL_PIXEL_REP);
	HDMI_WRITE(HDMI_MISC_CONTROL, reg);

	spin_unlock_irqrestore(&vc4_hdmi->hw_lock, flags);

	drm_dev_exit(idx);
}

static void vc5_hdmi_set_timings(struct vc4_hdmi *vc4_hdmi,
				 struct drm_connector_state *state,
				 const struct drm_display_mode *mode)
{
	struct drm_device *drm = vc4_hdmi->connector.dev;
	bool hsync_pos = mode->flags & DRM_MODE_FLAG_PHSYNC;
	bool vsync_pos = mode->flags & DRM_MODE_FLAG_PVSYNC;
	bool interlaced = mode->flags & DRM_MODE_FLAG_INTERLACE;
	u32 pixel_rep = (mode->flags & DRM_MODE_FLAG_DBLCLK) ? 2 : 1;
	u32 verta = (VC4_SET_FIELD(mode->crtc_vsync_end - mode->crtc_vsync_start,
				   VC5_HDMI_VERTA_VSP) |
		     VC4_SET_FIELD(mode->crtc_vsync_start - mode->crtc_vdisplay,
				   VC5_HDMI_VERTA_VFP) |
		     VC4_SET_FIELD(mode->crtc_vdisplay, VC5_HDMI_VERTA_VAL));
	u32 vertb = (VC4_SET_FIELD(mode->htotal >> (2 - pixel_rep),
				   VC5_HDMI_VERTB_VSPO) |
		     VC4_SET_FIELD(mode->crtc_vtotal - mode->crtc_vsync_end +
				   interlaced,
				   VC4_HDMI_VERTB_VBP));
	u32 vertb_even = (VC4_SET_FIELD(0, VC5_HDMI_VERTB_VSPO) |
			  VC4_SET_FIELD(mode->crtc_vtotal -
					mode->crtc_vsync_end,
					VC4_HDMI_VERTB_VBP));
	unsigned long flags;
	unsigned char gcp;
	u32 reg;
	int idx;

	if (!drm_dev_enter(drm, &idx))
		return;

	spin_lock_irqsave(&vc4_hdmi->hw_lock, flags);

	HDMI_WRITE(HDMI_HORZA,
		   (vsync_pos ? VC5_HDMI_HORZA_VPOS : 0) |
		   (hsync_pos ? VC5_HDMI_HORZA_HPOS : 0) |
		   VC4_SET_FIELD(mode->hdisplay * pixel_rep,
				 VC5_HDMI_HORZA_HAP) |
		   VC4_SET_FIELD((mode->hsync_start -
				  mode->hdisplay) * pixel_rep,
				 VC5_HDMI_HORZA_HFP));

	HDMI_WRITE(HDMI_HORZB,
		   VC4_SET_FIELD((mode->htotal -
				  mode->hsync_end) * pixel_rep,
				 VC5_HDMI_HORZB_HBP) |
		   VC4_SET_FIELD((mode->hsync_end -
				  mode->hsync_start) * pixel_rep,
				 VC5_HDMI_HORZB_HSP));

	HDMI_WRITE(HDMI_VERTA0, verta);
	HDMI_WRITE(HDMI_VERTA1, verta);

	HDMI_WRITE(HDMI_VERTB0, vertb_even);
	HDMI_WRITE(HDMI_VERTB1, vertb);

	switch (state->hdmi.output_bpc) {
	case 12:
		gcp = 6;
		break;
	case 10:
		gcp = 5;
		break;
	case 8:
	default:
		gcp = 0;
		break;
	}

	/*
	 * YCC422 is always 36-bit and not considered deep colour so
	 * doesn't signal in GCP.
	 */
	if (state->hdmi.output_format == HDMI_COLORSPACE_YUV422) {
		gcp = 0;
	}

	reg = HDMI_READ(HDMI_DEEP_COLOR_CONFIG_1);
	reg &= ~(VC5_HDMI_DEEP_COLOR_CONFIG_1_INIT_PACK_PHASE_MASK |
		 VC5_HDMI_DEEP_COLOR_CONFIG_1_COLOR_DEPTH_MASK);
	reg |= VC4_SET_FIELD(2, VC5_HDMI_DEEP_COLOR_CONFIG_1_INIT_PACK_PHASE) |
	       VC4_SET_FIELD(gcp, VC5_HDMI_DEEP_COLOR_CONFIG_1_COLOR_DEPTH);
	HDMI_WRITE(HDMI_DEEP_COLOR_CONFIG_1, reg);

	reg = HDMI_READ(HDMI_GCP_WORD_1);
	reg &= ~VC5_HDMI_GCP_WORD_1_GCP_SUBPACKET_BYTE_1_MASK;
	reg |= VC4_SET_FIELD(gcp, VC5_HDMI_GCP_WORD_1_GCP_SUBPACKET_BYTE_1);
	reg &= ~VC5_HDMI_GCP_WORD_1_GCP_SUBPACKET_BYTE_0_MASK;
	reg |= VC5_HDMI_GCP_WORD_1_GCP_SUBPACKET_BYTE_0_CLEAR_AVMUTE;
	HDMI_WRITE(HDMI_GCP_WORD_1, reg);

	reg = HDMI_READ(HDMI_GCP_CONFIG);
	reg |= VC5_HDMI_GCP_CONFIG_GCP_ENABLE;
	HDMI_WRITE(HDMI_GCP_CONFIG, reg);

	reg = HDMI_READ(HDMI_MISC_CONTROL);
	reg &= ~VC5_HDMI_MISC_CONTROL_PIXEL_REP_MASK;
	reg |= VC4_SET_FIELD(pixel_rep - 1, VC5_HDMI_MISC_CONTROL_PIXEL_REP);
	HDMI_WRITE(HDMI_MISC_CONTROL, reg);

	HDMI_WRITE(HDMI_CLOCK_STOP, 0);

	spin_unlock_irqrestore(&vc4_hdmi->hw_lock, flags);

	drm_dev_exit(idx);
}

static void vc4_hdmi_recenter_fifo(struct vc4_hdmi *vc4_hdmi)
{
	struct drm_device *drm = vc4_hdmi->connector.dev;
	unsigned long flags;
	u32 drift;
	int ret;
	int idx;

	if (!drm_dev_enter(drm, &idx))
		return;

	spin_lock_irqsave(&vc4_hdmi->hw_lock, flags);

	drift = HDMI_READ(HDMI_FIFO_CTL);
	drift &= VC4_HDMI_FIFO_VALID_WRITE_MASK;

	HDMI_WRITE(HDMI_FIFO_CTL,
		   drift & ~VC4_HDMI_FIFO_CTL_RECENTER);
	HDMI_WRITE(HDMI_FIFO_CTL,
		   drift | VC4_HDMI_FIFO_CTL_RECENTER);

	spin_unlock_irqrestore(&vc4_hdmi->hw_lock, flags);

	usleep_range(1000, 1100);

	spin_lock_irqsave(&vc4_hdmi->hw_lock, flags);

	HDMI_WRITE(HDMI_FIFO_CTL,
		   drift & ~VC4_HDMI_FIFO_CTL_RECENTER);
	HDMI_WRITE(HDMI_FIFO_CTL,
		   drift | VC4_HDMI_FIFO_CTL_RECENTER);

	spin_unlock_irqrestore(&vc4_hdmi->hw_lock, flags);

	ret = wait_for(HDMI_READ(HDMI_FIFO_CTL) &
		       VC4_HDMI_FIFO_CTL_RECENTER_DONE, 1);
	WARN_ONCE(ret, "Timeout waiting for "
		  "VC4_HDMI_FIFO_CTL_RECENTER_DONE");

	drm_dev_exit(idx);
}

static void vc4_hdmi_encoder_pre_crtc_configure(struct drm_encoder *encoder,
						struct drm_atomic_state *state)
{
	struct vc4_hdmi *vc4_hdmi = encoder_to_vc4_hdmi(encoder);
	struct drm_device *drm = vc4_hdmi->connector.dev;
	struct drm_connector *connector = &vc4_hdmi->connector;
	struct drm_connector_state *conn_state =
		drm_atomic_get_new_connector_state(state, connector);
	const struct drm_display_mode *mode = &vc4_hdmi->saved_adjusted_mode;
	unsigned long long tmds_char_rate = conn_state->hdmi.tmds_char_rate;
	unsigned long bvb_rate, hsm_rate;
	unsigned long flags;
	int ret;
	int idx;

	mutex_lock(&vc4_hdmi->mutex);

	if (!drm_dev_enter(drm, &idx))
		goto out;

	ret = pm_runtime_resume_and_get(&vc4_hdmi->pdev->dev);
	if (ret < 0) {
		drm_err(drm, "Failed to retain power domain: %d\n", ret);
		goto err_dev_exit;
	}

	/*
	 * As stated in RPi's vc4 firmware "HDMI state machine (HSM) clock must
	 * be faster than pixel clock, infinitesimally faster, tested in
	 * simulation. Otherwise, exact value is unimportant for HDMI
	 * operation." This conflicts with bcm2835's vc4 documentation, which
	 * states HSM's clock has to be at least 108% of the pixel clock.
	 *
	 * Real life tests reveal that vc4's firmware statement holds up, and
	 * users are able to use pixel clocks closer to HSM's, namely for
	 * 1920x1200@60Hz. So it was decided to have leave a 1% margin between
	 * both clocks. Which, for RPi0-3 implies a maximum pixel clock of
	 * 162MHz.
	 *
	 * Additionally, the AXI clock needs to be at least 25% of
	 * pixel clock, but HSM ends up being the limiting factor.
	 */
	hsm_rate = max_t(unsigned long,
			 HSM_MIN_CLOCK_FREQ,
			 div_u64(tmds_char_rate, 100) * 101);
	ret = clk_set_min_rate(vc4_hdmi->hsm_clock, hsm_rate);
	if (ret) {
		drm_err(drm, "Failed to set HSM clock rate: %d\n", ret);
		goto err_put_runtime_pm;
	}

	ret = clk_set_rate(vc4_hdmi->pixel_clock, tmds_char_rate);
	if (ret) {
		drm_err(drm, "Failed to set pixel clock rate: %d\n", ret);
		goto err_put_runtime_pm;
	}

	ret = clk_prepare_enable(vc4_hdmi->pixel_clock);
	if (ret) {
		drm_err(drm, "Failed to turn on pixel clock: %d\n", ret);
		goto err_put_runtime_pm;
	}

	vc4_hdmi_cec_update_clk_div(vc4_hdmi);

	if (tmds_char_rate > 297000000)
		bvb_rate = 300000000;
	else if (tmds_char_rate > 148500000)
		bvb_rate = 150000000;
	else
		bvb_rate = 75000000;

	ret = clk_set_min_rate(vc4_hdmi->pixel_bvb_clock, bvb_rate);
	if (ret) {
		drm_err(drm, "Failed to set pixel bvb clock rate: %d\n", ret);
		goto err_disable_pixel_clock;
	}

	ret = clk_prepare_enable(vc4_hdmi->pixel_bvb_clock);
	if (ret) {
		drm_err(drm, "Failed to turn on pixel bvb clock: %d\n", ret);
		goto err_disable_pixel_clock;
	}

	if (vc4_hdmi->variant->phy_init)
		vc4_hdmi->variant->phy_init(vc4_hdmi, conn_state);

	spin_lock_irqsave(&vc4_hdmi->hw_lock, flags);

	HDMI_WRITE(HDMI_SCHEDULER_CONTROL,
		   HDMI_READ(HDMI_SCHEDULER_CONTROL) |
		   VC4_HDMI_SCHEDULER_CONTROL_MANUAL_FORMAT |
		   VC4_HDMI_SCHEDULER_CONTROL_IGNORE_VSYNC_PREDICTS);

	spin_unlock_irqrestore(&vc4_hdmi->hw_lock, flags);

	if (vc4_hdmi->variant->set_timings)
		vc4_hdmi->variant->set_timings(vc4_hdmi, conn_state, mode);

	drm_dev_exit(idx);

	mutex_unlock(&vc4_hdmi->mutex);

	return;

err_disable_pixel_clock:
	clk_disable_unprepare(vc4_hdmi->pixel_clock);
err_put_runtime_pm:
	pm_runtime_put(&vc4_hdmi->pdev->dev);
err_dev_exit:
	drm_dev_exit(idx);
out:
	mutex_unlock(&vc4_hdmi->mutex);
	return;
}

static void vc4_hdmi_encoder_pre_crtc_enable(struct drm_encoder *encoder,
					     struct drm_atomic_state *state)
{
	struct vc4_hdmi *vc4_hdmi = encoder_to_vc4_hdmi(encoder);
	struct drm_device *drm = vc4_hdmi->connector.dev;
	struct drm_connector *connector = &vc4_hdmi->connector;
	const struct drm_display_mode *mode = &vc4_hdmi->saved_adjusted_mode;
	struct drm_connector_state *conn_state =
		drm_atomic_get_new_connector_state(state, connector);
	unsigned long flags;
	int idx;

	mutex_lock(&vc4_hdmi->mutex);

	if (!drm_dev_enter(drm, &idx))
		goto out;

	if (vc4_hdmi->variant->csc_setup)
		vc4_hdmi->variant->csc_setup(vc4_hdmi, conn_state, mode);

	spin_lock_irqsave(&vc4_hdmi->hw_lock, flags);
	HDMI_WRITE(HDMI_FIFO_CTL, VC4_HDMI_FIFO_CTL_MASTER_SLAVE_N);
	spin_unlock_irqrestore(&vc4_hdmi->hw_lock, flags);

	drm_dev_exit(idx);

out:
	mutex_unlock(&vc4_hdmi->mutex);
}

static void vc4_hdmi_encoder_post_crtc_enable(struct drm_encoder *encoder,
					      struct drm_atomic_state *state)
{
	struct vc4_hdmi *vc4_hdmi = encoder_to_vc4_hdmi(encoder);
	struct drm_connector *connector = &vc4_hdmi->connector;
	struct drm_device *drm = connector->dev;
	const struct drm_display_mode *mode = &vc4_hdmi->saved_adjusted_mode;
	struct drm_display_info *display = &vc4_hdmi->connector.display_info;
	bool hsync_pos = mode->flags & DRM_MODE_FLAG_PHSYNC;
	bool vsync_pos = mode->flags & DRM_MODE_FLAG_PVSYNC;
	unsigned long flags;
	int ret;
	int idx;

	mutex_lock(&vc4_hdmi->mutex);

	if (!drm_dev_enter(drm, &idx))
		goto out;

	spin_lock_irqsave(&vc4_hdmi->hw_lock, flags);

	HDMI_WRITE(HDMI_VID_CTL,
		   (HDMI_READ(HDMI_VID_CTL) &
			~(VC4_HD_VID_CTL_VSYNC_LOW | VC4_HD_VID_CTL_HSYNC_LOW)) |
		   VC4_HD_VID_CTL_ENABLE |
		   VC4_HD_VID_CTL_CLRRGB |
		   VC4_HD_VID_CTL_UNDERFLOW_ENABLE |
		   VC4_HD_VID_CTL_FRAME_COUNTER_RESET |
		   VC4_HD_VID_CTL_BLANK_INSERT_EN |
		   (vsync_pos ? 0 : VC4_HD_VID_CTL_VSYNC_LOW) |
		   (hsync_pos ? 0 : VC4_HD_VID_CTL_HSYNC_LOW));

	HDMI_WRITE(HDMI_VID_CTL,
		   HDMI_READ(HDMI_VID_CTL) & ~VC4_HD_VID_CTL_BLANKPIX);

	if (display->is_hdmi) {
		HDMI_WRITE(HDMI_SCHEDULER_CONTROL,
			   HDMI_READ(HDMI_SCHEDULER_CONTROL) |
			   VC4_HDMI_SCHEDULER_CONTROL_MODE_HDMI);

		spin_unlock_irqrestore(&vc4_hdmi->hw_lock, flags);

		ret = wait_for(HDMI_READ(HDMI_SCHEDULER_CONTROL) &
			       VC4_HDMI_SCHEDULER_CONTROL_HDMI_ACTIVE, 1000);
		WARN_ONCE(ret, "Timeout waiting for "
			  "VC4_HDMI_SCHEDULER_CONTROL_HDMI_ACTIVE\n");
	} else {
		HDMI_WRITE(HDMI_RAM_PACKET_CONFIG,
			   HDMI_READ(HDMI_RAM_PACKET_CONFIG) &
			   ~(VC4_HDMI_RAM_PACKET_ENABLE));
		HDMI_WRITE(HDMI_SCHEDULER_CONTROL,
			   HDMI_READ(HDMI_SCHEDULER_CONTROL) &
			   ~VC4_HDMI_SCHEDULER_CONTROL_MODE_HDMI);

		spin_unlock_irqrestore(&vc4_hdmi->hw_lock, flags);

		ret = wait_for(!(HDMI_READ(HDMI_SCHEDULER_CONTROL) &
				 VC4_HDMI_SCHEDULER_CONTROL_HDMI_ACTIVE), 1000);
		WARN_ONCE(ret, "Timeout waiting for "
			  "!VC4_HDMI_SCHEDULER_CONTROL_HDMI_ACTIVE\n");
	}

	if (display->is_hdmi) {
		spin_lock_irqsave(&vc4_hdmi->hw_lock, flags);

		WARN_ON(!(HDMI_READ(HDMI_SCHEDULER_CONTROL) &
			  VC4_HDMI_SCHEDULER_CONTROL_HDMI_ACTIVE));

		HDMI_WRITE(HDMI_RAM_PACKET_CONFIG,
			   VC4_HDMI_RAM_PACKET_ENABLE);

		spin_unlock_irqrestore(&vc4_hdmi->hw_lock, flags);
		vc4_hdmi->packet_ram_enabled = true;

		drm_atomic_helper_connector_hdmi_update_infoframes(connector, state);
	}

	vc4_hdmi_recenter_fifo(vc4_hdmi);
	vc4_hdmi_enable_scrambling(encoder);

	drm_dev_exit(idx);

out:
	mutex_unlock(&vc4_hdmi->mutex);
}

static void vc4_hdmi_encoder_atomic_mode_set(struct drm_encoder *encoder,
					     struct drm_crtc_state *crtc_state,
					     struct drm_connector_state *conn_state)
{
	struct vc4_hdmi *vc4_hdmi = encoder_to_vc4_hdmi(encoder);

	mutex_lock(&vc4_hdmi->mutex);
	drm_mode_copy(&vc4_hdmi->saved_adjusted_mode,
		      &crtc_state->adjusted_mode);
	vc4_hdmi->output_bpc = conn_state->hdmi.output_bpc;
	vc4_hdmi->output_format = conn_state->hdmi.output_format;
	mutex_unlock(&vc4_hdmi->mutex);
}

static enum drm_mode_status
vc4_hdmi_connector_clock_valid(const struct drm_connector *connector,
			       const struct drm_display_mode *mode,
			       unsigned long long clock)
{
	const struct vc4_hdmi *vc4_hdmi = connector_to_vc4_hdmi(connector);
	struct vc4_dev *vc4 = to_vc4_dev(connector->dev);

	if (clock > vc4_hdmi->variant->max_pixel_clock)
		return MODE_CLOCK_HIGH;

	if (!vc4->hvs->vc5_hdmi_enable_hdmi_20 && clock > HDMI_14_MAX_TMDS_CLK)
		return MODE_CLOCK_HIGH;

	/* 4096x2160@60 is not reliable without overclocking core */
	if (!vc4->hvs->vc5_hdmi_enable_4096by2160 &&
	    mode->hdisplay > 3840 && mode->vdisplay >= 2160 &&
	    drm_mode_vrefresh(mode) >= 50)
		return MODE_CLOCK_HIGH;

	return MODE_OK;
}

static const struct drm_connector_hdmi_funcs vc4_hdmi_hdmi_connector_funcs = {
	.tmds_char_rate_valid	= vc4_hdmi_connector_clock_valid,
	.write_infoframe	= vc4_hdmi_write_infoframe,
};

#define WIFI_2_4GHz_CH1_MIN_FREQ	2400000000ULL
#define WIFI_2_4GHz_CH1_MAX_FREQ	2422000000ULL

static int vc4_hdmi_encoder_atomic_check(struct drm_encoder *encoder,
					 struct drm_crtc_state *crtc_state,
					 struct drm_connector_state *conn_state)
{
	struct vc4_hdmi *vc4_hdmi = encoder_to_vc4_hdmi(encoder);
	struct drm_display_mode *mode = &crtc_state->adjusted_mode;
	unsigned long long tmds_char_rate = mode->clock * 1000;
	unsigned long long tmds_bit_rate;

	if (vc4_hdmi->variant->unsupported_odd_h_timings) {
		if (mode->flags & DRM_MODE_FLAG_DBLCLK) {
			/* Only try to fixup DBLCLK modes to get 480i and 576i
			 * working.
			 * A generic solution for all modes with odd horizontal
			 * timing values seems impossible based on trying to
			 * solve it for 1366x768 monitors.
			 */
			if ((mode->hsync_start - mode->hdisplay) & 1)
				mode->hsync_start--;
			if ((mode->hsync_end - mode->hsync_start) & 1)
				mode->hsync_end--;
		}

		/* Now check whether we still have odd values remaining */
		if ((mode->hdisplay % 2) || (mode->hsync_start % 2) ||
		    (mode->hsync_end % 2) || (mode->htotal % 2))
			return -EINVAL;
	}

	/*
	 * The 1440p@60 pixel rate is in the same range than the first
	 * WiFi channel (between 2.4GHz and 2.422GHz with 22MHz
	 * bandwidth). Slightly lower the frequency to bring it out of
	 * the WiFi range.
	 */
	tmds_bit_rate = tmds_char_rate * 10;
	if (vc4_hdmi->disable_wifi_frequencies &&
	    (tmds_bit_rate >= WIFI_2_4GHz_CH1_MIN_FREQ &&
	     tmds_bit_rate <= WIFI_2_4GHz_CH1_MAX_FREQ)) {
		mode->clock = 238560;
		tmds_char_rate = mode->clock * 1000;
	}

	return 0;
}

static enum drm_mode_status
vc4_hdmi_encoder_mode_valid(struct drm_encoder *encoder,
			    const struct drm_display_mode *mode)
{
	struct vc4_hdmi *vc4_hdmi = encoder_to_vc4_hdmi(encoder);

	if (vc4_hdmi->variant->unsupported_odd_h_timings &&
	    !(mode->flags & DRM_MODE_FLAG_DBLCLK) &&
	    ((mode->hdisplay % 2) || (mode->hsync_start % 2) ||
	     (mode->hsync_end % 2) || (mode->htotal % 2)))
		return MODE_H_ILLEGAL;

	return MODE_OK;
}

static const struct drm_encoder_helper_funcs vc4_hdmi_encoder_helper_funcs = {
	.atomic_check = vc4_hdmi_encoder_atomic_check,
	.atomic_mode_set = vc4_hdmi_encoder_atomic_mode_set,
	.mode_valid = vc4_hdmi_encoder_mode_valid,
};

static int vc4_hdmi_late_register(struct drm_encoder *encoder)
{
	struct drm_device *drm = encoder->dev;
	struct vc4_hdmi *vc4_hdmi = encoder_to_vc4_hdmi(encoder);
	const struct vc4_hdmi_variant *variant = vc4_hdmi->variant;

	drm_debugfs_add_file(drm, variant->debugfs_name,
			     vc4_hdmi_debugfs_regs, vc4_hdmi);

	return 0;
}

static const struct drm_encoder_funcs vc4_hdmi_encoder_funcs = {
	.late_register = vc4_hdmi_late_register,
};

static u32 vc4_hdmi_channel_map(struct vc4_hdmi *vc4_hdmi, u32 channel_mask)
{
	int i;
	u32 channel_map = 0;

	for (i = 0; i < 8; i++) {
		if (channel_mask & BIT(i))
			channel_map |= i << (3 * i);
	}
	return channel_map;
}

static u32 vc5_hdmi_channel_map(struct vc4_hdmi *vc4_hdmi, u32 channel_mask)
{
	int i;
	u32 channel_map = 0;

	for (i = 0; i < 8; i++) {
		if (channel_mask & BIT(i))
			channel_map |= i << (4 * i);
	}
	return channel_map;
}

static bool vc5_hdmi_hp_detect(struct vc4_hdmi *vc4_hdmi)
{
	struct drm_device *drm = vc4_hdmi->connector.dev;
	unsigned long flags;
	u32 hotplug;
	int idx;

	if (!drm_dev_enter(drm, &idx))
		return false;

	spin_lock_irqsave(&vc4_hdmi->hw_lock, flags);
	hotplug = HDMI_READ(HDMI_HOTPLUG);
	spin_unlock_irqrestore(&vc4_hdmi->hw_lock, flags);

	drm_dev_exit(idx);

	return !!(hotplug & VC4_HDMI_HOTPLUG_CONNECTED);
}

/* HDMI audio codec callbacks */
static void vc4_hdmi_audio_set_mai_clock(struct vc4_hdmi *vc4_hdmi,
					 unsigned int samplerate)
{
	struct drm_device *drm = vc4_hdmi->connector.dev;
	u32 hsm_clock;
	unsigned long flags;
	unsigned long n, m;
	int idx;

	if (!drm_dev_enter(drm, &idx))
		return;

	hsm_clock = clk_get_rate(vc4_hdmi->audio_clock);
	rational_best_approximation(hsm_clock, samplerate,
				    VC4_HD_MAI_SMP_N_MASK >>
				    VC4_HD_MAI_SMP_N_SHIFT,
				    (VC4_HD_MAI_SMP_M_MASK >>
				     VC4_HD_MAI_SMP_M_SHIFT) + 1,
				    &n, &m);

	spin_lock_irqsave(&vc4_hdmi->hw_lock, flags);
	HDMI_WRITE(HDMI_MAI_SMP,
		   VC4_SET_FIELD(n, VC4_HD_MAI_SMP_N) |
		   VC4_SET_FIELD(m - 1, VC4_HD_MAI_SMP_M));
	spin_unlock_irqrestore(&vc4_hdmi->hw_lock, flags);

	drm_dev_exit(idx);
}

static void vc4_hdmi_set_n_cts(struct vc4_hdmi *vc4_hdmi, unsigned int samplerate)
{
	const struct drm_display_mode *mode = &vc4_hdmi->saved_adjusted_mode;
	u32 n, cts;
	u64 tmp;

	lockdep_assert_held(&vc4_hdmi->mutex);
	lockdep_assert_held(&vc4_hdmi->hw_lock);

	n = 128 * samplerate / 1000;
	tmp = (u64)(mode->clock * 1000) * n;
	do_div(tmp, 128 * samplerate);
	cts = tmp;

	HDMI_WRITE(HDMI_CRP_CFG,
		   VC4_HDMI_CRP_CFG_EXTERNAL_CTS_EN |
		   VC4_SET_FIELD(n, VC4_HDMI_CRP_CFG_N));

	/*
	 * We could get slightly more accurate clocks in some cases by
	 * providing a CTS_1 value.  The two CTS values are alternated
	 * between based on the period fields
	 */
	HDMI_WRITE(HDMI_CTS_0, cts);
	HDMI_WRITE(HDMI_CTS_1, cts);
}

static inline struct vc4_hdmi *dai_to_hdmi(struct snd_soc_dai *dai)
{
	struct snd_soc_card *card = snd_soc_dai_get_drvdata(dai);

	return snd_soc_card_get_drvdata(card);
}

static bool vc4_hdmi_audio_can_stream(struct vc4_hdmi *vc4_hdmi)
{
	struct drm_display_info *display = &vc4_hdmi->connector.display_info;

	lockdep_assert_held(&vc4_hdmi->mutex);

	/*
	 * If the encoder is currently in DVI mode, treat the codec DAI
	 * as missing.
	 */
	if (!display->is_hdmi)
		return false;

	return true;
}

static int vc4_hdmi_audio_startup(struct drm_connector *connector)
{
	struct vc4_hdmi *vc4_hdmi = connector_to_vc4_hdmi(connector);
	struct drm_device *drm = vc4_hdmi->connector.dev;
	unsigned long flags;
	int ret = 0;
	int idx;

	mutex_lock(&vc4_hdmi->mutex);

	if (!drm_dev_enter(drm, &idx)) {
		ret = -ENODEV;
		goto out;
	}

	if (!vc4_hdmi_audio_can_stream(vc4_hdmi)) {
		ret = -ENOTSUPP;
		goto out_dev_exit;
	}

	vc4_hdmi->audio.streaming = true;

	spin_lock_irqsave(&vc4_hdmi->hw_lock, flags);
	HDMI_WRITE(HDMI_MAI_CTL,
		   VC4_HD_MAI_CTL_RESET |
		   VC4_HD_MAI_CTL_FLUSH |
		   VC4_HD_MAI_CTL_DLATE |
		   VC4_HD_MAI_CTL_ERRORE |
		   VC4_HD_MAI_CTL_ERRORF);
	spin_unlock_irqrestore(&vc4_hdmi->hw_lock, flags);

	if (vc4_hdmi->variant->phy_rng_enable)
		vc4_hdmi->variant->phy_rng_enable(vc4_hdmi);

out_dev_exit:
	drm_dev_exit(idx);
out:
	mutex_unlock(&vc4_hdmi->mutex);

	return ret;
}

static void vc4_hdmi_audio_reset(struct vc4_hdmi *vc4_hdmi)
{
	struct device *dev = &vc4_hdmi->pdev->dev;
	unsigned long flags;
	int ret;

	lockdep_assert_held(&vc4_hdmi->mutex);

	vc4_hdmi->audio.streaming = false;
	ret = vc4_hdmi_stop_packet(vc4_hdmi, HDMI_INFOFRAME_TYPE_AUDIO, false);
	if (ret)
		dev_err(dev, "Failed to stop audio infoframe: %d\n", ret);

	spin_lock_irqsave(&vc4_hdmi->hw_lock, flags);

	HDMI_WRITE(HDMI_MAI_CTL, VC4_HD_MAI_CTL_RESET);
	HDMI_WRITE(HDMI_MAI_CTL, VC4_HD_MAI_CTL_ERRORF);
	HDMI_WRITE(HDMI_MAI_CTL, VC4_HD_MAI_CTL_FLUSH);

	spin_unlock_irqrestore(&vc4_hdmi->hw_lock, flags);
}

static void vc4_hdmi_audio_shutdown(struct drm_connector *connector)
{
	struct vc4_hdmi *vc4_hdmi = connector_to_vc4_hdmi(connector);
	struct drm_device *drm = vc4_hdmi->connector.dev;
	unsigned long flags;
	int idx;

	mutex_lock(&vc4_hdmi->mutex);

	if (!drm_dev_enter(drm, &idx))
		goto out;

	spin_lock_irqsave(&vc4_hdmi->hw_lock, flags);

	HDMI_WRITE(HDMI_MAI_CTL,
		   VC4_HD_MAI_CTL_DLATE |
		   VC4_HD_MAI_CTL_ERRORE |
		   VC4_HD_MAI_CTL_ERRORF);

	spin_unlock_irqrestore(&vc4_hdmi->hw_lock, flags);

	if (vc4_hdmi->variant->phy_rng_disable)
		vc4_hdmi->variant->phy_rng_disable(vc4_hdmi);

	vc4_hdmi->audio.streaming = false;
	vc4_hdmi_audio_reset(vc4_hdmi);

	drm_dev_exit(idx);

out:
	mutex_unlock(&vc4_hdmi->mutex);
}

static int sample_rate_to_mai_fmt(int samplerate)
{
	switch (samplerate) {
	case 8000:
		return VC4_HDMI_MAI_SAMPLE_RATE_8000;
	case 11025:
		return VC4_HDMI_MAI_SAMPLE_RATE_11025;
	case 12000:
		return VC4_HDMI_MAI_SAMPLE_RATE_12000;
	case 16000:
		return VC4_HDMI_MAI_SAMPLE_RATE_16000;
	case 22050:
		return VC4_HDMI_MAI_SAMPLE_RATE_22050;
	case 24000:
		return VC4_HDMI_MAI_SAMPLE_RATE_24000;
	case 32000:
		return VC4_HDMI_MAI_SAMPLE_RATE_32000;
	case 44100:
		return VC4_HDMI_MAI_SAMPLE_RATE_44100;
	case 48000:
		return VC4_HDMI_MAI_SAMPLE_RATE_48000;
	case 64000:
		return VC4_HDMI_MAI_SAMPLE_RATE_64000;
	case 88200:
		return VC4_HDMI_MAI_SAMPLE_RATE_88200;
	case 96000:
		return VC4_HDMI_MAI_SAMPLE_RATE_96000;
	case 128000:
		return VC4_HDMI_MAI_SAMPLE_RATE_128000;
	case 176400:
		return VC4_HDMI_MAI_SAMPLE_RATE_176400;
	case 192000:
		return VC4_HDMI_MAI_SAMPLE_RATE_192000;
	default:
		return VC4_HDMI_MAI_SAMPLE_RATE_NOT_INDICATED;
	}
}

/* HDMI audio codec callbacks */
static int vc4_hdmi_audio_prepare(struct drm_connector *connector,
				  struct hdmi_codec_daifmt *daifmt,
				  struct hdmi_codec_params *params)
{
	struct vc4_hdmi *vc4_hdmi = connector_to_vc4_hdmi(connector);
	struct drm_device *drm = vc4_hdmi->connector.dev;
	struct vc4_dev *vc4 = to_vc4_dev(drm);
	unsigned int sample_rate = params->sample_rate;
	unsigned int channels = params->channels;
	unsigned long flags;
	u32 audio_packet_config, channel_mask;
	u32 channel_map;
	u32 mai_audio_format;
	u32 mai_sample_rate;
	int ret = 0;
	int idx;

	dev_dbg(&vc4_hdmi->pdev->dev, "%s: %u Hz, %d bit, %d channels\n", __func__,
		sample_rate, params->sample_width, channels);

	mutex_lock(&vc4_hdmi->mutex);

	if (!drm_dev_enter(drm, &idx)) {
		ret = -ENODEV;
		goto out;
	}

	if (!vc4_hdmi_audio_can_stream(vc4_hdmi)) {
		ret = -EINVAL;
		goto out_dev_exit;
	}

	vc4_hdmi_audio_set_mai_clock(vc4_hdmi, sample_rate);

	spin_lock_irqsave(&vc4_hdmi->hw_lock, flags);
	HDMI_WRITE(HDMI_MAI_CTL,
		   VC4_SET_FIELD(channels, VC4_HD_MAI_CTL_CHNUM) |
		   VC4_HD_MAI_CTL_WHOLSMP |
		   VC4_HD_MAI_CTL_CHALIGN |
		   VC4_HD_MAI_CTL_ENABLE);

	mai_sample_rate = sample_rate_to_mai_fmt(sample_rate);
	if (params->iec.status[0] & IEC958_AES0_NONAUDIO &&
	    params->channels == 8)
		mai_audio_format = VC4_HDMI_MAI_FORMAT_HBR;
	else
		mai_audio_format = VC4_HDMI_MAI_FORMAT_PCM;
	HDMI_WRITE(HDMI_MAI_FMT,
		   VC4_SET_FIELD(mai_sample_rate,
				 VC4_HDMI_MAI_FORMAT_SAMPLE_RATE) |
		   VC4_SET_FIELD(mai_audio_format,
				 VC4_HDMI_MAI_FORMAT_AUDIO_FORMAT));

	/* The B frame identifier should match the value used by alsa-lib (8) */
	audio_packet_config =
		VC4_HDMI_AUDIO_PACKET_ZERO_DATA_ON_SAMPLE_FLAT |
		VC4_HDMI_AUDIO_PACKET_ZERO_DATA_ON_INACTIVE_CHANNELS |
		VC4_SET_FIELD(0x8, VC4_HDMI_AUDIO_PACKET_B_FRAME_IDENTIFIER);

	channel_mask = GENMASK(channels - 1, 0);
	audio_packet_config |= VC4_SET_FIELD(channel_mask,
					     VC4_HDMI_AUDIO_PACKET_CEA_MASK);

	/* Set the MAI threshold */
	switch (vc4->gen) {
	case VC4_GEN_6_D:
		HDMI_WRITE(HDMI_MAI_THR,
			   VC4_SET_FIELD(0x10, VC6_D_HD_MAI_THR_PANICHIGH) |
			   VC4_SET_FIELD(0x10, VC6_D_HD_MAI_THR_PANICLOW) |
			   VC4_SET_FIELD(0x1c, VC6_D_HD_MAI_THR_DREQHIGH) |
			   VC4_SET_FIELD(0x1c, VC6_D_HD_MAI_THR_DREQLOW));
		break;
	case VC4_GEN_6_C:
	case VC4_GEN_5:
		HDMI_WRITE(HDMI_MAI_THR,
			   VC4_SET_FIELD(0x10, VC4_HD_MAI_THR_PANICHIGH) |
			   VC4_SET_FIELD(0x10, VC4_HD_MAI_THR_PANICLOW) |
			   VC4_SET_FIELD(0x1c, VC4_HD_MAI_THR_DREQHIGH) |
			   VC4_SET_FIELD(0x1c, VC4_HD_MAI_THR_DREQLOW));
		break;
	case VC4_GEN_4:
		HDMI_WRITE(HDMI_MAI_THR,
			   VC4_SET_FIELD(0x8, VC4_HD_MAI_THR_PANICHIGH) |
			   VC4_SET_FIELD(0x8, VC4_HD_MAI_THR_PANICLOW) |
			   VC4_SET_FIELD(0x6, VC4_HD_MAI_THR_DREQHIGH) |
			   VC4_SET_FIELD(0x8, VC4_HD_MAI_THR_DREQLOW));
		break;
	default:
		drm_err(drm, "Unknown VC4 generation: %d", vc4->gen);
		break;
	}

	HDMI_WRITE(HDMI_MAI_CONFIG,
		   VC4_HDMI_MAI_CONFIG_BIT_REVERSE |
		   VC4_HDMI_MAI_CONFIG_FORMAT_REVERSE |
		   VC4_SET_FIELD(channel_mask, VC4_HDMI_MAI_CHANNEL_MASK));

	channel_map = vc4_hdmi->variant->channel_map(vc4_hdmi, channel_mask);
	HDMI_WRITE(HDMI_MAI_CHANNEL_MAP, channel_map);
	HDMI_WRITE(HDMI_AUDIO_PACKET_CONFIG, audio_packet_config);

	vc4_hdmi_set_n_cts(vc4_hdmi, sample_rate);

	spin_unlock_irqrestore(&vc4_hdmi->hw_lock, flags);

	ret = drm_atomic_helper_connector_hdmi_update_audio_infoframe(connector,
								      &params->cea);
	if (ret)
		goto out_dev_exit;

out_dev_exit:
	drm_dev_exit(idx);
out:
	mutex_unlock(&vc4_hdmi->mutex);

	return ret;
}

static const struct snd_soc_component_driver vc4_hdmi_audio_cpu_dai_comp = {
	.name = "vc4-hdmi-cpu-dai-component",
	.legacy_dai_naming = 1,
};

static int vc4_hdmi_audio_cpu_dai_probe(struct snd_soc_dai *dai)
{
	struct vc4_hdmi *vc4_hdmi = dai_to_hdmi(dai);

	snd_soc_dai_init_dma_data(dai, &vc4_hdmi->audio.dma_data, NULL);

	return 0;
}

static const struct snd_soc_dai_ops vc4_snd_dai_ops = {
	.probe  = vc4_hdmi_audio_cpu_dai_probe,
};

static struct snd_soc_dai_driver vc4_hdmi_audio_cpu_dai_drv = {
	.name = "vc4-hdmi-cpu-dai",
	.ops = &vc4_snd_dai_ops,
	.playback = {
		.stream_name = "Playback",
		.channels_min = 1,
		.channels_max = 8,
		.rates = SNDRV_PCM_RATE_32000 | SNDRV_PCM_RATE_44100 |
			 SNDRV_PCM_RATE_48000 | SNDRV_PCM_RATE_88200 |
			 SNDRV_PCM_RATE_96000 | SNDRV_PCM_RATE_176400 |
			 SNDRV_PCM_RATE_192000,
		.formats = SNDRV_PCM_FMTBIT_IEC958_SUBFRAME_LE,
	},
};

static const struct snd_dmaengine_pcm_config pcm_conf = {
	.chan_names[SNDRV_PCM_STREAM_PLAYBACK] = "audio-rx",
	.prepare_slave_config = snd_dmaengine_pcm_prepare_slave_config,
};

static const struct drm_connector_hdmi_audio_funcs vc4_hdmi_audio_funcs = {
	.startup = vc4_hdmi_audio_startup,
	.prepare = vc4_hdmi_audio_prepare,
	.shutdown = vc4_hdmi_audio_shutdown,
};

static int vc4_hdmi_codec_init(struct snd_soc_pcm_runtime *rtd)
{
	struct vc4_hdmi *vc4_hdmi = snd_soc_card_get_drvdata(rtd->card);
	struct snd_soc_component *component = snd_soc_rtd_to_codec(rtd, 0)->component;
	int ret;

	ret = snd_soc_card_jack_new(rtd->card, "HDMI Jack", SND_JACK_LINEOUT,
				    &vc4_hdmi->hdmi_jack);
	if (ret) {
		dev_err(rtd->dev, "HDMI Jack creation failed: %d\n", ret);
		return ret;
	}

	return snd_soc_component_set_jack(component, &vc4_hdmi->hdmi_jack, NULL);
}

static int vc4_hdmi_audio_init(struct vc4_hdmi *vc4_hdmi)
{
	const struct vc4_hdmi_register *mai_data =
		&vc4_hdmi->variant->registers[HDMI_MAI_DATA];
	struct snd_soc_dai_link *dai_link = &vc4_hdmi->audio.link;
	struct snd_soc_card *card = &vc4_hdmi->audio.card;
	struct device *dev = &vc4_hdmi->pdev->dev;
	const __be32 *addr;
	int index, len;
	int ret;

	/*
	 * ASoC makes it a bit hard to retrieve a pointer to the
	 * vc4_hdmi structure. Registering the card will overwrite our
	 * device drvdata with a pointer to the snd_soc_card structure,
	 * which can then be used to retrieve whatever drvdata we want
	 * to associate.
	 *
	 * However, that doesn't fly in the case where we wouldn't
	 * register an ASoC card (because of an old DT that is missing
	 * the dmas properties for example), then the card isn't
	 * registered and the device drvdata wouldn't be set.
	 *
	 * We can deal with both cases by making sure a snd_soc_card
	 * pointer and a vc4_hdmi structure are pointing to the same
	 * memory address, so we can treat them indistinctly without any
	 * issue.
	 */
	BUILD_BUG_ON(offsetof(struct vc4_hdmi_audio, card) != 0);
	BUILD_BUG_ON(offsetof(struct vc4_hdmi, audio) != 0);

	if (!of_find_property(dev->of_node, "dmas", &len) || !len) {
		dev_warn(dev,
			 "'dmas' DT property is missing or empty, no HDMI audio\n");
		return 0;
	}

	if (mai_data->reg != VC4_HD) {
		WARN_ONCE(true, "MAI isn't in the HD block\n");
		return -EINVAL;
	}

	/*
	 * Get the physical address of VC4_HD_MAI_DATA. We need to retrieve
	 * the bus address specified in the DT, because the physical address
	 * (the one returned by platform_get_resource()) is not appropriate
	 * for DMA transfers.
	 * This VC/MMU should probably be exposed to avoid this kind of hacks.
	 */
	index = of_property_match_string(dev->of_node, "reg-names", "hd");
	/* Before BCM2711, we don't have a named register range */
	if (index < 0)
		index = 1;

	addr = of_get_address(dev->of_node, index, NULL, NULL);
	if (!addr)
		return -EINVAL;

	vc4_hdmi->audio.dma_data.addr = be32_to_cpup(addr) + mai_data->offset;
	vc4_hdmi->audio.dma_data.addr_width = DMA_SLAVE_BUSWIDTH_4_BYTES;
	vc4_hdmi->audio.dma_data.maxburst = 2;

	/*
	 * NOTE: Strictly speaking, we should probably use a DRM-managed
	 * registration there to avoid removing all the audio components
	 * by the time the driver doesn't have any user anymore.
	 *
	 * However, the ASoC core uses a number of devm_kzalloc calls
	 * when registering, even when using non-device-managed
	 * functions (such as in snd_soc_register_component()).
	 *
	 * If we call snd_soc_unregister_component() in a DRM-managed
	 * action, the device-managed actions have already been executed
	 * and thus we would access memory that has been freed.
	 *
	 * Using device-managed hooks here probably leaves us open to a
	 * bunch of issues if userspace still has a handle on the ALSA
	 * device when the device is removed. However, this is mitigated
	 * by the use of drm_dev_enter()/drm_dev_exit() in the audio
	 * path to prevent the access to the device resources if it
	 * isn't there anymore.
	 *
	 * Then, the vc4_hdmi structure is DRM-managed and thus only
	 * freed whenever the last user has closed the DRM device file.
	 * It should thus outlive ALSA in most situations.
	 */
	ret = devm_snd_dmaengine_pcm_register(dev, &pcm_conf, 0);
	if (ret) {
		dev_err(dev, "Could not register PCM component: %d\n", ret);
		return ret;
	}

	ret = devm_snd_soc_register_component(dev, &vc4_hdmi_audio_cpu_dai_comp,
					      &vc4_hdmi_audio_cpu_dai_drv, 1);
	if (ret) {
		dev_err(dev, "Could not register CPU DAI: %d\n", ret);
		return ret;
	}

	ret = drm_connector_hdmi_audio_init(&vc4_hdmi->connector, dev,
					    &vc4_hdmi_audio_funcs, 8, false,
					    -1);
	if (ret)
		return ret;

	dai_link->cpus		= &vc4_hdmi->audio.cpu;
	dai_link->codecs	= &vc4_hdmi->audio.codec;
	dai_link->platforms	= &vc4_hdmi->audio.platform;

	dai_link->num_cpus	= 1;
	dai_link->num_codecs	= 1;
	dai_link->num_platforms	= 1;

	dai_link->name = "MAI";
	dai_link->stream_name = "MAI PCM";
	dai_link->codecs->dai_name = "i2s-hifi";
	dai_link->cpus->dai_name = dev_name(dev);
	dai_link->codecs->name = dev_name(&vc4_hdmi->connector.hdmi_audio.codec_pdev->dev);
	dai_link->platforms->name = dev_name(dev);
	dai_link->init = vc4_hdmi_codec_init;

	card->dai_link = dai_link;
	card->num_links = 1;
	card->name = vc4_hdmi->variant->card_name;
	card->driver_name = "vc4-hdmi";
	card->dev = dev;
	card->owner = THIS_MODULE;

	/*
	 * Be careful, snd_soc_register_card() calls dev_set_drvdata() and
	 * stores a pointer to the snd card object in dev->driver_data. This
	 * means we cannot use it for something else. The hdmi back-pointer is
	 * now stored in card->drvdata and should be retrieved with
	 * snd_soc_card_get_drvdata() if needed.
	 */
	snd_soc_card_set_drvdata(card, vc4_hdmi);
	ret = devm_snd_soc_register_card(dev, card);
	if (ret)
		dev_err_probe(dev, ret, "Could not register sound card\n");

	return ret;

}

static irqreturn_t vc4_hdmi_hpd_irq_thread(int irq, void *priv)
{
	struct vc4_hdmi *vc4_hdmi = priv;
	struct drm_connector *connector = &vc4_hdmi->connector;
	struct drm_device *dev = connector->dev;

	if (dev && dev->registered)
		drm_connector_helper_hpd_irq_event(connector);

	return IRQ_HANDLED;
}

static int vc4_hdmi_hotplug_init(struct vc4_hdmi *vc4_hdmi)
{
	struct drm_connector *connector = &vc4_hdmi->connector;
	struct platform_device *pdev = vc4_hdmi->pdev;
	int ret;

	if (vc4_hdmi->variant->external_irq_controller) {
		unsigned int hpd_con = platform_get_irq_byname(pdev, "hpd-connected");
		unsigned int hpd_rm = platform_get_irq_byname(pdev, "hpd-removed");

		ret = devm_request_threaded_irq(&pdev->dev, hpd_con,
						NULL,
						vc4_hdmi_hpd_irq_thread, IRQF_ONESHOT,
						"vc4 hdmi hpd connected", vc4_hdmi);
		if (ret)
			return ret;

		ret = devm_request_threaded_irq(&pdev->dev, hpd_rm,
						NULL,
						vc4_hdmi_hpd_irq_thread, IRQF_ONESHOT,
						"vc4 hdmi hpd disconnected", vc4_hdmi);
		if (ret)
			return ret;

		connector->polled = DRM_CONNECTOR_POLL_HPD;
	}

	return 0;
}

#ifdef CONFIG_DRM_VC4_HDMI_CEC
static irqreturn_t vc4_cec_irq_handler_rx_thread(int irq, void *priv)
{
	struct vc4_hdmi *vc4_hdmi = priv;

	if (vc4_hdmi->cec_rx_msg.len)
		cec_received_msg(vc4_hdmi->cec_adap,
				 &vc4_hdmi->cec_rx_msg);

	return IRQ_HANDLED;
}

static irqreturn_t vc4_cec_irq_handler_tx_thread(int irq, void *priv)
{
	struct vc4_hdmi *vc4_hdmi = priv;

	if (vc4_hdmi->cec_tx_ok) {
		cec_transmit_done(vc4_hdmi->cec_adap, CEC_TX_STATUS_OK,
				  0, 0, 0, 0);
	} else {
		/*
		 * This CEC implementation makes 1 retry, so if we
		 * get a NACK, then that means it made 2 attempts.
		 */
		cec_transmit_done(vc4_hdmi->cec_adap, CEC_TX_STATUS_NACK,
				  0, 2, 0, 0);
	}
	return IRQ_HANDLED;
}

static irqreturn_t vc4_cec_irq_handler_thread(int irq, void *priv)
{
	struct vc4_hdmi *vc4_hdmi = priv;
	irqreturn_t ret;

	if (vc4_hdmi->cec_irq_was_rx)
		ret = vc4_cec_irq_handler_rx_thread(irq, priv);
	else
		ret = vc4_cec_irq_handler_tx_thread(irq, priv);

	return ret;
}

static void vc4_cec_read_msg(struct vc4_hdmi *vc4_hdmi, u32 cntrl1)
{
	struct drm_device *dev = vc4_hdmi->connector.dev;
	struct cec_msg *msg = &vc4_hdmi->cec_rx_msg;
	unsigned int i;

	lockdep_assert_held(&vc4_hdmi->hw_lock);

	msg->len = 1 + ((cntrl1 & VC4_HDMI_CEC_REC_WRD_CNT_MASK) >>
					VC4_HDMI_CEC_REC_WRD_CNT_SHIFT);

	if (msg->len > 16) {
		drm_err(dev, "Attempting to read too much data (%d)\n", msg->len);
		return;
	}

	for (i = 0; i < msg->len; i += 4) {
		u32 val = HDMI_READ(HDMI_CEC_RX_DATA_1 + (i >> 2));

		msg->msg[i] = val & 0xff;
		msg->msg[i + 1] = (val >> 8) & 0xff;
		msg->msg[i + 2] = (val >> 16) & 0xff;
		msg->msg[i + 3] = (val >> 24) & 0xff;
	}
}

static irqreturn_t vc4_cec_irq_handler_tx_bare_locked(struct vc4_hdmi *vc4_hdmi)
{
	u32 cntrl1;

	/*
	 * We don't need to protect the register access using
	 * drm_dev_enter() there because the interrupt handler lifetime
	 * is tied to the device itself, and not to the DRM device.
	 *
	 * So when the device will be gone, one of the first thing we
	 * will be doing will be to unregister the interrupt handler,
	 * and then unregister the DRM device. drm_dev_enter() would
	 * thus always succeed if we are here.
	 */

	lockdep_assert_held(&vc4_hdmi->hw_lock);

	cntrl1 = HDMI_READ(HDMI_CEC_CNTRL_1);
	vc4_hdmi->cec_tx_ok = cntrl1 & VC4_HDMI_CEC_TX_STATUS_GOOD;
	cntrl1 &= ~VC4_HDMI_CEC_START_XMIT_BEGIN;
	HDMI_WRITE(HDMI_CEC_CNTRL_1, cntrl1);

	return IRQ_WAKE_THREAD;
}

static irqreturn_t vc4_cec_irq_handler_tx_bare(int irq, void *priv)
{
	struct vc4_hdmi *vc4_hdmi = priv;
	irqreturn_t ret;

	spin_lock(&vc4_hdmi->hw_lock);
	ret = vc4_cec_irq_handler_tx_bare_locked(vc4_hdmi);
	spin_unlock(&vc4_hdmi->hw_lock);

	return ret;
}

static irqreturn_t vc4_cec_irq_handler_rx_bare_locked(struct vc4_hdmi *vc4_hdmi)
{
	u32 cntrl1;

	lockdep_assert_held(&vc4_hdmi->hw_lock);

	/*
	 * We don't need to protect the register access using
	 * drm_dev_enter() there because the interrupt handler lifetime
	 * is tied to the device itself, and not to the DRM device.
	 *
	 * So when the device will be gone, one of the first thing we
	 * will be doing will be to unregister the interrupt handler,
	 * and then unregister the DRM device. drm_dev_enter() would
	 * thus always succeed if we are here.
	 */

	vc4_hdmi->cec_rx_msg.len = 0;
	cntrl1 = HDMI_READ(HDMI_CEC_CNTRL_1);
	vc4_cec_read_msg(vc4_hdmi, cntrl1);
	cntrl1 |= VC4_HDMI_CEC_CLEAR_RECEIVE_OFF;
	HDMI_WRITE(HDMI_CEC_CNTRL_1, cntrl1);
	cntrl1 &= ~VC4_HDMI_CEC_CLEAR_RECEIVE_OFF;

	HDMI_WRITE(HDMI_CEC_CNTRL_1, cntrl1);

	return IRQ_WAKE_THREAD;
}

static irqreturn_t vc4_cec_irq_handler_rx_bare(int irq, void *priv)
{
	struct vc4_hdmi *vc4_hdmi = priv;
	irqreturn_t ret;

	spin_lock(&vc4_hdmi->hw_lock);
	ret = vc4_cec_irq_handler_rx_bare_locked(vc4_hdmi);
	spin_unlock(&vc4_hdmi->hw_lock);

	return ret;
}

static irqreturn_t vc4_cec_irq_handler(int irq, void *priv)
{
	struct vc4_hdmi *vc4_hdmi = priv;
	u32 stat = HDMI_READ(HDMI_CEC_CPU_STATUS);
	irqreturn_t ret;
	u32 cntrl5;

	/*
	 * We don't need to protect the register access using
	 * drm_dev_enter() there because the interrupt handler lifetime
	 * is tied to the device itself, and not to the DRM device.
	 *
	 * So when the device will be gone, one of the first thing we
	 * will be doing will be to unregister the interrupt handler,
	 * and then unregister the DRM device. drm_dev_enter() would
	 * thus always succeed if we are here.
	 */

	if (!(stat & VC4_HDMI_CPU_CEC))
		return IRQ_NONE;

	spin_lock(&vc4_hdmi->hw_lock);
	cntrl5 = HDMI_READ(HDMI_CEC_CNTRL_5);
	vc4_hdmi->cec_irq_was_rx = cntrl5 & VC4_HDMI_CEC_RX_CEC_INT;
	if (vc4_hdmi->cec_irq_was_rx)
		ret = vc4_cec_irq_handler_rx_bare_locked(vc4_hdmi);
	else
		ret = vc4_cec_irq_handler_tx_bare_locked(vc4_hdmi);

	HDMI_WRITE(HDMI_CEC_CPU_CLEAR, VC4_HDMI_CPU_CEC);
	spin_unlock(&vc4_hdmi->hw_lock);

	return ret;
}

static int vc4_hdmi_cec_enable(struct cec_adapter *adap)
{
	struct vc4_hdmi *vc4_hdmi = cec_get_drvdata(adap);
	struct drm_device *drm = vc4_hdmi->connector.dev;
	/* clock period in microseconds */
	const u32 usecs = 1000000 / CEC_CLOCK_FREQ;
	unsigned long flags;
	u32 val;
	int ret;
	int idx;

	if (!drm_dev_enter(drm, &idx))
		/*
		 * We can't return an error code, because the CEC
		 * framework will emit WARN_ON messages at unbind
		 * otherwise.
		 */
		return 0;

	ret = pm_runtime_resume_and_get(&vc4_hdmi->pdev->dev);
	if (ret) {
		drm_dev_exit(idx);
		return ret;
	}

	mutex_lock(&vc4_hdmi->mutex);

	spin_lock_irqsave(&vc4_hdmi->hw_lock, flags);

	val = HDMI_READ(HDMI_CEC_CNTRL_5);
	val &= ~(VC4_HDMI_CEC_TX_SW_RESET | VC4_HDMI_CEC_RX_SW_RESET |
		 VC4_HDMI_CEC_CNT_TO_4700_US_MASK |
		 VC4_HDMI_CEC_CNT_TO_4500_US_MASK);
	val |= ((4700 / usecs) << VC4_HDMI_CEC_CNT_TO_4700_US_SHIFT) |
	       ((4500 / usecs) << VC4_HDMI_CEC_CNT_TO_4500_US_SHIFT);

	HDMI_WRITE(HDMI_CEC_CNTRL_5, val |
		   VC4_HDMI_CEC_TX_SW_RESET | VC4_HDMI_CEC_RX_SW_RESET);
	HDMI_WRITE(HDMI_CEC_CNTRL_5, val);
	HDMI_WRITE(HDMI_CEC_CNTRL_2,
		   ((1500 / usecs) << VC4_HDMI_CEC_CNT_TO_1500_US_SHIFT) |
		   ((1300 / usecs) << VC4_HDMI_CEC_CNT_TO_1300_US_SHIFT) |
		   ((800 / usecs) << VC4_HDMI_CEC_CNT_TO_800_US_SHIFT) |
		   ((600 / usecs) << VC4_HDMI_CEC_CNT_TO_600_US_SHIFT) |
		   ((400 / usecs) << VC4_HDMI_CEC_CNT_TO_400_US_SHIFT));
	HDMI_WRITE(HDMI_CEC_CNTRL_3,
		   ((2750 / usecs) << VC4_HDMI_CEC_CNT_TO_2750_US_SHIFT) |
		   ((2400 / usecs) << VC4_HDMI_CEC_CNT_TO_2400_US_SHIFT) |
		   ((2050 / usecs) << VC4_HDMI_CEC_CNT_TO_2050_US_SHIFT) |
		   ((1700 / usecs) << VC4_HDMI_CEC_CNT_TO_1700_US_SHIFT));
	HDMI_WRITE(HDMI_CEC_CNTRL_4,
		   ((4300 / usecs) << VC4_HDMI_CEC_CNT_TO_4300_US_SHIFT) |
		   ((3900 / usecs) << VC4_HDMI_CEC_CNT_TO_3900_US_SHIFT) |
		   ((3600 / usecs) << VC4_HDMI_CEC_CNT_TO_3600_US_SHIFT) |
		   ((3500 / usecs) << VC4_HDMI_CEC_CNT_TO_3500_US_SHIFT));

	if (!vc4_hdmi->variant->external_irq_controller)
		HDMI_WRITE(HDMI_CEC_CPU_MASK_CLEAR, VC4_HDMI_CPU_CEC);

	spin_unlock_irqrestore(&vc4_hdmi->hw_lock, flags);

	mutex_unlock(&vc4_hdmi->mutex);
	drm_dev_exit(idx);

	return 0;
}

static int vc4_hdmi_cec_disable(struct cec_adapter *adap)
{
	struct vc4_hdmi *vc4_hdmi = cec_get_drvdata(adap);
	struct drm_device *drm = vc4_hdmi->connector.dev;
	unsigned long flags;
	int idx;

	if (!drm_dev_enter(drm, &idx))
		/*
		 * We can't return an error code, because the CEC
		 * framework will emit WARN_ON messages at unbind
		 * otherwise.
		 */
		return 0;

	mutex_lock(&vc4_hdmi->mutex);

	spin_lock_irqsave(&vc4_hdmi->hw_lock, flags);

	if (!vc4_hdmi->variant->external_irq_controller)
		HDMI_WRITE(HDMI_CEC_CPU_MASK_SET, VC4_HDMI_CPU_CEC);

	HDMI_WRITE(HDMI_CEC_CNTRL_5, HDMI_READ(HDMI_CEC_CNTRL_5) |
		   VC4_HDMI_CEC_TX_SW_RESET | VC4_HDMI_CEC_RX_SW_RESET);

	spin_unlock_irqrestore(&vc4_hdmi->hw_lock, flags);

	mutex_unlock(&vc4_hdmi->mutex);

	pm_runtime_put(&vc4_hdmi->pdev->dev);

	drm_dev_exit(idx);

	return 0;
}

static int vc4_hdmi_cec_adap_enable(struct cec_adapter *adap, bool enable)
{
	if (enable)
		return vc4_hdmi_cec_enable(adap);
	else
		return vc4_hdmi_cec_disable(adap);
}

static int vc4_hdmi_cec_adap_log_addr(struct cec_adapter *adap, u8 log_addr)
{
	struct vc4_hdmi *vc4_hdmi = cec_get_drvdata(adap);
	struct drm_device *drm = vc4_hdmi->connector.dev;
	unsigned long flags;
	int idx;

	if (!drm_dev_enter(drm, &idx))
		/*
		 * We can't return an error code, because the CEC
		 * framework will emit WARN_ON messages at unbind
		 * otherwise.
		 */
		return 0;

	mutex_lock(&vc4_hdmi->mutex);
	spin_lock_irqsave(&vc4_hdmi->hw_lock, flags);
	HDMI_WRITE(HDMI_CEC_CNTRL_1,
		   (HDMI_READ(HDMI_CEC_CNTRL_1) & ~VC4_HDMI_CEC_ADDR_MASK) |
		   (log_addr & 0xf) << VC4_HDMI_CEC_ADDR_SHIFT);
	spin_unlock_irqrestore(&vc4_hdmi->hw_lock, flags);
	mutex_unlock(&vc4_hdmi->mutex);

	drm_dev_exit(idx);

	return 0;
}

static int vc4_hdmi_cec_adap_transmit(struct cec_adapter *adap, u8 attempts,
				      u32 signal_free_time, struct cec_msg *msg)
{
	struct vc4_hdmi *vc4_hdmi = cec_get_drvdata(adap);
	struct drm_device *dev = vc4_hdmi->connector.dev;
	unsigned long flags;
	u32 val;
	unsigned int i;
	int idx;

	if (!drm_dev_enter(dev, &idx))
		return -ENODEV;

	if (msg->len > 16) {
		drm_err(dev, "Attempting to transmit too much data (%d)\n", msg->len);
		drm_dev_exit(idx);
		return -ENOMEM;
	}

	mutex_lock(&vc4_hdmi->mutex);

	spin_lock_irqsave(&vc4_hdmi->hw_lock, flags);

	for (i = 0; i < msg->len; i += 4)
		HDMI_WRITE(HDMI_CEC_TX_DATA_1 + (i >> 2),
			   (msg->msg[i]) |
			   (msg->msg[i + 1] << 8) |
			   (msg->msg[i + 2] << 16) |
			   (msg->msg[i + 3] << 24));

	val = HDMI_READ(HDMI_CEC_CNTRL_1);
	val &= ~VC4_HDMI_CEC_START_XMIT_BEGIN;
	HDMI_WRITE(HDMI_CEC_CNTRL_1, val);
	val &= ~VC4_HDMI_CEC_MESSAGE_LENGTH_MASK;
	val |= (msg->len - 1) << VC4_HDMI_CEC_MESSAGE_LENGTH_SHIFT;
	val |= VC4_HDMI_CEC_START_XMIT_BEGIN;

	HDMI_WRITE(HDMI_CEC_CNTRL_1, val);

	spin_unlock_irqrestore(&vc4_hdmi->hw_lock, flags);
	mutex_unlock(&vc4_hdmi->mutex);
	drm_dev_exit(idx);

	return 0;
}

static const struct cec_adap_ops vc4_hdmi_cec_adap_ops = {
	.adap_enable = vc4_hdmi_cec_adap_enable,
	.adap_log_addr = vc4_hdmi_cec_adap_log_addr,
	.adap_transmit = vc4_hdmi_cec_adap_transmit,
};

static void vc4_hdmi_cec_release(void *ptr)
{
	struct vc4_hdmi *vc4_hdmi = ptr;

	cec_unregister_adapter(vc4_hdmi->cec_adap);
	vc4_hdmi->cec_adap = NULL;
}

static int vc4_hdmi_cec_init(struct vc4_hdmi *vc4_hdmi)
{
	struct cec_connector_info conn_info;
	struct platform_device *pdev = vc4_hdmi->pdev;
	struct device *dev = &pdev->dev;
	int ret;

	if (!of_property_present(dev->of_node, "interrupts")) {
		dev_warn(dev, "'interrupts' DT property is missing, no CEC\n");
		return 0;
	}

	vc4_hdmi->cec_adap = cec_allocate_adapter(&vc4_hdmi_cec_adap_ops,
						  vc4_hdmi,
						  vc4_hdmi->variant->card_name,
						  CEC_CAP_DEFAULTS |
						  CEC_CAP_CONNECTOR_INFO, 1);
	ret = PTR_ERR_OR_ZERO(vc4_hdmi->cec_adap);
	if (ret < 0)
		return ret;

	cec_fill_conn_info_from_drm(&conn_info, &vc4_hdmi->connector);
	cec_s_conn_info(vc4_hdmi->cec_adap, &conn_info);

	if (vc4_hdmi->variant->external_irq_controller) {
		ret = devm_request_threaded_irq(dev, platform_get_irq_byname(pdev, "cec-rx"),
						vc4_cec_irq_handler_rx_bare,
						vc4_cec_irq_handler_rx_thread, 0,
						"vc4 hdmi cec rx", vc4_hdmi);
		if (ret)
			goto err_delete_cec_adap;

		ret = devm_request_threaded_irq(dev, platform_get_irq_byname(pdev, "cec-tx"),
						vc4_cec_irq_handler_tx_bare,
						vc4_cec_irq_handler_tx_thread, 0,
						"vc4 hdmi cec tx", vc4_hdmi);
		if (ret)
			goto err_delete_cec_adap;
	} else {
		ret = devm_request_threaded_irq(dev, platform_get_irq(pdev, 0),
						vc4_cec_irq_handler,
						vc4_cec_irq_handler_thread, 0,
						"vc4 hdmi cec", vc4_hdmi);
		if (ret)
			goto err_delete_cec_adap;
	}

	ret = cec_register_adapter(vc4_hdmi->cec_adap, &pdev->dev);
	if (ret < 0)
		goto err_delete_cec_adap;

	/*
	 * NOTE: Strictly speaking, we should probably use a DRM-managed
	 * registration there to avoid removing the CEC adapter by the
	 * time the DRM driver doesn't have any user anymore.
	 *
	 * However, the CEC framework already cleans up the CEC adapter
	 * only when the last user has closed its file descriptor, so we
	 * don't need to handle it in DRM.
	 *
	 * By the time the device-managed hook is executed, we will give
	 * up our reference to the CEC adapter and therefore don't
	 * really care when it's actually freed.
	 *
	 * There's still a problematic sequence: if we unregister our
	 * CEC adapter, but the userspace keeps a handle on the CEC
	 * adapter but not the DRM device for some reason. In such a
	 * case, our vc4_hdmi structure will be freed, but the
	 * cec_adapter structure will have a dangling pointer to what
	 * used to be our HDMI controller. If we get a CEC call at that
	 * moment, we could end up with a use-after-free. Fortunately,
	 * the CEC framework already handles this too, by calling
	 * cec_is_registered() in cec_ioctl() and cec_poll().
	 */
	ret = devm_add_action_or_reset(dev, vc4_hdmi_cec_release, vc4_hdmi);
	if (ret)
		return ret;

	return 0;

err_delete_cec_adap:
	cec_delete_adapter(vc4_hdmi->cec_adap);

	return ret;
}
#else
static int vc4_hdmi_cec_init(struct vc4_hdmi *vc4_hdmi)
{
	return 0;
}
#endif

static void vc4_hdmi_free_regset(struct drm_device *drm, void *ptr)
{
	struct debugfs_reg32 *regs = ptr;

	kfree(regs);
}

static int vc4_hdmi_build_regset(struct drm_device *drm,
				 struct vc4_hdmi *vc4_hdmi,
				 struct debugfs_regset32 *regset,
				 enum vc4_hdmi_regs reg)
{
	const struct vc4_hdmi_variant *variant = vc4_hdmi->variant;
	struct debugfs_reg32 *regs, *new_regs;
	unsigned int count = 0;
	unsigned int i;
	int ret;

	regs = kcalloc(variant->num_registers, sizeof(*regs),
		       GFP_KERNEL);
	if (!regs)
		return -ENOMEM;

	for (i = 0; i < variant->num_registers; i++) {
		const struct vc4_hdmi_register *field =	&variant->registers[i];

		if (field->reg != reg)
			continue;

		regs[count].name = field->name;
		regs[count].offset = field->offset;
		count++;
	}

	new_regs = krealloc(regs, count * sizeof(*regs), GFP_KERNEL);
	if (!new_regs)
		return -ENOMEM;

	regset->base = __vc4_hdmi_get_field_base(vc4_hdmi, reg);
	regset->regs = new_regs;
	regset->nregs = count;

	ret = drmm_add_action_or_reset(drm, vc4_hdmi_free_regset, new_regs);
	if (ret)
		return ret;

	return 0;
}

static int vc4_hdmi_init_resources(struct drm_device *drm,
				   struct vc4_hdmi *vc4_hdmi)
{
	struct platform_device *pdev = vc4_hdmi->pdev;
	struct device *dev = &pdev->dev;
	int ret;

	vc4_hdmi->hdmicore_regs = vc4_ioremap_regs(pdev, 0);
	if (IS_ERR(vc4_hdmi->hdmicore_regs))
		return PTR_ERR(vc4_hdmi->hdmicore_regs);

	vc4_hdmi->hd_regs = vc4_ioremap_regs(pdev, 1);
	if (IS_ERR(vc4_hdmi->hd_regs))
		return PTR_ERR(vc4_hdmi->hd_regs);

	ret = vc4_hdmi_build_regset(drm, vc4_hdmi, &vc4_hdmi->hd_regset, VC4_HD);
	if (ret)
		return ret;

	ret = vc4_hdmi_build_regset(drm, vc4_hdmi, &vc4_hdmi->hdmi_regset, VC4_HDMI);
	if (ret)
		return ret;

	vc4_hdmi->pixel_clock = devm_clk_get(dev, "pixel");
	if (IS_ERR(vc4_hdmi->pixel_clock)) {
		ret = PTR_ERR(vc4_hdmi->pixel_clock);
		if (ret != -EPROBE_DEFER)
			drm_err(drm, "Failed to get pixel clock\n");
		return ret;
	}

	vc4_hdmi->hsm_clock = devm_clk_get(dev, "hdmi");
	if (IS_ERR(vc4_hdmi->hsm_clock)) {
		drm_err(drm, "Failed to get HDMI state machine clock\n");
		return PTR_ERR(vc4_hdmi->hsm_clock);
	}
	vc4_hdmi->audio_clock = vc4_hdmi->hsm_clock;
	vc4_hdmi->cec_clock = vc4_hdmi->hsm_clock;

	return 0;
}

static int vc5_hdmi_init_resources(struct drm_device *drm,
				   struct vc4_hdmi *vc4_hdmi)
{
	struct platform_device *pdev = vc4_hdmi->pdev;
	struct device *dev = &pdev->dev;
	struct resource *res;
	int ret;

	vc4_hdmi->hdmicore_regs = devm_platform_ioremap_resource_byname(pdev,
									"hdmi");
	if (IS_ERR(vc4_hdmi->hdmicore_regs))
		return PTR_ERR(vc4_hdmi->hdmicore_regs);

	/* This is shared between both HDMI controllers. Cannot
	 * claim for both instances. Lets not convert to using
	 * devm_platform_ioremap_resource_byname() like
	 * the rest
	 */
	res = platform_get_resource_byname(pdev, IORESOURCE_MEM, "hd");
	if (!res)
		return -ENODEV;

	vc4_hdmi->hd_regs = devm_ioremap(dev, res->start, resource_size(res));
	if (!vc4_hdmi->hd_regs)
		return -ENOMEM;

	vc4_hdmi->cec_regs = devm_platform_ioremap_resource_byname(pdev,
								   "cec");
	if (IS_ERR(vc4_hdmi->cec_regs))
		return PTR_ERR(vc4_hdmi->cec_regs);

	vc4_hdmi->csc_regs = devm_platform_ioremap_resource_byname(pdev,
								   "csc");
	if (IS_ERR(vc4_hdmi->csc_regs))
		return PTR_ERR(vc4_hdmi->csc_regs);

	vc4_hdmi->dvp_regs = devm_platform_ioremap_resource_byname(pdev,
								   "dvp");
	if (IS_ERR(vc4_hdmi->dvp_regs))
		return PTR_ERR(vc4_hdmi->dvp_regs);

	vc4_hdmi->phy_regs = devm_platform_ioremap_resource_byname(pdev,
								   "phy");

	if (IS_ERR(vc4_hdmi->phy_regs))
		return PTR_ERR(vc4_hdmi->phy_regs);

	vc4_hdmi->ram_regs = devm_platform_ioremap_resource_byname(pdev,
								   "packet");
	if (IS_ERR(vc4_hdmi->ram_regs))
		return PTR_ERR(vc4_hdmi->ram_regs);

	vc4_hdmi->rm_regs = devm_platform_ioremap_resource_byname(pdev, "rm");
	if (IS_ERR(vc4_hdmi->rm_regs))
		return PTR_ERR(vc4_hdmi->rm_regs);

	vc4_hdmi->hsm_clock = devm_clk_get(dev, "hdmi");
	if (IS_ERR(vc4_hdmi->hsm_clock)) {
		drm_err(drm, "Failed to get HDMI state machine clock\n");
		return PTR_ERR(vc4_hdmi->hsm_clock);
	}

	vc4_hdmi->pixel_bvb_clock = devm_clk_get(dev, "bvb");
	if (IS_ERR(vc4_hdmi->pixel_bvb_clock)) {
		drm_err(drm, "Failed to get pixel bvb clock\n");
		return PTR_ERR(vc4_hdmi->pixel_bvb_clock);
	}

	vc4_hdmi->audio_clock = devm_clk_get(dev, "audio");
	if (IS_ERR(vc4_hdmi->audio_clock)) {
		drm_err(drm, "Failed to get audio clock\n");
		return PTR_ERR(vc4_hdmi->audio_clock);
	}

	vc4_hdmi->cec_clock = devm_clk_get(dev, "cec");
	if (IS_ERR(vc4_hdmi->cec_clock)) {
		drm_err(drm, "Failed to get CEC clock\n");
		return PTR_ERR(vc4_hdmi->cec_clock);
	}

	vc4_hdmi->reset = devm_reset_control_get(dev, NULL);
	if (IS_ERR(vc4_hdmi->reset)) {
		drm_err(drm, "Failed to get HDMI reset line\n");
		return PTR_ERR(vc4_hdmi->reset);
	}

	ret = vc4_hdmi_build_regset(drm, vc4_hdmi, &vc4_hdmi->hdmi_regset, VC4_HDMI);
	if (ret)
		return ret;

	ret = vc4_hdmi_build_regset(drm, vc4_hdmi, &vc4_hdmi->hd_regset, VC4_HD);
	if (ret)
		return ret;

	ret = vc4_hdmi_build_regset(drm, vc4_hdmi, &vc4_hdmi->cec_regset, VC5_CEC);
	if (ret)
		return ret;

	ret = vc4_hdmi_build_regset(drm, vc4_hdmi, &vc4_hdmi->csc_regset, VC5_CSC);
	if (ret)
		return ret;

	ret = vc4_hdmi_build_regset(drm, vc4_hdmi, &vc4_hdmi->dvp_regset, VC5_DVP);
	if (ret)
		return ret;

	ret = vc4_hdmi_build_regset(drm, vc4_hdmi, &vc4_hdmi->phy_regset, VC5_PHY);
	if (ret)
		return ret;

	ret = vc4_hdmi_build_regset(drm, vc4_hdmi, &vc4_hdmi->ram_regset, VC5_RAM);
	if (ret)
		return ret;

	ret = vc4_hdmi_build_regset(drm, vc4_hdmi, &vc4_hdmi->rm_regset, VC5_RM);
	if (ret)
		return ret;

	return 0;
}

static int vc4_hdmi_runtime_suspend(struct device *dev)
{
	struct vc4_hdmi *vc4_hdmi = dev_get_drvdata(dev);

	clk_disable_unprepare(vc4_hdmi->audio_clock);
	clk_disable_unprepare(vc4_hdmi->hsm_clock);

	return 0;
}

static int vc4_hdmi_runtime_resume(struct device *dev)
{
	struct vc4_hdmi *vc4_hdmi = dev_get_drvdata(dev);
	unsigned long __maybe_unused flags;
	u32 __maybe_unused value;
	unsigned long rate;
	int ret;

	ret = clk_prepare_enable(vc4_hdmi->hsm_clock);
	if (ret)
		return ret;

	/*
	 * Whenever the RaspberryPi boots without an HDMI monitor
	 * plugged in, the firmware won't have initialized the HSM clock
	 * rate and it will be reported as 0.
	 *
	 * If we try to access a register of the controller in such a
	 * case, it will lead to a silent CPU stall. Let's make sure we
	 * prevent such a case.
	 */
	rate = clk_get_rate(vc4_hdmi->hsm_clock);
	if (!rate) {
		ret = -EINVAL;
		goto err_disable_clk;
	}

	ret = clk_prepare_enable(vc4_hdmi->audio_clock);
	if (ret)
		goto err_disable_clk;

	if (vc4_hdmi->variant->reset)
		vc4_hdmi->variant->reset(vc4_hdmi);

#ifdef CONFIG_DRM_VC4_HDMI_CEC
	spin_lock_irqsave(&vc4_hdmi->hw_lock, flags);
	value = HDMI_READ(HDMI_CEC_CNTRL_1);
	/* Set the logical address to Unregistered */
	value |= VC4_HDMI_CEC_ADDR_MASK;
	HDMI_WRITE(HDMI_CEC_CNTRL_1, value);
	spin_unlock_irqrestore(&vc4_hdmi->hw_lock, flags);

	vc4_hdmi_cec_update_clk_div(vc4_hdmi);

	if (!vc4_hdmi->variant->external_irq_controller) {
		spin_lock_irqsave(&vc4_hdmi->hw_lock, flags);
		HDMI_WRITE(HDMI_CEC_CPU_MASK_SET, 0xffffffff);
		spin_unlock_irqrestore(&vc4_hdmi->hw_lock, flags);
	}
#endif

	return 0;

err_disable_clk:
	clk_disable_unprepare(vc4_hdmi->hsm_clock);
	return ret;
}

static void vc4_hdmi_put_ddc_device(void *ptr)
{
	struct vc4_hdmi *vc4_hdmi = ptr;

	put_device(&vc4_hdmi->ddc->dev);
}

static int vc4_hdmi_bind(struct device *dev, struct device *master, void *data)
{
	const struct vc4_hdmi_variant *variant = of_device_get_match_data(dev);
	struct platform_device *pdev = to_platform_device(dev);
	struct drm_device *drm = dev_get_drvdata(master);
	struct vc4_hdmi *vc4_hdmi;
	struct drm_encoder *encoder;
	struct device_node *ddc_node;
	int ret;

	vc4_hdmi = drmm_kzalloc(drm, sizeof(*vc4_hdmi), GFP_KERNEL);
	if (!vc4_hdmi)
		return -ENOMEM;

	ret = drmm_mutex_init(drm, &vc4_hdmi->mutex);
	if (ret)
		return ret;

	spin_lock_init(&vc4_hdmi->hw_lock);
	INIT_DELAYED_WORK(&vc4_hdmi->scrambling_work, vc4_hdmi_scrambling_wq);

	dev_set_drvdata(dev, vc4_hdmi);
	encoder = &vc4_hdmi->encoder.base;
	vc4_hdmi->encoder.type = variant->encoder_type;
	vc4_hdmi->encoder.pre_crtc_configure = vc4_hdmi_encoder_pre_crtc_configure;
	vc4_hdmi->encoder.pre_crtc_enable = vc4_hdmi_encoder_pre_crtc_enable;
	vc4_hdmi->encoder.post_crtc_enable = vc4_hdmi_encoder_post_crtc_enable;
	vc4_hdmi->encoder.post_crtc_disable = vc4_hdmi_encoder_post_crtc_disable;
	vc4_hdmi->encoder.post_crtc_powerdown = vc4_hdmi_encoder_post_crtc_powerdown;
	vc4_hdmi->pdev = pdev;
	vc4_hdmi->variant = variant;

	/*
	 * Since we don't know the state of the controller and its
	 * display (if any), let's assume it's always enabled.
	 * vc4_hdmi_disable_scrambling() will thus run at boot, make
	 * sure it's disabled, and avoid any inconsistency.
	 */
	if (variant->max_pixel_clock > HDMI_14_MAX_TMDS_CLK)
		vc4_hdmi->scdc_enabled = true;

	ret = variant->init_resources(drm, vc4_hdmi);
	if (ret)
		return ret;

	ddc_node = of_parse_phandle(dev->of_node, "ddc", 0);
	if (!ddc_node) {
		drm_err(drm, "Failed to find ddc node in device tree\n");
		return -ENODEV;
	}

	vc4_hdmi->ddc = of_find_i2c_adapter_by_node(ddc_node);
	of_node_put(ddc_node);
	if (!vc4_hdmi->ddc) {
		drm_err(drm, "Failed to get ddc i2c adapter by node\n");
		return -EPROBE_DEFER;
	}

	ret = devm_add_action_or_reset(dev, vc4_hdmi_put_ddc_device, vc4_hdmi);
	if (ret)
		return ret;

	/* Only use the GPIO HPD pin if present in the DT, otherwise
	 * we'll use the HDMI core's register.
	 */
	vc4_hdmi->hpd_gpio = devm_gpiod_get_optional(dev, "hpd", GPIOD_IN);
	if (IS_ERR(vc4_hdmi->hpd_gpio)) {
		return PTR_ERR(vc4_hdmi->hpd_gpio);
	}

	vc4_hdmi->disable_wifi_frequencies =
		of_property_read_bool(dev->of_node, "wifi-2.4ghz-coexistence");

	ret = devm_pm_runtime_enable(dev);
	if (ret)
		return ret;

	/*
	 *  We need to have the device powered up at this point to call
	 *  our reset hook and for the CEC init.
	 */
	ret = pm_runtime_resume_and_get(dev);
	if (ret)
		return ret;

	if ((of_device_is_compatible(dev->of_node, "brcm,bcm2711-hdmi0") ||
	     of_device_is_compatible(dev->of_node, "brcm,bcm2711-hdmi1") ||
	     of_device_is_compatible(dev->of_node, "brcm,bcm2712-hdmi0") ||
	     of_device_is_compatible(dev->of_node, "brcm,bcm2712-hdmi1")) &&
	    HDMI_READ(HDMI_VID_CTL) & VC4_HD_VID_CTL_ENABLE) {
		clk_prepare_enable(vc4_hdmi->pixel_clock);
		clk_prepare_enable(vc4_hdmi->hsm_clock);
		clk_prepare_enable(vc4_hdmi->pixel_bvb_clock);
	}

	ret = drmm_encoder_init(drm, encoder,
				&vc4_hdmi_encoder_funcs,
				DRM_MODE_ENCODER_TMDS,
				NULL);
	if (ret)
		goto err_put_runtime_pm;

	drm_encoder_helper_add(encoder, &vc4_hdmi_encoder_helper_funcs);

	ret = vc4_hdmi_connector_init(drm, vc4_hdmi);
	if (ret)
		goto err_put_runtime_pm;

	ret = vc4_hdmi_hotplug_init(vc4_hdmi);
	if (ret)
		goto err_put_runtime_pm;

	ret = vc4_hdmi_cec_init(vc4_hdmi);
	if (ret)
		goto err_put_runtime_pm;

	ret = vc4_hdmi_audio_init(vc4_hdmi);
	if (ret)
		goto err_put_runtime_pm;

	pm_runtime_put_sync(dev);

	return 0;

err_put_runtime_pm:
	pm_runtime_put_sync(dev);

	return ret;
}

static const struct component_ops vc4_hdmi_ops = {
	.bind   = vc4_hdmi_bind,
};

static int vc4_hdmi_dev_probe(struct platform_device *pdev)
{
	return component_add(&pdev->dev, &vc4_hdmi_ops);
}

static void vc4_hdmi_dev_remove(struct platform_device *pdev)
{
	component_del(&pdev->dev, &vc4_hdmi_ops);
}

static const struct vc4_hdmi_variant bcm2835_variant = {
	.encoder_type		= VC4_ENCODER_TYPE_HDMI0,
	.debugfs_name		= "hdmi_regs",
	.card_name		= "vc4-hdmi",
	.max_pixel_clock	= 162000000,
	.registers		= vc4_hdmi_fields,
	.num_registers		= ARRAY_SIZE(vc4_hdmi_fields),

	.init_resources		= vc4_hdmi_init_resources,
	.csc_setup		= vc4_hdmi_csc_setup,
	.reset			= vc4_hdmi_reset,
	.set_timings		= vc4_hdmi_set_timings,
	.phy_init		= vc4_hdmi_phy_init,
	.phy_disable		= vc4_hdmi_phy_disable,
	.phy_rng_enable		= vc4_hdmi_phy_rng_enable,
	.phy_rng_disable	= vc4_hdmi_phy_rng_disable,
	.channel_map		= vc4_hdmi_channel_map,
	.supports_hdr		= false,
};

static const struct vc4_hdmi_variant bcm2711_hdmi0_variant = {
	.encoder_type		= VC4_ENCODER_TYPE_HDMI0,
	.debugfs_name		= "hdmi0_regs",
	.card_name		= "vc4-hdmi-0",
	.max_pixel_clock	= 600000000,
	.registers		= vc5_hdmi_hdmi0_fields,
	.num_registers		= ARRAY_SIZE(vc5_hdmi_hdmi0_fields),
	.phy_lane_mapping	= {
		PHY_LANE_0,
		PHY_LANE_1,
		PHY_LANE_2,
		PHY_LANE_CK,
	},
	.unsupported_odd_h_timings	= true,
	.external_irq_controller	= true,

	.init_resources		= vc5_hdmi_init_resources,
	.csc_setup		= vc5_hdmi_csc_setup,
	.reset			= vc5_hdmi_reset,
	.set_timings		= vc5_hdmi_set_timings,
	.phy_init		= vc5_hdmi_phy_init,
	.phy_disable		= vc5_hdmi_phy_disable,
	.phy_rng_enable		= vc5_hdmi_phy_rng_enable,
	.phy_rng_disable	= vc5_hdmi_phy_rng_disable,
	.channel_map		= vc5_hdmi_channel_map,
	.supports_hdr		= true,
	.hp_detect		= vc5_hdmi_hp_detect,
};

static const struct vc4_hdmi_variant bcm2711_hdmi1_variant = {
	.encoder_type		= VC4_ENCODER_TYPE_HDMI1,
	.debugfs_name		= "hdmi1_regs",
	.card_name		= "vc4-hdmi-1",
	.max_pixel_clock	= HDMI_14_MAX_TMDS_CLK,
	.registers		= vc5_hdmi_hdmi1_fields,
	.num_registers		= ARRAY_SIZE(vc5_hdmi_hdmi1_fields),
	.phy_lane_mapping	= {
		PHY_LANE_1,
		PHY_LANE_0,
		PHY_LANE_CK,
		PHY_LANE_2,
	},
	.unsupported_odd_h_timings	= true,
	.external_irq_controller	= true,

	.init_resources		= vc5_hdmi_init_resources,
	.csc_setup		= vc5_hdmi_csc_setup,
	.reset			= vc5_hdmi_reset,
	.set_timings		= vc5_hdmi_set_timings,
	.phy_init		= vc5_hdmi_phy_init,
	.phy_disable		= vc5_hdmi_phy_disable,
	.phy_rng_enable		= vc5_hdmi_phy_rng_enable,
	.phy_rng_disable	= vc5_hdmi_phy_rng_disable,
	.channel_map		= vc5_hdmi_channel_map,
	.supports_hdr		= true,
	.hp_detect		= vc5_hdmi_hp_detect,
};

static const struct vc4_hdmi_variant bcm2712_hdmi0_variant = {
	.encoder_type		= VC4_ENCODER_TYPE_HDMI0,
	.debugfs_name		= "hdmi0_regs",
	.card_name		= "vc4-hdmi-0",
	.max_pixel_clock	= 600000000,
	.registers		= vc6_hdmi_hdmi0_fields,
	.num_registers		= ARRAY_SIZE(vc6_hdmi_hdmi0_fields),
	.phy_lane_mapping	= {
		PHY_LANE_0,
		PHY_LANE_1,
		PHY_LANE_2,
		PHY_LANE_CK,
	},
	.unsupported_odd_h_timings	= false,
	.external_irq_controller	= true,

	.init_resources		= vc5_hdmi_init_resources,
	.csc_setup		= vc5_hdmi_csc_setup,
	.reset			= vc5_hdmi_reset,
	.set_timings		= vc5_hdmi_set_timings,
	.phy_init		= vc6_hdmi_phy_init,
	.phy_disable		= vc6_hdmi_phy_disable,
	.channel_map		= vc5_hdmi_channel_map,
	.supports_hdr		= true,
	.hp_detect		= vc5_hdmi_hp_detect,
};

static const struct vc4_hdmi_variant bcm2712_hdmi1_variant = {
	.encoder_type		= VC4_ENCODER_TYPE_HDMI1,
	.debugfs_name		= "hdmi1_regs",
	.card_name		= "vc4-hdmi-1",
	.max_pixel_clock	= 600000000,
	.registers		= vc6_hdmi_hdmi1_fields,
	.num_registers		= ARRAY_SIZE(vc6_hdmi_hdmi1_fields),
	.phy_lane_mapping	= {
		PHY_LANE_0,
		PHY_LANE_1,
		PHY_LANE_2,
		PHY_LANE_CK,
	},
	.unsupported_odd_h_timings	= false,
	.external_irq_controller	= true,

	.init_resources		= vc5_hdmi_init_resources,
	.csc_setup		= vc5_hdmi_csc_setup,
	.reset			= vc5_hdmi_reset,
	.set_timings		= vc5_hdmi_set_timings,
	.phy_init		= vc6_hdmi_phy_init,
	.phy_disable		= vc6_hdmi_phy_disable,
	.channel_map		= vc5_hdmi_channel_map,
	.supports_hdr		= true,
	.hp_detect		= vc5_hdmi_hp_detect,
};

static const struct of_device_id vc4_hdmi_dt_match[] = {
	{ .compatible = "brcm,bcm2835-hdmi", .data = &bcm2835_variant },
	{ .compatible = "brcm,bcm2711-hdmi0", .data = &bcm2711_hdmi0_variant },
	{ .compatible = "brcm,bcm2711-hdmi1", .data = &bcm2711_hdmi1_variant },
	{ .compatible = "brcm,bcm2712-hdmi0", .data = &bcm2712_hdmi0_variant },
	{ .compatible = "brcm,bcm2712-hdmi1", .data = &bcm2712_hdmi1_variant },
	{}
};

static const struct dev_pm_ops vc4_hdmi_pm_ops = {
	SET_RUNTIME_PM_OPS(vc4_hdmi_runtime_suspend,
			   vc4_hdmi_runtime_resume,
			   NULL)
};

struct platform_driver vc4_hdmi_driver = {
	.probe = vc4_hdmi_dev_probe,
	.remove = vc4_hdmi_dev_remove,
	.driver = {
		.name = "vc4_hdmi",
		.of_match_table = vc4_hdmi_dt_match,
		.pm = &vc4_hdmi_pm_ops,
	},
};<|MERGE_RESOLUTION|>--- conflicted
+++ resolved
@@ -560,15 +560,12 @@
 	if (ret)
 		return ret;
 
-<<<<<<< HEAD
-=======
 	ret = drm_connector_hdmi_audio_init(connector, dev->dev,
 					    &vc4_hdmi_audio_funcs,
 					    8, 0, false, -1);
 	if (ret)
 		return ret;
 
->>>>>>> c5b4393c
 	drm_connector_helper_add(connector, &vc4_hdmi_connector_helper_funcs);
 
 	/*
@@ -2295,7 +2292,7 @@
 	}
 
 	ret = drm_connector_hdmi_audio_init(&vc4_hdmi->connector, dev,
-					    &vc4_hdmi_audio_funcs, 8, false,
+					    &vc4_hdmi_audio_funcs, 8, 0, false,
 					    -1);
 	if (ret)
 		return ret;
