--- conflicted
+++ resolved
@@ -156,14 +156,6 @@
 			   &resp.cpu_delta, cpu_clock);
 
 	xe_force_wake_put(gt_to_fw(gt), XE_FORCEWAKE_ALL);
-<<<<<<< HEAD
-
-	if (GRAPHICS_VER(xe) >= 20)
-		resp.width = 64;
-	else
-		resp.width = 36;
-=======
->>>>>>> e7103f87
 
 	if (GRAPHICS_VER(xe) >= 20)
 		resp.width = 64;
