--- conflicted
+++ resolved
@@ -518,27 +518,13 @@
 			const char *str, u32 str_len)
 {
 	struct sidtab_str_cache *cache, *victim = NULL;
-<<<<<<< HEAD
-=======
 	unsigned long flags;
->>>>>>> 2c523b34
 
 	/* do not cache invalid contexts */
 	if (entry->context.len)
 		return;
 
-<<<<<<< HEAD
-	/*
-	 * Skip the put operation when in non-task context to avoid the need
-	 * to disable interrupts while holding s->cache_lock.
-	 */
-	if (!in_task())
-		return;
-
-	spin_lock(&s->cache_lock);
-=======
 	spin_lock_irqsave(&s->cache_lock, flags);
->>>>>>> 2c523b34
 
 	cache = rcu_dereference_protected(entry->cache,
 					  lockdep_is_held(&s->cache_lock));
@@ -569,11 +555,7 @@
 	rcu_assign_pointer(entry->cache, cache);
 
 out_unlock:
-<<<<<<< HEAD
-	spin_unlock(&s->cache_lock);
-=======
 	spin_unlock_irqrestore(&s->cache_lock, flags);
->>>>>>> 2c523b34
 	kfree_rcu(victim, rcu_member);
 }
 
