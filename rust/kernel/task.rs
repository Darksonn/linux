--- conflicted
+++ resolved
@@ -4,22 +4,16 @@
 //!
 //! C header: [`include/linux/sched.h`](srctree/include/linux/sched.h).
 
-<<<<<<< HEAD
 use crate::{
     bindings,
+    ffi::{c_int, c_long, c_uint},
     types::{NotThreadSafe, Opaque},
 };
 use core::{
     cmp::{Eq, PartialEq},
-    ffi::{c_int, c_long, c_uint},
     ops::Deref,
     ptr,
 };
-=======
-use crate::ffi::{c_int, c_long, c_uint};
-use crate::types::Opaque;
-use core::{marker::PhantomData, ops::Deref, ptr};
->>>>>>> b2603f8a
 
 /// A sentinel value used for infinite timeouts.
 pub const MAX_SCHEDULE_TIMEOUT: c_long = c_long::MAX;
