--- conflicted
+++ resolved
@@ -139,11 +139,7 @@
 grep 'live patched' /proc/cmdline > /dev/kmsg
 grep 'live patched' /proc/meminfo > /dev/kmsg
 
-<<<<<<< HEAD
-loop_until 'mods=(/sys/kernel/livepatch/*); nmods=${#mods[@]}; [[ "$nmods" -eq 1 ]]' ||
-=======
 loop_until 'mods=($SYSFS_KLP_DIR/*); nmods=${#mods[@]}; [[ "$nmods" -eq 1 ]]' ||
->>>>>>> 62597edf
         die "Expecting only one moduled listed, found $nmods"
 
 # These modules were disabled by the atomic replace
