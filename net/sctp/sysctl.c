// SPDX-License-Identifier: GPL-2.0-or-later
/* SCTP kernel implementation
 * (C) Copyright IBM Corp. 2002, 2004
 * Copyright (c) 2002 Intel Corp.
 *
 * This file is part of the SCTP kernel implementation
 *
 * Sysctl related interfaces for SCTP.
 *
 * Please send any bug reports or fixes you make to the
 * email address(es):
 *    lksctp developers <linux-sctp@vger.kernel.org>
 *
 * Written or modified by:
 *    Mingqin Liu           <liuming@us.ibm.com>
 *    Jon Grimm             <jgrimm@us.ibm.com>
 *    Ardelle Fan           <ardelle.fan@intel.com>
 *    Ryan Layer            <rmlayer@us.ibm.com>
 *    Sridhar Samudrala     <sri@us.ibm.com>
 */

#define pr_fmt(fmt) KBUILD_MODNAME ": " fmt

#include <net/sctp/structs.h>
#include <net/sctp/sctp.h>
#include <linux/sysctl.h>

static int timer_max = 86400000; /* ms in one day */
static int sack_timer_min = 1;
static int sack_timer_max = 500;
static int addr_scope_max = SCTP_SCOPE_POLICY_MAX;
static int rwnd_scale_max = 16;
static int rto_alpha_min = 0;
static int rto_beta_min = 0;
static int rto_alpha_max = 1000;
static int rto_beta_max = 1000;
static int pf_expose_max = SCTP_PF_EXPOSE_MAX;
static int ps_retrans_max = SCTP_PS_RETRANS_MAX;
static int udp_port_max = 65535;

static unsigned long max_autoclose_min = 0;
static unsigned long max_autoclose_max =
	(MAX_SCHEDULE_TIMEOUT / HZ > UINT_MAX)
	? UINT_MAX : MAX_SCHEDULE_TIMEOUT / HZ;

static int proc_sctp_do_hmac_alg(struct ctl_table *ctl, int write,
				 void *buffer, size_t *lenp, loff_t *ppos);
static int proc_sctp_do_rto_min(struct ctl_table *ctl, int write,
				void *buffer, size_t *lenp, loff_t *ppos);
static int proc_sctp_do_rto_max(struct ctl_table *ctl, int write, void *buffer,
				size_t *lenp, loff_t *ppos);
static int proc_sctp_do_udp_port(struct ctl_table *ctl, int write, void *buffer,
				 size_t *lenp, loff_t *ppos);
static int proc_sctp_do_alpha_beta(struct ctl_table *ctl, int write,
				   void *buffer, size_t *lenp, loff_t *ppos);
static int proc_sctp_do_auth(struct ctl_table *ctl, int write,
			     void *buffer, size_t *lenp, loff_t *ppos);
static int proc_sctp_do_probe_interval(struct ctl_table *ctl, int write,
				       void *buffer, size_t *lenp, loff_t *ppos);

static struct ctl_table sctp_table[] = {
	{
		.procname	= "sctp_mem",
		.data		= &sysctl_sctp_mem,
		.maxlen		= sizeof(sysctl_sctp_mem),
		.mode		= 0644,
		.proc_handler	= proc_doulongvec_minmax
	},
	{
		.procname	= "sctp_rmem",
		.data		= &sysctl_sctp_rmem,
		.maxlen		= sizeof(sysctl_sctp_rmem),
		.mode		= 0644,
		.proc_handler	= proc_dointvec,
	},
	{
		.procname	= "sctp_wmem",
		.data		= &sysctl_sctp_wmem,
		.maxlen		= sizeof(sysctl_sctp_wmem),
		.mode		= 0644,
		.proc_handler	= proc_dointvec,
	},
};

/* The following index defines are used in sctp_sysctl_net_register().
 * If you add new items to the sctp_net_table, please ensure that
 * the index values of these defines hold the same meaning indicated by
 * their macro names when they appear in sctp_net_table.
 */
#define SCTP_RTO_MIN_IDX       0
#define SCTP_RTO_MAX_IDX       1
#define SCTP_PF_RETRANS_IDX    2
#define SCTP_PS_RETRANS_IDX    3

static struct ctl_table sctp_net_table[] = {
	[SCTP_RTO_MIN_IDX] = {
		.procname	= "rto_min",
		.data		= &init_net.sctp.rto_min,
		.maxlen		= sizeof(unsigned int),
		.mode		= 0644,
		.proc_handler	= proc_sctp_do_rto_min,
		.extra1         = SYSCTL_ONE,
		.extra2         = &init_net.sctp.rto_max
	},
	[SCTP_RTO_MAX_IDX] =  {
		.procname	= "rto_max",
		.data		= &init_net.sctp.rto_max,
		.maxlen		= sizeof(unsigned int),
		.mode		= 0644,
		.proc_handler	= proc_sctp_do_rto_max,
		.extra1         = &init_net.sctp.rto_min,
		.extra2         = &timer_max
	},
	[SCTP_PF_RETRANS_IDX] = {
		.procname	= "pf_retrans",
		.data		= &init_net.sctp.pf_retrans,
		.maxlen		= sizeof(int),
		.mode		= 0644,
		.proc_handler	= proc_dointvec_minmax,
		.extra1		= SYSCTL_ZERO,
		.extra2		= &init_net.sctp.ps_retrans,
	},
	[SCTP_PS_RETRANS_IDX] = {
		.procname	= "ps_retrans",
		.data		= &init_net.sctp.ps_retrans,
		.maxlen		= sizeof(int),
		.mode		= 0644,
		.proc_handler	= proc_dointvec_minmax,
		.extra1		= &init_net.sctp.pf_retrans,
		.extra2		= &ps_retrans_max,
	},
	{
		.procname	= "rto_initial",
		.data		= &init_net.sctp.rto_initial,
		.maxlen		= sizeof(unsigned int),
		.mode		= 0644,
		.proc_handler	= proc_dointvec_minmax,
		.extra1         = SYSCTL_ONE,
		.extra2         = &timer_max
	},
	{
		.procname	= "rto_alpha_exp_divisor",
		.data		= &init_net.sctp.rto_alpha,
		.maxlen		= sizeof(int),
		.mode		= 0644,
		.proc_handler	= proc_sctp_do_alpha_beta,
		.extra1		= &rto_alpha_min,
		.extra2		= &rto_alpha_max,
	},
	{
		.procname	= "rto_beta_exp_divisor",
		.data		= &init_net.sctp.rto_beta,
		.maxlen		= sizeof(int),
		.mode		= 0644,
		.proc_handler	= proc_sctp_do_alpha_beta,
		.extra1		= &rto_beta_min,
		.extra2		= &rto_beta_max,
	},
	{
		.procname	= "max_burst",
		.data		= &init_net.sctp.max_burst,
		.maxlen		= sizeof(int),
		.mode		= 0644,
		.proc_handler	= proc_dointvec_minmax,
		.extra1		= SYSCTL_ZERO,
		.extra2		= SYSCTL_INT_MAX,
	},
	{
		.procname	= "cookie_preserve_enable",
		.data		= &init_net.sctp.cookie_preserve_enable,
		.maxlen		= sizeof(int),
		.mode		= 0644,
		.proc_handler	= proc_dointvec,
	},
	{
		.procname	= "cookie_hmac_alg",
		.data		= &init_net.sctp.sctp_hmac_alg,
		.maxlen		= 8,
		.mode		= 0644,
		.proc_handler	= proc_sctp_do_hmac_alg,
	},
	{
		.procname	= "valid_cookie_life",
		.data		= &init_net.sctp.valid_cookie_life,
		.maxlen		= sizeof(unsigned int),
		.mode		= 0644,
		.proc_handler	= proc_dointvec_minmax,
		.extra1         = SYSCTL_ONE,
		.extra2         = &timer_max
	},
	{
		.procname	= "sack_timeout",
		.data		= &init_net.sctp.sack_timeout,
		.maxlen		= sizeof(int),
		.mode		= 0644,
		.proc_handler	= proc_dointvec_minmax,
		.extra1         = &sack_timer_min,
		.extra2         = &sack_timer_max,
	},
	{
		.procname	= "hb_interval",
		.data		= &init_net.sctp.hb_interval,
		.maxlen		= sizeof(unsigned int),
		.mode		= 0644,
		.proc_handler	= proc_dointvec_minmax,
		.extra1         = SYSCTL_ONE,
		.extra2         = &timer_max
	},
	{
		.procname	= "association_max_retrans",
		.data		= &init_net.sctp.max_retrans_association,
		.maxlen		= sizeof(int),
		.mode		= 0644,
		.proc_handler	= proc_dointvec_minmax,
		.extra1		= SYSCTL_ONE,
		.extra2		= SYSCTL_INT_MAX,
	},
	{
		.procname	= "path_max_retrans",
		.data		= &init_net.sctp.max_retrans_path,
		.maxlen		= sizeof(int),
		.mode		= 0644,
		.proc_handler	= proc_dointvec_minmax,
		.extra1		= SYSCTL_ONE,
		.extra2		= SYSCTL_INT_MAX,
	},
	{
		.procname	= "max_init_retransmits",
		.data		= &init_net.sctp.max_retrans_init,
		.maxlen		= sizeof(int),
		.mode		= 0644,
		.proc_handler	= proc_dointvec_minmax,
		.extra1		= SYSCTL_ONE,
		.extra2		= SYSCTL_INT_MAX,
	},
	{
		.procname	= "sndbuf_policy",
		.data		= &init_net.sctp.sndbuf_policy,
		.maxlen		= sizeof(int),
		.mode		= 0644,
		.proc_handler	= proc_dointvec,
	},
	{
		.procname	= "rcvbuf_policy",
		.data		= &init_net.sctp.rcvbuf_policy,
		.maxlen		= sizeof(int),
		.mode		= 0644,
		.proc_handler	= proc_dointvec,
	},
	{
		.procname	= "default_auto_asconf",
		.data		= &init_net.sctp.default_auto_asconf,
		.maxlen		= sizeof(int),
		.mode		= 0644,
		.proc_handler	= proc_dointvec,
	},
	{
		.procname	= "addip_enable",
		.data		= &init_net.sctp.addip_enable,
		.maxlen		= sizeof(int),
		.mode		= 0644,
		.proc_handler	= proc_dointvec,
	},
	{
		.procname	= "addip_noauth_enable",
		.data		= &init_net.sctp.addip_noauth,
		.maxlen		= sizeof(int),
		.mode		= 0644,
		.proc_handler	= proc_dointvec,
	},
	{
		.procname	= "prsctp_enable",
		.data		= &init_net.sctp.prsctp_enable,
		.maxlen		= sizeof(int),
		.mode		= 0644,
		.proc_handler	= proc_dointvec,
	},
	{
		.procname	= "reconf_enable",
		.data		= &init_net.sctp.reconf_enable,
		.maxlen		= sizeof(int),
		.mode		= 0644,
		.proc_handler	= proc_dointvec,
	},
	{
		.procname	= "auth_enable",
		.data		= &init_net.sctp.auth_enable,
		.maxlen		= sizeof(int),
		.mode		= 0644,
		.proc_handler	= proc_sctp_do_auth,
	},
	{
		.procname	= "intl_enable",
		.data		= &init_net.sctp.intl_enable,
		.maxlen		= sizeof(int),
		.mode		= 0644,
		.proc_handler	= proc_dointvec,
	},
	{
		.procname	= "ecn_enable",
		.data		= &init_net.sctp.ecn_enable,
		.maxlen		= sizeof(int),
		.mode		= 0644,
		.proc_handler	= proc_dointvec,
	},
	{
		.procname	= "plpmtud_probe_interval",
		.data		= &init_net.sctp.probe_interval,
		.maxlen		= sizeof(int),
		.mode		= 0644,
		.proc_handler	= proc_sctp_do_probe_interval,
	},
	{
		.procname	= "udp_port",
		.data		= &init_net.sctp.udp_port,
		.maxlen		= sizeof(int),
		.mode		= 0644,
		.proc_handler	= proc_sctp_do_udp_port,
		.extra1		= SYSCTL_ZERO,
		.extra2		= &udp_port_max,
	},
	{
		.procname	= "encap_port",
		.data		= &init_net.sctp.encap_port,
		.maxlen		= sizeof(int),
		.mode		= 0644,
		.proc_handler	= proc_dointvec_minmax,
		.extra1		= SYSCTL_ZERO,
		.extra2		= &udp_port_max,
	},
	{
		.procname	= "addr_scope_policy",
		.data		= &init_net.sctp.scope_policy,
		.maxlen		= sizeof(int),
		.mode		= 0644,
		.proc_handler	= proc_dointvec_minmax,
		.extra1		= SYSCTL_ZERO,
		.extra2		= &addr_scope_max,
	},
	{
		.procname	= "rwnd_update_shift",
		.data		= &init_net.sctp.rwnd_upd_shift,
		.maxlen		= sizeof(int),
		.mode		= 0644,
		.proc_handler	= &proc_dointvec_minmax,
		.extra1		= SYSCTL_ONE,
		.extra2		= &rwnd_scale_max,
	},
	{
		.procname	= "max_autoclose",
		.data		= &init_net.sctp.max_autoclose,
		.maxlen		= sizeof(unsigned long),
		.mode		= 0644,
		.proc_handler	= &proc_doulongvec_minmax,
		.extra1		= &max_autoclose_min,
		.extra2		= &max_autoclose_max,
	},
#ifdef CONFIG_NET_L3_MASTER_DEV
	{
		.procname	= "l3mdev_accept",
		.data		= &init_net.sctp.l3mdev_accept,
		.maxlen		= sizeof(int),
		.mode		= 0644,
		.proc_handler	= proc_dointvec_minmax,
		.extra1		= SYSCTL_ZERO,
		.extra2		= SYSCTL_ONE,
	},
#endif
	{
		.procname	= "pf_enable",
		.data		= &init_net.sctp.pf_enable,
		.maxlen		= sizeof(int),
		.mode		= 0644,
		.proc_handler	= proc_dointvec,
	},
	{
		.procname	= "pf_expose",
		.data		= &init_net.sctp.pf_expose,
		.maxlen		= sizeof(int),
		.mode		= 0644,
		.proc_handler	= proc_dointvec_minmax,
		.extra1		= SYSCTL_ZERO,
		.extra2		= &pf_expose_max,
	},
};

static int proc_sctp_do_hmac_alg(struct ctl_table *ctl, int write,
				 void *buffer, size_t *lenp, loff_t *ppos)
{
	struct net *net = current->nsproxy->net_ns;
	struct ctl_table tbl;
	bool changed = false;
	char *none = "none";
	char tmp[8] = {0};
	int ret;

	memset(&tbl, 0, sizeof(struct ctl_table));

	if (write) {
		tbl.data = tmp;
		tbl.maxlen = sizeof(tmp);
	} else {
		tbl.data = net->sctp.sctp_hmac_alg ? : none;
		tbl.maxlen = strlen(tbl.data);
	}

	ret = proc_dostring(&tbl, write, buffer, lenp, ppos);
	if (write && ret == 0) {
#ifdef CONFIG_CRYPTO_MD5
		if (!strncmp(tmp, "md5", 3)) {
			net->sctp.sctp_hmac_alg = "md5";
			changed = true;
		}
#endif
#ifdef CONFIG_CRYPTO_SHA1
		if (!strncmp(tmp, "sha1", 4)) {
			net->sctp.sctp_hmac_alg = "sha1";
			changed = true;
		}
#endif
		if (!strncmp(tmp, "none", 4)) {
			net->sctp.sctp_hmac_alg = NULL;
			changed = true;
		}
		if (!changed)
			ret = -EINVAL;
	}

	return ret;
}

static int proc_sctp_do_rto_min(struct ctl_table *ctl, int write,
				void *buffer, size_t *lenp, loff_t *ppos)
{
	struct net *net = current->nsproxy->net_ns;
	unsigned int min = *(unsigned int *) ctl->extra1;
	unsigned int max = *(unsigned int *) ctl->extra2;
	struct ctl_table tbl;
	int ret, new_value;

	memset(&tbl, 0, sizeof(struct ctl_table));
	tbl.maxlen = sizeof(unsigned int);

	if (write)
		tbl.data = &new_value;
	else
		tbl.data = &net->sctp.rto_min;

	ret = proc_dointvec(&tbl, write, buffer, lenp, ppos);
	if (write && ret == 0) {
		if (new_value > max || new_value < min)
			return -EINVAL;

		net->sctp.rto_min = new_value;
	}

	return ret;
}

static int proc_sctp_do_rto_max(struct ctl_table *ctl, int write,
				void *buffer, size_t *lenp, loff_t *ppos)
{
	struct net *net = current->nsproxy->net_ns;
	unsigned int min = *(unsigned int *) ctl->extra1;
	unsigned int max = *(unsigned int *) ctl->extra2;
	struct ctl_table tbl;
	int ret, new_value;

	memset(&tbl, 0, sizeof(struct ctl_table));
	tbl.maxlen = sizeof(unsigned int);

	if (write)
		tbl.data = &new_value;
	else
		tbl.data = &net->sctp.rto_max;

	ret = proc_dointvec(&tbl, write, buffer, lenp, ppos);
	if (write && ret == 0) {
		if (new_value > max || new_value < min)
			return -EINVAL;

		net->sctp.rto_max = new_value;
	}

	return ret;
}

static int proc_sctp_do_alpha_beta(struct ctl_table *ctl, int write,
				   void *buffer, size_t *lenp, loff_t *ppos)
{
	if (write)
		pr_warn_once("Changing rto_alpha or rto_beta may lead to "
			     "suboptimal rtt/srtt estimations!\n");

	return proc_dointvec_minmax(ctl, write, buffer, lenp, ppos);
}

static int proc_sctp_do_auth(struct ctl_table *ctl, int write,
			     void *buffer, size_t *lenp, loff_t *ppos)
{
	struct net *net = current->nsproxy->net_ns;
	struct ctl_table tbl;
	int new_value, ret;

	memset(&tbl, 0, sizeof(struct ctl_table));
	tbl.maxlen = sizeof(unsigned int);

	if (write)
		tbl.data = &new_value;
	else
		tbl.data = &net->sctp.auth_enable;

	ret = proc_dointvec(&tbl, write, buffer, lenp, ppos);
	if (write && ret == 0) {
		struct sock *sk = net->sctp.ctl_sock;

		net->sctp.auth_enable = new_value;
		/* Update the value in the control socket */
		lock_sock(sk);
		sctp_sk(sk)->ep->auth_enable = new_value;
		release_sock(sk);
	}

	return ret;
}

static int proc_sctp_do_udp_port(struct ctl_table *ctl, int write,
				 void *buffer, size_t *lenp, loff_t *ppos)
{
	struct net *net = current->nsproxy->net_ns;
	unsigned int min = *(unsigned int *)ctl->extra1;
	unsigned int max = *(unsigned int *)ctl->extra2;
	struct ctl_table tbl;
	int ret, new_value;

	memset(&tbl, 0, sizeof(struct ctl_table));
	tbl.maxlen = sizeof(unsigned int);

	if (write)
		tbl.data = &new_value;
	else
		tbl.data = &net->sctp.udp_port;

	ret = proc_dointvec(&tbl, write, buffer, lenp, ppos);
	if (write && ret == 0) {
		struct sock *sk = net->sctp.ctl_sock;

		if (new_value > max || new_value < min)
			return -EINVAL;

		net->sctp.udp_port = new_value;
		sctp_udp_sock_stop(net);
		if (new_value) {
			ret = sctp_udp_sock_start(net);
			if (ret)
				net->sctp.udp_port = 0;
		}

		/* Update the value in the control socket */
		lock_sock(sk);
		sctp_sk(sk)->udp_port = htons(net->sctp.udp_port);
		release_sock(sk);
	}

	return ret;
}

static int proc_sctp_do_probe_interval(struct ctl_table *ctl, int write,
				       void *buffer, size_t *lenp, loff_t *ppos)
{
	struct net *net = current->nsproxy->net_ns;
	struct ctl_table tbl;
	int ret, new_value;

	memset(&tbl, 0, sizeof(struct ctl_table));
	tbl.maxlen = sizeof(unsigned int);

	if (write)
		tbl.data = &new_value;
	else
		tbl.data = &net->sctp.probe_interval;

	ret = proc_dointvec(&tbl, write, buffer, lenp, ppos);
	if (write && ret == 0) {
		if (new_value && new_value < SCTP_PROBE_TIMER_MIN)
			return -EINVAL;

		net->sctp.probe_interval = new_value;
	}

	return ret;
}

int sctp_sysctl_net_register(struct net *net)
{
	size_t table_size = ARRAY_SIZE(sctp_net_table);
	struct ctl_table *table;
	int i;

	table = kmemdup(sctp_net_table, sizeof(sctp_net_table), GFP_KERNEL);
	if (!table)
		return -ENOMEM;

	for (i = 0; i < table_size; i++)
		table[i].data += (char *)(&net->sctp) - (char *)&init_net.sctp;

	table[SCTP_RTO_MIN_IDX].extra2 = &net->sctp.rto_max;
	table[SCTP_RTO_MAX_IDX].extra1 = &net->sctp.rto_min;
	table[SCTP_PF_RETRANS_IDX].extra2 = &net->sctp.ps_retrans;
	table[SCTP_PS_RETRANS_IDX].extra1 = &net->sctp.pf_retrans;

	net->sctp.sysctl_header = register_net_sysctl_sz(net, "net/sctp",
<<<<<<< HEAD
							 table,
							 ARRAY_SIZE(sctp_net_table));
=======
							 table, table_size);
>>>>>>> 0c383648
	if (net->sctp.sysctl_header == NULL) {
		kfree(table);
		return -ENOMEM;
	}
	return 0;
}

void sctp_sysctl_net_unregister(struct net *net)
{
	const struct ctl_table *table;

	table = net->sctp.sysctl_header->ctl_table_arg;
	unregister_net_sysctl_table(net->sctp.sysctl_header);
	kfree(table);
}

static struct ctl_table_header *sctp_sysctl_header;

/* Sysctl registration.  */
void sctp_sysctl_register(void)
{
	sctp_sysctl_header = register_net_sysctl(&init_net, "net/sctp", sctp_table);
}

/* Sysctl deregistration.  */
void sctp_sysctl_unregister(void)
{
	unregister_net_sysctl_table(sctp_sysctl_header);
}<|MERGE_RESOLUTION|>--- conflicted
+++ resolved
@@ -610,12 +610,7 @@
 	table[SCTP_PS_RETRANS_IDX].extra1 = &net->sctp.pf_retrans;
 
 	net->sctp.sysctl_header = register_net_sysctl_sz(net, "net/sctp",
-<<<<<<< HEAD
-							 table,
-							 ARRAY_SIZE(sctp_net_table));
-=======
 							 table, table_size);
->>>>>>> 0c383648
 	if (net->sctp.sysctl_header == NULL) {
 		kfree(table);
 		return -ENOMEM;
