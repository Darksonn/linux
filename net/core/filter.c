// SPDX-License-Identifier: GPL-2.0-or-later
/*
 * Linux Socket Filter - Kernel level socket filtering
 *
 * Based on the design of the Berkeley Packet Filter. The new
 * internal format has been designed by PLUMgrid:
 *
 *	Copyright (c) 2011 - 2014 PLUMgrid, http://plumgrid.com
 *
 * Authors:
 *
 *	Jay Schulist <jschlst@samba.org>
 *	Alexei Starovoitov <ast@plumgrid.com>
 *	Daniel Borkmann <dborkman@redhat.com>
 *
 * Andi Kleen - Fix a few bad bugs and races.
 * Kris Katterjohn - Added many additional checks in bpf_check_classic()
 */

#include <linux/module.h>
#include <linux/types.h>
#include <linux/mm.h>
#include <linux/fcntl.h>
#include <linux/socket.h>
#include <linux/sock_diag.h>
#include <linux/in.h>
#include <linux/inet.h>
#include <linux/netdevice.h>
#include <linux/if_packet.h>
#include <linux/if_arp.h>
#include <linux/gfp.h>
#include <net/inet_common.h>
#include <net/ip.h>
#include <net/protocol.h>
#include <net/netlink.h>
#include <linux/skbuff.h>
#include <linux/skmsg.h>
#include <net/sock.h>
#include <net/flow_dissector.h>
#include <linux/errno.h>
#include <linux/timer.h>
#include <linux/uaccess.h>
#include <asm/unaligned.h>
#include <asm/cmpxchg.h>
#include <linux/filter.h>
#include <linux/ratelimit.h>
#include <linux/seccomp.h>
#include <linux/if_vlan.h>
#include <linux/bpf.h>
#include <linux/btf.h>
#include <net/sch_generic.h>
#include <net/cls_cgroup.h>
#include <net/dst_metadata.h>
#include <net/dst.h>
#include <net/sock_reuseport.h>
#include <net/busy_poll.h>
#include <net/tcp.h>
#include <net/xfrm.h>
#include <net/udp.h>
#include <linux/bpf_trace.h>
#include <net/xdp_sock.h>
#include <linux/inetdevice.h>
#include <net/inet_hashtables.h>
#include <net/inet6_hashtables.h>
#include <net/ip_fib.h>
#include <net/nexthop.h>
#include <net/flow.h>
#include <net/arp.h>
#include <net/ipv6.h>
#include <net/net_namespace.h>
#include <linux/seg6_local.h>
#include <net/seg6.h>
#include <net/seg6_local.h>
#include <net/lwtunnel.h>
#include <net/ipv6_stubs.h>
#include <net/bpf_sk_storage.h>
#include <net/transp_v6.h>
#include <linux/btf_ids.h>
#include <net/tls.h>

static const struct bpf_func_proto *
bpf_sk_base_func_proto(enum bpf_func_id func_id);

int copy_bpf_fprog_from_user(struct sock_fprog *dst, sockptr_t src, int len)
{
	if (in_compat_syscall()) {
		struct compat_sock_fprog f32;

		if (len != sizeof(f32))
			return -EINVAL;
		if (copy_from_sockptr(&f32, src, sizeof(f32)))
			return -EFAULT;
		memset(dst, 0, sizeof(*dst));
		dst->len = f32.len;
		dst->filter = compat_ptr(f32.filter);
	} else {
		if (len != sizeof(*dst))
			return -EINVAL;
		if (copy_from_sockptr(dst, src, sizeof(*dst)))
			return -EFAULT;
	}

	return 0;
}
EXPORT_SYMBOL_GPL(copy_bpf_fprog_from_user);

/**
 *	sk_filter_trim_cap - run a packet through a socket filter
 *	@sk: sock associated with &sk_buff
 *	@skb: buffer to filter
 *	@cap: limit on how short the eBPF program may trim the packet
 *
 * Run the eBPF program and then cut skb->data to correct size returned by
 * the program. If pkt_len is 0 we toss packet. If skb->len is smaller
 * than pkt_len we keep whole skb->data. This is the socket level
 * wrapper to BPF_PROG_RUN. It returns 0 if the packet should
 * be accepted or -EPERM if the packet should be tossed.
 *
 */
int sk_filter_trim_cap(struct sock *sk, struct sk_buff *skb, unsigned int cap)
{
	int err;
	struct sk_filter *filter;

	/*
	 * If the skb was allocated from pfmemalloc reserves, only
	 * allow SOCK_MEMALLOC sockets to use it as this socket is
	 * helping free memory
	 */
	if (skb_pfmemalloc(skb) && !sock_flag(sk, SOCK_MEMALLOC)) {
		NET_INC_STATS(sock_net(sk), LINUX_MIB_PFMEMALLOCDROP);
		return -ENOMEM;
	}
	err = BPF_CGROUP_RUN_PROG_INET_INGRESS(sk, skb);
	if (err)
		return err;

	err = security_sock_rcv_skb(sk, skb);
	if (err)
		return err;

	rcu_read_lock();
	filter = rcu_dereference(sk->sk_filter);
	if (filter) {
		struct sock *save_sk = skb->sk;
		unsigned int pkt_len;

		skb->sk = sk;
		pkt_len = bpf_prog_run_save_cb(filter->prog, skb);
		skb->sk = save_sk;
		err = pkt_len ? pskb_trim(skb, max(cap, pkt_len)) : -EPERM;
	}
	rcu_read_unlock();

	return err;
}
EXPORT_SYMBOL(sk_filter_trim_cap);

BPF_CALL_1(bpf_skb_get_pay_offset, struct sk_buff *, skb)
{
	return skb_get_poff(skb);
}

BPF_CALL_3(bpf_skb_get_nlattr, struct sk_buff *, skb, u32, a, u32, x)
{
	struct nlattr *nla;

	if (skb_is_nonlinear(skb))
		return 0;

	if (skb->len < sizeof(struct nlattr))
		return 0;

	if (a > skb->len - sizeof(struct nlattr))
		return 0;

	nla = nla_find((struct nlattr *) &skb->data[a], skb->len - a, x);
	if (nla)
		return (void *) nla - (void *) skb->data;

	return 0;
}

BPF_CALL_3(bpf_skb_get_nlattr_nest, struct sk_buff *, skb, u32, a, u32, x)
{
	struct nlattr *nla;

	if (skb_is_nonlinear(skb))
		return 0;

	if (skb->len < sizeof(struct nlattr))
		return 0;

	if (a > skb->len - sizeof(struct nlattr))
		return 0;

	nla = (struct nlattr *) &skb->data[a];
	if (nla->nla_len > skb->len - a)
		return 0;

	nla = nla_find_nested(nla, x);
	if (nla)
		return (void *) nla - (void *) skb->data;

	return 0;
}

BPF_CALL_4(bpf_skb_load_helper_8, const struct sk_buff *, skb, const void *,
	   data, int, headlen, int, offset)
{
	u8 tmp, *ptr;
	const int len = sizeof(tmp);

	if (offset >= 0) {
		if (headlen - offset >= len)
			return *(u8 *)(data + offset);
		if (!skb_copy_bits(skb, offset, &tmp, sizeof(tmp)))
			return tmp;
	} else {
		ptr = bpf_internal_load_pointer_neg_helper(skb, offset, len);
		if (likely(ptr))
			return *(u8 *)ptr;
	}

	return -EFAULT;
}

BPF_CALL_2(bpf_skb_load_helper_8_no_cache, const struct sk_buff *, skb,
	   int, offset)
{
	return ____bpf_skb_load_helper_8(skb, skb->data, skb->len - skb->data_len,
					 offset);
}

BPF_CALL_4(bpf_skb_load_helper_16, const struct sk_buff *, skb, const void *,
	   data, int, headlen, int, offset)
{
	u16 tmp, *ptr;
	const int len = sizeof(tmp);

	if (offset >= 0) {
		if (headlen - offset >= len)
			return get_unaligned_be16(data + offset);
		if (!skb_copy_bits(skb, offset, &tmp, sizeof(tmp)))
			return be16_to_cpu(tmp);
	} else {
		ptr = bpf_internal_load_pointer_neg_helper(skb, offset, len);
		if (likely(ptr))
			return get_unaligned_be16(ptr);
	}

	return -EFAULT;
}

BPF_CALL_2(bpf_skb_load_helper_16_no_cache, const struct sk_buff *, skb,
	   int, offset)
{
	return ____bpf_skb_load_helper_16(skb, skb->data, skb->len - skb->data_len,
					  offset);
}

BPF_CALL_4(bpf_skb_load_helper_32, const struct sk_buff *, skb, const void *,
	   data, int, headlen, int, offset)
{
	u32 tmp, *ptr;
	const int len = sizeof(tmp);

	if (likely(offset >= 0)) {
		if (headlen - offset >= len)
			return get_unaligned_be32(data + offset);
		if (!skb_copy_bits(skb, offset, &tmp, sizeof(tmp)))
			return be32_to_cpu(tmp);
	} else {
		ptr = bpf_internal_load_pointer_neg_helper(skb, offset, len);
		if (likely(ptr))
			return get_unaligned_be32(ptr);
	}

	return -EFAULT;
}

BPF_CALL_2(bpf_skb_load_helper_32_no_cache, const struct sk_buff *, skb,
	   int, offset)
{
	return ____bpf_skb_load_helper_32(skb, skb->data, skb->len - skb->data_len,
					  offset);
}

static u32 convert_skb_access(int skb_field, int dst_reg, int src_reg,
			      struct bpf_insn *insn_buf)
{
	struct bpf_insn *insn = insn_buf;

	switch (skb_field) {
	case SKF_AD_MARK:
		BUILD_BUG_ON(sizeof_field(struct sk_buff, mark) != 4);

		*insn++ = BPF_LDX_MEM(BPF_W, dst_reg, src_reg,
				      offsetof(struct sk_buff, mark));
		break;

	case SKF_AD_PKTTYPE:
		*insn++ = BPF_LDX_MEM(BPF_B, dst_reg, src_reg, PKT_TYPE_OFFSET());
		*insn++ = BPF_ALU32_IMM(BPF_AND, dst_reg, PKT_TYPE_MAX);
#ifdef __BIG_ENDIAN_BITFIELD
		*insn++ = BPF_ALU32_IMM(BPF_RSH, dst_reg, 5);
#endif
		break;

	case SKF_AD_QUEUE:
		BUILD_BUG_ON(sizeof_field(struct sk_buff, queue_mapping) != 2);

		*insn++ = BPF_LDX_MEM(BPF_H, dst_reg, src_reg,
				      offsetof(struct sk_buff, queue_mapping));
		break;

	case SKF_AD_VLAN_TAG:
		BUILD_BUG_ON(sizeof_field(struct sk_buff, vlan_tci) != 2);

		/* dst_reg = *(u16 *) (src_reg + offsetof(vlan_tci)) */
		*insn++ = BPF_LDX_MEM(BPF_H, dst_reg, src_reg,
				      offsetof(struct sk_buff, vlan_tci));
		break;
	case SKF_AD_VLAN_TAG_PRESENT:
		*insn++ = BPF_LDX_MEM(BPF_B, dst_reg, src_reg, PKT_VLAN_PRESENT_OFFSET());
		if (PKT_VLAN_PRESENT_BIT)
			*insn++ = BPF_ALU32_IMM(BPF_RSH, dst_reg, PKT_VLAN_PRESENT_BIT);
		if (PKT_VLAN_PRESENT_BIT < 7)
			*insn++ = BPF_ALU32_IMM(BPF_AND, dst_reg, 1);
		break;
	}

	return insn - insn_buf;
}

static bool convert_bpf_extensions(struct sock_filter *fp,
				   struct bpf_insn **insnp)
{
	struct bpf_insn *insn = *insnp;
	u32 cnt;

	switch (fp->k) {
	case SKF_AD_OFF + SKF_AD_PROTOCOL:
		BUILD_BUG_ON(sizeof_field(struct sk_buff, protocol) != 2);

		/* A = *(u16 *) (CTX + offsetof(protocol)) */
		*insn++ = BPF_LDX_MEM(BPF_H, BPF_REG_A, BPF_REG_CTX,
				      offsetof(struct sk_buff, protocol));
		/* A = ntohs(A) [emitting a nop or swap16] */
		*insn = BPF_ENDIAN(BPF_FROM_BE, BPF_REG_A, 16);
		break;

	case SKF_AD_OFF + SKF_AD_PKTTYPE:
		cnt = convert_skb_access(SKF_AD_PKTTYPE, BPF_REG_A, BPF_REG_CTX, insn);
		insn += cnt - 1;
		break;

	case SKF_AD_OFF + SKF_AD_IFINDEX:
	case SKF_AD_OFF + SKF_AD_HATYPE:
		BUILD_BUG_ON(sizeof_field(struct net_device, ifindex) != 4);
		BUILD_BUG_ON(sizeof_field(struct net_device, type) != 2);

		*insn++ = BPF_LDX_MEM(BPF_FIELD_SIZEOF(struct sk_buff, dev),
				      BPF_REG_TMP, BPF_REG_CTX,
				      offsetof(struct sk_buff, dev));
		/* if (tmp != 0) goto pc + 1 */
		*insn++ = BPF_JMP_IMM(BPF_JNE, BPF_REG_TMP, 0, 1);
		*insn++ = BPF_EXIT_INSN();
		if (fp->k == SKF_AD_OFF + SKF_AD_IFINDEX)
			*insn = BPF_LDX_MEM(BPF_W, BPF_REG_A, BPF_REG_TMP,
					    offsetof(struct net_device, ifindex));
		else
			*insn = BPF_LDX_MEM(BPF_H, BPF_REG_A, BPF_REG_TMP,
					    offsetof(struct net_device, type));
		break;

	case SKF_AD_OFF + SKF_AD_MARK:
		cnt = convert_skb_access(SKF_AD_MARK, BPF_REG_A, BPF_REG_CTX, insn);
		insn += cnt - 1;
		break;

	case SKF_AD_OFF + SKF_AD_RXHASH:
		BUILD_BUG_ON(sizeof_field(struct sk_buff, hash) != 4);

		*insn = BPF_LDX_MEM(BPF_W, BPF_REG_A, BPF_REG_CTX,
				    offsetof(struct sk_buff, hash));
		break;

	case SKF_AD_OFF + SKF_AD_QUEUE:
		cnt = convert_skb_access(SKF_AD_QUEUE, BPF_REG_A, BPF_REG_CTX, insn);
		insn += cnt - 1;
		break;

	case SKF_AD_OFF + SKF_AD_VLAN_TAG:
		cnt = convert_skb_access(SKF_AD_VLAN_TAG,
					 BPF_REG_A, BPF_REG_CTX, insn);
		insn += cnt - 1;
		break;

	case SKF_AD_OFF + SKF_AD_VLAN_TAG_PRESENT:
		cnt = convert_skb_access(SKF_AD_VLAN_TAG_PRESENT,
					 BPF_REG_A, BPF_REG_CTX, insn);
		insn += cnt - 1;
		break;

	case SKF_AD_OFF + SKF_AD_VLAN_TPID:
		BUILD_BUG_ON(sizeof_field(struct sk_buff, vlan_proto) != 2);

		/* A = *(u16 *) (CTX + offsetof(vlan_proto)) */
		*insn++ = BPF_LDX_MEM(BPF_H, BPF_REG_A, BPF_REG_CTX,
				      offsetof(struct sk_buff, vlan_proto));
		/* A = ntohs(A) [emitting a nop or swap16] */
		*insn = BPF_ENDIAN(BPF_FROM_BE, BPF_REG_A, 16);
		break;

	case SKF_AD_OFF + SKF_AD_PAY_OFFSET:
	case SKF_AD_OFF + SKF_AD_NLATTR:
	case SKF_AD_OFF + SKF_AD_NLATTR_NEST:
	case SKF_AD_OFF + SKF_AD_CPU:
	case SKF_AD_OFF + SKF_AD_RANDOM:
		/* arg1 = CTX */
		*insn++ = BPF_MOV64_REG(BPF_REG_ARG1, BPF_REG_CTX);
		/* arg2 = A */
		*insn++ = BPF_MOV64_REG(BPF_REG_ARG2, BPF_REG_A);
		/* arg3 = X */
		*insn++ = BPF_MOV64_REG(BPF_REG_ARG3, BPF_REG_X);
		/* Emit call(arg1=CTX, arg2=A, arg3=X) */
		switch (fp->k) {
		case SKF_AD_OFF + SKF_AD_PAY_OFFSET:
			*insn = BPF_EMIT_CALL(bpf_skb_get_pay_offset);
			break;
		case SKF_AD_OFF + SKF_AD_NLATTR:
			*insn = BPF_EMIT_CALL(bpf_skb_get_nlattr);
			break;
		case SKF_AD_OFF + SKF_AD_NLATTR_NEST:
			*insn = BPF_EMIT_CALL(bpf_skb_get_nlattr_nest);
			break;
		case SKF_AD_OFF + SKF_AD_CPU:
			*insn = BPF_EMIT_CALL(bpf_get_raw_cpu_id);
			break;
		case SKF_AD_OFF + SKF_AD_RANDOM:
			*insn = BPF_EMIT_CALL(bpf_user_rnd_u32);
			bpf_user_rnd_init_once();
			break;
		}
		break;

	case SKF_AD_OFF + SKF_AD_ALU_XOR_X:
		/* A ^= X */
		*insn = BPF_ALU32_REG(BPF_XOR, BPF_REG_A, BPF_REG_X);
		break;

	default:
		/* This is just a dummy call to avoid letting the compiler
		 * evict __bpf_call_base() as an optimization. Placed here
		 * where no-one bothers.
		 */
		BUG_ON(__bpf_call_base(0, 0, 0, 0, 0) != 0);
		return false;
	}

	*insnp = insn;
	return true;
}

static bool convert_bpf_ld_abs(struct sock_filter *fp, struct bpf_insn **insnp)
{
	const bool unaligned_ok = IS_BUILTIN(CONFIG_HAVE_EFFICIENT_UNALIGNED_ACCESS);
	int size = bpf_size_to_bytes(BPF_SIZE(fp->code));
	bool endian = BPF_SIZE(fp->code) == BPF_H ||
		      BPF_SIZE(fp->code) == BPF_W;
	bool indirect = BPF_MODE(fp->code) == BPF_IND;
	const int ip_align = NET_IP_ALIGN;
	struct bpf_insn *insn = *insnp;
	int offset = fp->k;

	if (!indirect &&
	    ((unaligned_ok && offset >= 0) ||
	     (!unaligned_ok && offset >= 0 &&
	      offset + ip_align >= 0 &&
	      offset + ip_align % size == 0))) {
		bool ldx_off_ok = offset <= S16_MAX;

		*insn++ = BPF_MOV64_REG(BPF_REG_TMP, BPF_REG_H);
		if (offset)
			*insn++ = BPF_ALU64_IMM(BPF_SUB, BPF_REG_TMP, offset);
		*insn++ = BPF_JMP_IMM(BPF_JSLT, BPF_REG_TMP,
				      size, 2 + endian + (!ldx_off_ok * 2));
		if (ldx_off_ok) {
			*insn++ = BPF_LDX_MEM(BPF_SIZE(fp->code), BPF_REG_A,
					      BPF_REG_D, offset);
		} else {
			*insn++ = BPF_MOV64_REG(BPF_REG_TMP, BPF_REG_D);
			*insn++ = BPF_ALU64_IMM(BPF_ADD, BPF_REG_TMP, offset);
			*insn++ = BPF_LDX_MEM(BPF_SIZE(fp->code), BPF_REG_A,
					      BPF_REG_TMP, 0);
		}
		if (endian)
			*insn++ = BPF_ENDIAN(BPF_FROM_BE, BPF_REG_A, size * 8);
		*insn++ = BPF_JMP_A(8);
	}

	*insn++ = BPF_MOV64_REG(BPF_REG_ARG1, BPF_REG_CTX);
	*insn++ = BPF_MOV64_REG(BPF_REG_ARG2, BPF_REG_D);
	*insn++ = BPF_MOV64_REG(BPF_REG_ARG3, BPF_REG_H);
	if (!indirect) {
		*insn++ = BPF_MOV64_IMM(BPF_REG_ARG4, offset);
	} else {
		*insn++ = BPF_MOV64_REG(BPF_REG_ARG4, BPF_REG_X);
		if (fp->k)
			*insn++ = BPF_ALU64_IMM(BPF_ADD, BPF_REG_ARG4, offset);
	}

	switch (BPF_SIZE(fp->code)) {
	case BPF_B:
		*insn++ = BPF_EMIT_CALL(bpf_skb_load_helper_8);
		break;
	case BPF_H:
		*insn++ = BPF_EMIT_CALL(bpf_skb_load_helper_16);
		break;
	case BPF_W:
		*insn++ = BPF_EMIT_CALL(bpf_skb_load_helper_32);
		break;
	default:
		return false;
	}

	*insn++ = BPF_JMP_IMM(BPF_JSGE, BPF_REG_A, 0, 2);
	*insn++ = BPF_ALU32_REG(BPF_XOR, BPF_REG_A, BPF_REG_A);
	*insn   = BPF_EXIT_INSN();

	*insnp = insn;
	return true;
}

/**
 *	bpf_convert_filter - convert filter program
 *	@prog: the user passed filter program
 *	@len: the length of the user passed filter program
 *	@new_prog: allocated 'struct bpf_prog' or NULL
 *	@new_len: pointer to store length of converted program
 *	@seen_ld_abs: bool whether we've seen ld_abs/ind
 *
 * Remap 'sock_filter' style classic BPF (cBPF) instruction set to 'bpf_insn'
 * style extended BPF (eBPF).
 * Conversion workflow:
 *
 * 1) First pass for calculating the new program length:
 *   bpf_convert_filter(old_prog, old_len, NULL, &new_len, &seen_ld_abs)
 *
 * 2) 2nd pass to remap in two passes: 1st pass finds new
 *    jump offsets, 2nd pass remapping:
 *   bpf_convert_filter(old_prog, old_len, new_prog, &new_len, &seen_ld_abs)
 */
static int bpf_convert_filter(struct sock_filter *prog, int len,
			      struct bpf_prog *new_prog, int *new_len,
			      bool *seen_ld_abs)
{
	int new_flen = 0, pass = 0, target, i, stack_off;
	struct bpf_insn *new_insn, *first_insn = NULL;
	struct sock_filter *fp;
	int *addrs = NULL;
	u8 bpf_src;

	BUILD_BUG_ON(BPF_MEMWORDS * sizeof(u32) > MAX_BPF_STACK);
	BUILD_BUG_ON(BPF_REG_FP + 1 != MAX_BPF_REG);

	if (len <= 0 || len > BPF_MAXINSNS)
		return -EINVAL;

	if (new_prog) {
		first_insn = new_prog->insnsi;
		addrs = kcalloc(len, sizeof(*addrs),
				GFP_KERNEL | __GFP_NOWARN);
		if (!addrs)
			return -ENOMEM;
	}

do_pass:
	new_insn = first_insn;
	fp = prog;

	/* Classic BPF related prologue emission. */
	if (new_prog) {
		/* Classic BPF expects A and X to be reset first. These need
		 * to be guaranteed to be the first two instructions.
		 */
		*new_insn++ = BPF_ALU32_REG(BPF_XOR, BPF_REG_A, BPF_REG_A);
		*new_insn++ = BPF_ALU32_REG(BPF_XOR, BPF_REG_X, BPF_REG_X);

		/* All programs must keep CTX in callee saved BPF_REG_CTX.
		 * In eBPF case it's done by the compiler, here we need to
		 * do this ourself. Initial CTX is present in BPF_REG_ARG1.
		 */
		*new_insn++ = BPF_MOV64_REG(BPF_REG_CTX, BPF_REG_ARG1);
		if (*seen_ld_abs) {
			/* For packet access in classic BPF, cache skb->data
			 * in callee-saved BPF R8 and skb->len - skb->data_len
			 * (headlen) in BPF R9. Since classic BPF is read-only
			 * on CTX, we only need to cache it once.
			 */
			*new_insn++ = BPF_LDX_MEM(BPF_FIELD_SIZEOF(struct sk_buff, data),
						  BPF_REG_D, BPF_REG_CTX,
						  offsetof(struct sk_buff, data));
			*new_insn++ = BPF_LDX_MEM(BPF_W, BPF_REG_H, BPF_REG_CTX,
						  offsetof(struct sk_buff, len));
			*new_insn++ = BPF_LDX_MEM(BPF_W, BPF_REG_TMP, BPF_REG_CTX,
						  offsetof(struct sk_buff, data_len));
			*new_insn++ = BPF_ALU32_REG(BPF_SUB, BPF_REG_H, BPF_REG_TMP);
		}
	} else {
		new_insn += 3;
	}

	for (i = 0; i < len; fp++, i++) {
		struct bpf_insn tmp_insns[32] = { };
		struct bpf_insn *insn = tmp_insns;

		if (addrs)
			addrs[i] = new_insn - first_insn;

		switch (fp->code) {
		/* All arithmetic insns and skb loads map as-is. */
		case BPF_ALU | BPF_ADD | BPF_X:
		case BPF_ALU | BPF_ADD | BPF_K:
		case BPF_ALU | BPF_SUB | BPF_X:
		case BPF_ALU | BPF_SUB | BPF_K:
		case BPF_ALU | BPF_AND | BPF_X:
		case BPF_ALU | BPF_AND | BPF_K:
		case BPF_ALU | BPF_OR | BPF_X:
		case BPF_ALU | BPF_OR | BPF_K:
		case BPF_ALU | BPF_LSH | BPF_X:
		case BPF_ALU | BPF_LSH | BPF_K:
		case BPF_ALU | BPF_RSH | BPF_X:
		case BPF_ALU | BPF_RSH | BPF_K:
		case BPF_ALU | BPF_XOR | BPF_X:
		case BPF_ALU | BPF_XOR | BPF_K:
		case BPF_ALU | BPF_MUL | BPF_X:
		case BPF_ALU | BPF_MUL | BPF_K:
		case BPF_ALU | BPF_DIV | BPF_X:
		case BPF_ALU | BPF_DIV | BPF_K:
		case BPF_ALU | BPF_MOD | BPF_X:
		case BPF_ALU | BPF_MOD | BPF_K:
		case BPF_ALU | BPF_NEG:
		case BPF_LD | BPF_ABS | BPF_W:
		case BPF_LD | BPF_ABS | BPF_H:
		case BPF_LD | BPF_ABS | BPF_B:
		case BPF_LD | BPF_IND | BPF_W:
		case BPF_LD | BPF_IND | BPF_H:
		case BPF_LD | BPF_IND | BPF_B:
			/* Check for overloaded BPF extension and
			 * directly convert it if found, otherwise
			 * just move on with mapping.
			 */
			if (BPF_CLASS(fp->code) == BPF_LD &&
			    BPF_MODE(fp->code) == BPF_ABS &&
			    convert_bpf_extensions(fp, &insn))
				break;
			if (BPF_CLASS(fp->code) == BPF_LD &&
			    convert_bpf_ld_abs(fp, &insn)) {
				*seen_ld_abs = true;
				break;
			}

			if (fp->code == (BPF_ALU | BPF_DIV | BPF_X) ||
			    fp->code == (BPF_ALU | BPF_MOD | BPF_X)) {
				*insn++ = BPF_MOV32_REG(BPF_REG_X, BPF_REG_X);
				/* Error with exception code on div/mod by 0.
				 * For cBPF programs, this was always return 0.
				 */
				*insn++ = BPF_JMP_IMM(BPF_JNE, BPF_REG_X, 0, 2);
				*insn++ = BPF_ALU32_REG(BPF_XOR, BPF_REG_A, BPF_REG_A);
				*insn++ = BPF_EXIT_INSN();
			}

			*insn = BPF_RAW_INSN(fp->code, BPF_REG_A, BPF_REG_X, 0, fp->k);
			break;

		/* Jump transformation cannot use BPF block macros
		 * everywhere as offset calculation and target updates
		 * require a bit more work than the rest, i.e. jump
		 * opcodes map as-is, but offsets need adjustment.
		 */

#define BPF_EMIT_JMP							\
	do {								\
		const s32 off_min = S16_MIN, off_max = S16_MAX;		\
		s32 off;						\
									\
		if (target >= len || target < 0)			\
			goto err;					\
		off = addrs ? addrs[target] - addrs[i] - 1 : 0;		\
		/* Adjust pc relative offset for 2nd or 3rd insn. */	\
		off -= insn - tmp_insns;				\
		/* Reject anything not fitting into insn->off. */	\
		if (off < off_min || off > off_max)			\
			goto err;					\
		insn->off = off;					\
	} while (0)

		case BPF_JMP | BPF_JA:
			target = i + fp->k + 1;
			insn->code = fp->code;
			BPF_EMIT_JMP;
			break;

		case BPF_JMP | BPF_JEQ | BPF_K:
		case BPF_JMP | BPF_JEQ | BPF_X:
		case BPF_JMP | BPF_JSET | BPF_K:
		case BPF_JMP | BPF_JSET | BPF_X:
		case BPF_JMP | BPF_JGT | BPF_K:
		case BPF_JMP | BPF_JGT | BPF_X:
		case BPF_JMP | BPF_JGE | BPF_K:
		case BPF_JMP | BPF_JGE | BPF_X:
			if (BPF_SRC(fp->code) == BPF_K && (int) fp->k < 0) {
				/* BPF immediates are signed, zero extend
				 * immediate into tmp register and use it
				 * in compare insn.
				 */
				*insn++ = BPF_MOV32_IMM(BPF_REG_TMP, fp->k);

				insn->dst_reg = BPF_REG_A;
				insn->src_reg = BPF_REG_TMP;
				bpf_src = BPF_X;
			} else {
				insn->dst_reg = BPF_REG_A;
				insn->imm = fp->k;
				bpf_src = BPF_SRC(fp->code);
				insn->src_reg = bpf_src == BPF_X ? BPF_REG_X : 0;
			}

			/* Common case where 'jump_false' is next insn. */
			if (fp->jf == 0) {
				insn->code = BPF_JMP | BPF_OP(fp->code) | bpf_src;
				target = i + fp->jt + 1;
				BPF_EMIT_JMP;
				break;
			}

			/* Convert some jumps when 'jump_true' is next insn. */
			if (fp->jt == 0) {
				switch (BPF_OP(fp->code)) {
				case BPF_JEQ:
					insn->code = BPF_JMP | BPF_JNE | bpf_src;
					break;
				case BPF_JGT:
					insn->code = BPF_JMP | BPF_JLE | bpf_src;
					break;
				case BPF_JGE:
					insn->code = BPF_JMP | BPF_JLT | bpf_src;
					break;
				default:
					goto jmp_rest;
				}

				target = i + fp->jf + 1;
				BPF_EMIT_JMP;
				break;
			}
jmp_rest:
			/* Other jumps are mapped into two insns: Jxx and JA. */
			target = i + fp->jt + 1;
			insn->code = BPF_JMP | BPF_OP(fp->code) | bpf_src;
			BPF_EMIT_JMP;
			insn++;

			insn->code = BPF_JMP | BPF_JA;
			target = i + fp->jf + 1;
			BPF_EMIT_JMP;
			break;

		/* ldxb 4 * ([14] & 0xf) is remaped into 6 insns. */
		case BPF_LDX | BPF_MSH | BPF_B: {
			struct sock_filter tmp = {
				.code	= BPF_LD | BPF_ABS | BPF_B,
				.k	= fp->k,
			};

			*seen_ld_abs = true;

			/* X = A */
			*insn++ = BPF_MOV64_REG(BPF_REG_X, BPF_REG_A);
			/* A = BPF_R0 = *(u8 *) (skb->data + K) */
			convert_bpf_ld_abs(&tmp, &insn);
			insn++;
			/* A &= 0xf */
			*insn++ = BPF_ALU32_IMM(BPF_AND, BPF_REG_A, 0xf);
			/* A <<= 2 */
			*insn++ = BPF_ALU32_IMM(BPF_LSH, BPF_REG_A, 2);
			/* tmp = X */
			*insn++ = BPF_MOV64_REG(BPF_REG_TMP, BPF_REG_X);
			/* X = A */
			*insn++ = BPF_MOV64_REG(BPF_REG_X, BPF_REG_A);
			/* A = tmp */
			*insn = BPF_MOV64_REG(BPF_REG_A, BPF_REG_TMP);
			break;
		}
		/* RET_K is remaped into 2 insns. RET_A case doesn't need an
		 * extra mov as BPF_REG_0 is already mapped into BPF_REG_A.
		 */
		case BPF_RET | BPF_A:
		case BPF_RET | BPF_K:
			if (BPF_RVAL(fp->code) == BPF_K)
				*insn++ = BPF_MOV32_RAW(BPF_K, BPF_REG_0,
							0, fp->k);
			*insn = BPF_EXIT_INSN();
			break;

		/* Store to stack. */
		case BPF_ST:
		case BPF_STX:
			stack_off = fp->k * 4  + 4;
			*insn = BPF_STX_MEM(BPF_W, BPF_REG_FP, BPF_CLASS(fp->code) ==
					    BPF_ST ? BPF_REG_A : BPF_REG_X,
					    -stack_off);
			/* check_load_and_stores() verifies that classic BPF can
			 * load from stack only after write, so tracking
			 * stack_depth for ST|STX insns is enough
			 */
			if (new_prog && new_prog->aux->stack_depth < stack_off)
				new_prog->aux->stack_depth = stack_off;
			break;

		/* Load from stack. */
		case BPF_LD | BPF_MEM:
		case BPF_LDX | BPF_MEM:
			stack_off = fp->k * 4  + 4;
			*insn = BPF_LDX_MEM(BPF_W, BPF_CLASS(fp->code) == BPF_LD  ?
					    BPF_REG_A : BPF_REG_X, BPF_REG_FP,
					    -stack_off);
			break;

		/* A = K or X = K */
		case BPF_LD | BPF_IMM:
		case BPF_LDX | BPF_IMM:
			*insn = BPF_MOV32_IMM(BPF_CLASS(fp->code) == BPF_LD ?
					      BPF_REG_A : BPF_REG_X, fp->k);
			break;

		/* X = A */
		case BPF_MISC | BPF_TAX:
			*insn = BPF_MOV64_REG(BPF_REG_X, BPF_REG_A);
			break;

		/* A = X */
		case BPF_MISC | BPF_TXA:
			*insn = BPF_MOV64_REG(BPF_REG_A, BPF_REG_X);
			break;

		/* A = skb->len or X = skb->len */
		case BPF_LD | BPF_W | BPF_LEN:
		case BPF_LDX | BPF_W | BPF_LEN:
			*insn = BPF_LDX_MEM(BPF_W, BPF_CLASS(fp->code) == BPF_LD ?
					    BPF_REG_A : BPF_REG_X, BPF_REG_CTX,
					    offsetof(struct sk_buff, len));
			break;

		/* Access seccomp_data fields. */
		case BPF_LDX | BPF_ABS | BPF_W:
			/* A = *(u32 *) (ctx + K) */
			*insn = BPF_LDX_MEM(BPF_W, BPF_REG_A, BPF_REG_CTX, fp->k);
			break;

		/* Unknown instruction. */
		default:
			goto err;
		}

		insn++;
		if (new_prog)
			memcpy(new_insn, tmp_insns,
			       sizeof(*insn) * (insn - tmp_insns));
		new_insn += insn - tmp_insns;
	}

	if (!new_prog) {
		/* Only calculating new length. */
		*new_len = new_insn - first_insn;
		if (*seen_ld_abs)
			*new_len += 4; /* Prologue bits. */
		return 0;
	}

	pass++;
	if (new_flen != new_insn - first_insn) {
		new_flen = new_insn - first_insn;
		if (pass > 2)
			goto err;
		goto do_pass;
	}

	kfree(addrs);
	BUG_ON(*new_len != new_flen);
	return 0;
err:
	kfree(addrs);
	return -EINVAL;
}

/* Security:
 *
 * As we dont want to clear mem[] array for each packet going through
 * __bpf_prog_run(), we check that filter loaded by user never try to read
 * a cell if not previously written, and we check all branches to be sure
 * a malicious user doesn't try to abuse us.
 */
static int check_load_and_stores(const struct sock_filter *filter, int flen)
{
	u16 *masks, memvalid = 0; /* One bit per cell, 16 cells */
	int pc, ret = 0;

	BUILD_BUG_ON(BPF_MEMWORDS > 16);

	masks = kmalloc_array(flen, sizeof(*masks), GFP_KERNEL);
	if (!masks)
		return -ENOMEM;

	memset(masks, 0xff, flen * sizeof(*masks));

	for (pc = 0; pc < flen; pc++) {
		memvalid &= masks[pc];

		switch (filter[pc].code) {
		case BPF_ST:
		case BPF_STX:
			memvalid |= (1 << filter[pc].k);
			break;
		case BPF_LD | BPF_MEM:
		case BPF_LDX | BPF_MEM:
			if (!(memvalid & (1 << filter[pc].k))) {
				ret = -EINVAL;
				goto error;
			}
			break;
		case BPF_JMP | BPF_JA:
			/* A jump must set masks on target */
			masks[pc + 1 + filter[pc].k] &= memvalid;
			memvalid = ~0;
			break;
		case BPF_JMP | BPF_JEQ | BPF_K:
		case BPF_JMP | BPF_JEQ | BPF_X:
		case BPF_JMP | BPF_JGE | BPF_K:
		case BPF_JMP | BPF_JGE | BPF_X:
		case BPF_JMP | BPF_JGT | BPF_K:
		case BPF_JMP | BPF_JGT | BPF_X:
		case BPF_JMP | BPF_JSET | BPF_K:
		case BPF_JMP | BPF_JSET | BPF_X:
			/* A jump must set masks on targets */
			masks[pc + 1 + filter[pc].jt] &= memvalid;
			masks[pc + 1 + filter[pc].jf] &= memvalid;
			memvalid = ~0;
			break;
		}
	}
error:
	kfree(masks);
	return ret;
}

static bool chk_code_allowed(u16 code_to_probe)
{
	static const bool codes[] = {
		/* 32 bit ALU operations */
		[BPF_ALU | BPF_ADD | BPF_K] = true,
		[BPF_ALU | BPF_ADD | BPF_X] = true,
		[BPF_ALU | BPF_SUB | BPF_K] = true,
		[BPF_ALU | BPF_SUB | BPF_X] = true,
		[BPF_ALU | BPF_MUL | BPF_K] = true,
		[BPF_ALU | BPF_MUL | BPF_X] = true,
		[BPF_ALU | BPF_DIV | BPF_K] = true,
		[BPF_ALU | BPF_DIV | BPF_X] = true,
		[BPF_ALU | BPF_MOD | BPF_K] = true,
		[BPF_ALU | BPF_MOD | BPF_X] = true,
		[BPF_ALU | BPF_AND | BPF_K] = true,
		[BPF_ALU | BPF_AND | BPF_X] = true,
		[BPF_ALU | BPF_OR | BPF_K] = true,
		[BPF_ALU | BPF_OR | BPF_X] = true,
		[BPF_ALU | BPF_XOR | BPF_K] = true,
		[BPF_ALU | BPF_XOR | BPF_X] = true,
		[BPF_ALU | BPF_LSH | BPF_K] = true,
		[BPF_ALU | BPF_LSH | BPF_X] = true,
		[BPF_ALU | BPF_RSH | BPF_K] = true,
		[BPF_ALU | BPF_RSH | BPF_X] = true,
		[BPF_ALU | BPF_NEG] = true,
		/* Load instructions */
		[BPF_LD | BPF_W | BPF_ABS] = true,
		[BPF_LD | BPF_H | BPF_ABS] = true,
		[BPF_LD | BPF_B | BPF_ABS] = true,
		[BPF_LD | BPF_W | BPF_LEN] = true,
		[BPF_LD | BPF_W | BPF_IND] = true,
		[BPF_LD | BPF_H | BPF_IND] = true,
		[BPF_LD | BPF_B | BPF_IND] = true,
		[BPF_LD | BPF_IMM] = true,
		[BPF_LD | BPF_MEM] = true,
		[BPF_LDX | BPF_W | BPF_LEN] = true,
		[BPF_LDX | BPF_B | BPF_MSH] = true,
		[BPF_LDX | BPF_IMM] = true,
		[BPF_LDX | BPF_MEM] = true,
		/* Store instructions */
		[BPF_ST] = true,
		[BPF_STX] = true,
		/* Misc instructions */
		[BPF_MISC | BPF_TAX] = true,
		[BPF_MISC | BPF_TXA] = true,
		/* Return instructions */
		[BPF_RET | BPF_K] = true,
		[BPF_RET | BPF_A] = true,
		/* Jump instructions */
		[BPF_JMP | BPF_JA] = true,
		[BPF_JMP | BPF_JEQ | BPF_K] = true,
		[BPF_JMP | BPF_JEQ | BPF_X] = true,
		[BPF_JMP | BPF_JGE | BPF_K] = true,
		[BPF_JMP | BPF_JGE | BPF_X] = true,
		[BPF_JMP | BPF_JGT | BPF_K] = true,
		[BPF_JMP | BPF_JGT | BPF_X] = true,
		[BPF_JMP | BPF_JSET | BPF_K] = true,
		[BPF_JMP | BPF_JSET | BPF_X] = true,
	};

	if (code_to_probe >= ARRAY_SIZE(codes))
		return false;

	return codes[code_to_probe];
}

static bool bpf_check_basics_ok(const struct sock_filter *filter,
				unsigned int flen)
{
	if (filter == NULL)
		return false;
	if (flen == 0 || flen > BPF_MAXINSNS)
		return false;

	return true;
}

/**
 *	bpf_check_classic - verify socket filter code
 *	@filter: filter to verify
 *	@flen: length of filter
 *
 * Check the user's filter code. If we let some ugly
 * filter code slip through kaboom! The filter must contain
 * no references or jumps that are out of range, no illegal
 * instructions, and must end with a RET instruction.
 *
 * All jumps are forward as they are not signed.
 *
 * Returns 0 if the rule set is legal or -EINVAL if not.
 */
static int bpf_check_classic(const struct sock_filter *filter,
			     unsigned int flen)
{
	bool anc_found;
	int pc;

	/* Check the filter code now */
	for (pc = 0; pc < flen; pc++) {
		const struct sock_filter *ftest = &filter[pc];

		/* May we actually operate on this code? */
		if (!chk_code_allowed(ftest->code))
			return -EINVAL;

		/* Some instructions need special checks */
		switch (ftest->code) {
		case BPF_ALU | BPF_DIV | BPF_K:
		case BPF_ALU | BPF_MOD | BPF_K:
			/* Check for division by zero */
			if (ftest->k == 0)
				return -EINVAL;
			break;
		case BPF_ALU | BPF_LSH | BPF_K:
		case BPF_ALU | BPF_RSH | BPF_K:
			if (ftest->k >= 32)
				return -EINVAL;
			break;
		case BPF_LD | BPF_MEM:
		case BPF_LDX | BPF_MEM:
		case BPF_ST:
		case BPF_STX:
			/* Check for invalid memory addresses */
			if (ftest->k >= BPF_MEMWORDS)
				return -EINVAL;
			break;
		case BPF_JMP | BPF_JA:
			/* Note, the large ftest->k might cause loops.
			 * Compare this with conditional jumps below,
			 * where offsets are limited. --ANK (981016)
			 */
			if (ftest->k >= (unsigned int)(flen - pc - 1))
				return -EINVAL;
			break;
		case BPF_JMP | BPF_JEQ | BPF_K:
		case BPF_JMP | BPF_JEQ | BPF_X:
		case BPF_JMP | BPF_JGE | BPF_K:
		case BPF_JMP | BPF_JGE | BPF_X:
		case BPF_JMP | BPF_JGT | BPF_K:
		case BPF_JMP | BPF_JGT | BPF_X:
		case BPF_JMP | BPF_JSET | BPF_K:
		case BPF_JMP | BPF_JSET | BPF_X:
			/* Both conditionals must be safe */
			if (pc + ftest->jt + 1 >= flen ||
			    pc + ftest->jf + 1 >= flen)
				return -EINVAL;
			break;
		case BPF_LD | BPF_W | BPF_ABS:
		case BPF_LD | BPF_H | BPF_ABS:
		case BPF_LD | BPF_B | BPF_ABS:
			anc_found = false;
			if (bpf_anc_helper(ftest) & BPF_ANC)
				anc_found = true;
			/* Ancillary operation unknown or unsupported */
			if (anc_found == false && ftest->k >= SKF_AD_OFF)
				return -EINVAL;
		}
	}

	/* Last instruction must be a RET code */
	switch (filter[flen - 1].code) {
	case BPF_RET | BPF_K:
	case BPF_RET | BPF_A:
		return check_load_and_stores(filter, flen);
	}

	return -EINVAL;
}

static int bpf_prog_store_orig_filter(struct bpf_prog *fp,
				      const struct sock_fprog *fprog)
{
	unsigned int fsize = bpf_classic_proglen(fprog);
	struct sock_fprog_kern *fkprog;

	fp->orig_prog = kmalloc(sizeof(*fkprog), GFP_KERNEL);
	if (!fp->orig_prog)
		return -ENOMEM;

	fkprog = fp->orig_prog;
	fkprog->len = fprog->len;

	fkprog->filter = kmemdup(fp->insns, fsize,
				 GFP_KERNEL | __GFP_NOWARN);
	if (!fkprog->filter) {
		kfree(fp->orig_prog);
		return -ENOMEM;
	}

	return 0;
}

static void bpf_release_orig_filter(struct bpf_prog *fp)
{
	struct sock_fprog_kern *fprog = fp->orig_prog;

	if (fprog) {
		kfree(fprog->filter);
		kfree(fprog);
	}
}

static void __bpf_prog_release(struct bpf_prog *prog)
{
	if (prog->type == BPF_PROG_TYPE_SOCKET_FILTER) {
		bpf_prog_put(prog);
	} else {
		bpf_release_orig_filter(prog);
		bpf_prog_free(prog);
	}
}

static void __sk_filter_release(struct sk_filter *fp)
{
	__bpf_prog_release(fp->prog);
	kfree(fp);
}

/**
 * 	sk_filter_release_rcu - Release a socket filter by rcu_head
 *	@rcu: rcu_head that contains the sk_filter to free
 */
static void sk_filter_release_rcu(struct rcu_head *rcu)
{
	struct sk_filter *fp = container_of(rcu, struct sk_filter, rcu);

	__sk_filter_release(fp);
}

/**
 *	sk_filter_release - release a socket filter
 *	@fp: filter to remove
 *
 *	Remove a filter from a socket and release its resources.
 */
static void sk_filter_release(struct sk_filter *fp)
{
	if (refcount_dec_and_test(&fp->refcnt))
		call_rcu(&fp->rcu, sk_filter_release_rcu);
}

void sk_filter_uncharge(struct sock *sk, struct sk_filter *fp)
{
	u32 filter_size = bpf_prog_size(fp->prog->len);

	atomic_sub(filter_size, &sk->sk_omem_alloc);
	sk_filter_release(fp);
}

/* try to charge the socket memory if there is space available
 * return true on success
 */
static bool __sk_filter_charge(struct sock *sk, struct sk_filter *fp)
{
	u32 filter_size = bpf_prog_size(fp->prog->len);

	/* same check as in sock_kmalloc() */
	if (filter_size <= sysctl_optmem_max &&
	    atomic_read(&sk->sk_omem_alloc) + filter_size < sysctl_optmem_max) {
		atomic_add(filter_size, &sk->sk_omem_alloc);
		return true;
	}
	return false;
}

bool sk_filter_charge(struct sock *sk, struct sk_filter *fp)
{
	if (!refcount_inc_not_zero(&fp->refcnt))
		return false;

	if (!__sk_filter_charge(sk, fp)) {
		sk_filter_release(fp);
		return false;
	}
	return true;
}

static struct bpf_prog *bpf_migrate_filter(struct bpf_prog *fp)
{
	struct sock_filter *old_prog;
	struct bpf_prog *old_fp;
	int err, new_len, old_len = fp->len;
	bool seen_ld_abs = false;

	/* We are free to overwrite insns et al right here as it
	 * won't be used at this point in time anymore internally
	 * after the migration to the internal BPF instruction
	 * representation.
	 */
	BUILD_BUG_ON(sizeof(struct sock_filter) !=
		     sizeof(struct bpf_insn));

	/* Conversion cannot happen on overlapping memory areas,
	 * so we need to keep the user BPF around until the 2nd
	 * pass. At this time, the user BPF is stored in fp->insns.
	 */
	old_prog = kmemdup(fp->insns, old_len * sizeof(struct sock_filter),
			   GFP_KERNEL | __GFP_NOWARN);
	if (!old_prog) {
		err = -ENOMEM;
		goto out_err;
	}

	/* 1st pass: calculate the new program length. */
	err = bpf_convert_filter(old_prog, old_len, NULL, &new_len,
				 &seen_ld_abs);
	if (err)
		goto out_err_free;

	/* Expand fp for appending the new filter representation. */
	old_fp = fp;
	fp = bpf_prog_realloc(old_fp, bpf_prog_size(new_len), 0);
	if (!fp) {
		/* The old_fp is still around in case we couldn't
		 * allocate new memory, so uncharge on that one.
		 */
		fp = old_fp;
		err = -ENOMEM;
		goto out_err_free;
	}

	fp->len = new_len;

	/* 2nd pass: remap sock_filter insns into bpf_insn insns. */
	err = bpf_convert_filter(old_prog, old_len, fp, &new_len,
				 &seen_ld_abs);
	if (err)
		/* 2nd bpf_convert_filter() can fail only if it fails
		 * to allocate memory, remapping must succeed. Note,
		 * that at this time old_fp has already been released
		 * by krealloc().
		 */
		goto out_err_free;

	fp = bpf_prog_select_runtime(fp, &err);
	if (err)
		goto out_err_free;

	kfree(old_prog);
	return fp;

out_err_free:
	kfree(old_prog);
out_err:
	__bpf_prog_release(fp);
	return ERR_PTR(err);
}

static struct bpf_prog *bpf_prepare_filter(struct bpf_prog *fp,
					   bpf_aux_classic_check_t trans)
{
	int err;

	fp->bpf_func = NULL;
	fp->jited = 0;

	err = bpf_check_classic(fp->insns, fp->len);
	if (err) {
		__bpf_prog_release(fp);
		return ERR_PTR(err);
	}

	/* There might be additional checks and transformations
	 * needed on classic filters, f.e. in case of seccomp.
	 */
	if (trans) {
		err = trans(fp->insns, fp->len);
		if (err) {
			__bpf_prog_release(fp);
			return ERR_PTR(err);
		}
	}

	/* Probe if we can JIT compile the filter and if so, do
	 * the compilation of the filter.
	 */
	bpf_jit_compile(fp);

	/* JIT compiler couldn't process this filter, so do the
	 * internal BPF translation for the optimized interpreter.
	 */
	if (!fp->jited)
		fp = bpf_migrate_filter(fp);

	return fp;
}

/**
 *	bpf_prog_create - create an unattached filter
 *	@pfp: the unattached filter that is created
 *	@fprog: the filter program
 *
 * Create a filter independent of any socket. We first run some
 * sanity checks on it to make sure it does not explode on us later.
 * If an error occurs or there is insufficient memory for the filter
 * a negative errno code is returned. On success the return is zero.
 */
int bpf_prog_create(struct bpf_prog **pfp, struct sock_fprog_kern *fprog)
{
	unsigned int fsize = bpf_classic_proglen(fprog);
	struct bpf_prog *fp;

	/* Make sure new filter is there and in the right amounts. */
	if (!bpf_check_basics_ok(fprog->filter, fprog->len))
		return -EINVAL;

	fp = bpf_prog_alloc(bpf_prog_size(fprog->len), 0);
	if (!fp)
		return -ENOMEM;

	memcpy(fp->insns, fprog->filter, fsize);

	fp->len = fprog->len;
	/* Since unattached filters are not copied back to user
	 * space through sk_get_filter(), we do not need to hold
	 * a copy here, and can spare us the work.
	 */
	fp->orig_prog = NULL;

	/* bpf_prepare_filter() already takes care of freeing
	 * memory in case something goes wrong.
	 */
	fp = bpf_prepare_filter(fp, NULL);
	if (IS_ERR(fp))
		return PTR_ERR(fp);

	*pfp = fp;
	return 0;
}
EXPORT_SYMBOL_GPL(bpf_prog_create);

/**
 *	bpf_prog_create_from_user - create an unattached filter from user buffer
 *	@pfp: the unattached filter that is created
 *	@fprog: the filter program
 *	@trans: post-classic verifier transformation handler
 *	@save_orig: save classic BPF program
 *
 * This function effectively does the same as bpf_prog_create(), only
 * that it builds up its insns buffer from user space provided buffer.
 * It also allows for passing a bpf_aux_classic_check_t handler.
 */
int bpf_prog_create_from_user(struct bpf_prog **pfp, struct sock_fprog *fprog,
			      bpf_aux_classic_check_t trans, bool save_orig)
{
	unsigned int fsize = bpf_classic_proglen(fprog);
	struct bpf_prog *fp;
	int err;

	/* Make sure new filter is there and in the right amounts. */
	if (!bpf_check_basics_ok(fprog->filter, fprog->len))
		return -EINVAL;

	fp = bpf_prog_alloc(bpf_prog_size(fprog->len), 0);
	if (!fp)
		return -ENOMEM;

	if (copy_from_user(fp->insns, fprog->filter, fsize)) {
		__bpf_prog_free(fp);
		return -EFAULT;
	}

	fp->len = fprog->len;
	fp->orig_prog = NULL;

	if (save_orig) {
		err = bpf_prog_store_orig_filter(fp, fprog);
		if (err) {
			__bpf_prog_free(fp);
			return -ENOMEM;
		}
	}

	/* bpf_prepare_filter() already takes care of freeing
	 * memory in case something goes wrong.
	 */
	fp = bpf_prepare_filter(fp, trans);
	if (IS_ERR(fp))
		return PTR_ERR(fp);

	*pfp = fp;
	return 0;
}
EXPORT_SYMBOL_GPL(bpf_prog_create_from_user);

void bpf_prog_destroy(struct bpf_prog *fp)
{
	__bpf_prog_release(fp);
}
EXPORT_SYMBOL_GPL(bpf_prog_destroy);

static int __sk_attach_prog(struct bpf_prog *prog, struct sock *sk)
{
	struct sk_filter *fp, *old_fp;

	fp = kmalloc(sizeof(*fp), GFP_KERNEL);
	if (!fp)
		return -ENOMEM;

	fp->prog = prog;

	if (!__sk_filter_charge(sk, fp)) {
		kfree(fp);
		return -ENOMEM;
	}
	refcount_set(&fp->refcnt, 1);

	old_fp = rcu_dereference_protected(sk->sk_filter,
					   lockdep_sock_is_held(sk));
	rcu_assign_pointer(sk->sk_filter, fp);

	if (old_fp)
		sk_filter_uncharge(sk, old_fp);

	return 0;
}

static
struct bpf_prog *__get_filter(struct sock_fprog *fprog, struct sock *sk)
{
	unsigned int fsize = bpf_classic_proglen(fprog);
	struct bpf_prog *prog;
	int err;

	if (sock_flag(sk, SOCK_FILTER_LOCKED))
		return ERR_PTR(-EPERM);

	/* Make sure new filter is there and in the right amounts. */
	if (!bpf_check_basics_ok(fprog->filter, fprog->len))
		return ERR_PTR(-EINVAL);

	prog = bpf_prog_alloc(bpf_prog_size(fprog->len), 0);
	if (!prog)
		return ERR_PTR(-ENOMEM);

	if (copy_from_user(prog->insns, fprog->filter, fsize)) {
		__bpf_prog_free(prog);
		return ERR_PTR(-EFAULT);
	}

	prog->len = fprog->len;

	err = bpf_prog_store_orig_filter(prog, fprog);
	if (err) {
		__bpf_prog_free(prog);
		return ERR_PTR(-ENOMEM);
	}

	/* bpf_prepare_filter() already takes care of freeing
	 * memory in case something goes wrong.
	 */
	return bpf_prepare_filter(prog, NULL);
}

/**
 *	sk_attach_filter - attach a socket filter
 *	@fprog: the filter program
 *	@sk: the socket to use
 *
 * Attach the user's filter code. We first run some sanity checks on
 * it to make sure it does not explode on us later. If an error
 * occurs or there is insufficient memory for the filter a negative
 * errno code is returned. On success the return is zero.
 */
int sk_attach_filter(struct sock_fprog *fprog, struct sock *sk)
{
	struct bpf_prog *prog = __get_filter(fprog, sk);
	int err;

	if (IS_ERR(prog))
		return PTR_ERR(prog);

	err = __sk_attach_prog(prog, sk);
	if (err < 0) {
		__bpf_prog_release(prog);
		return err;
	}

	return 0;
}
EXPORT_SYMBOL_GPL(sk_attach_filter);

int sk_reuseport_attach_filter(struct sock_fprog *fprog, struct sock *sk)
{
	struct bpf_prog *prog = __get_filter(fprog, sk);
	int err;

	if (IS_ERR(prog))
		return PTR_ERR(prog);

	if (bpf_prog_size(prog->len) > sysctl_optmem_max)
		err = -ENOMEM;
	else
		err = reuseport_attach_prog(sk, prog);

	if (err)
		__bpf_prog_release(prog);

	return err;
}

static struct bpf_prog *__get_bpf(u32 ufd, struct sock *sk)
{
	if (sock_flag(sk, SOCK_FILTER_LOCKED))
		return ERR_PTR(-EPERM);

	return bpf_prog_get_type(ufd, BPF_PROG_TYPE_SOCKET_FILTER);
}

int sk_attach_bpf(u32 ufd, struct sock *sk)
{
	struct bpf_prog *prog = __get_bpf(ufd, sk);
	int err;

	if (IS_ERR(prog))
		return PTR_ERR(prog);

	err = __sk_attach_prog(prog, sk);
	if (err < 0) {
		bpf_prog_put(prog);
		return err;
	}

	return 0;
}

int sk_reuseport_attach_bpf(u32 ufd, struct sock *sk)
{
	struct bpf_prog *prog;
	int err;

	if (sock_flag(sk, SOCK_FILTER_LOCKED))
		return -EPERM;

	prog = bpf_prog_get_type(ufd, BPF_PROG_TYPE_SOCKET_FILTER);
	if (PTR_ERR(prog) == -EINVAL)
		prog = bpf_prog_get_type(ufd, BPF_PROG_TYPE_SK_REUSEPORT);
	if (IS_ERR(prog))
		return PTR_ERR(prog);

	if (prog->type == BPF_PROG_TYPE_SK_REUSEPORT) {
		/* Like other non BPF_PROG_TYPE_SOCKET_FILTER
		 * bpf prog (e.g. sockmap).  It depends on the
		 * limitation imposed by bpf_prog_load().
		 * Hence, sysctl_optmem_max is not checked.
		 */
		if ((sk->sk_type != SOCK_STREAM &&
		     sk->sk_type != SOCK_DGRAM) ||
		    (sk->sk_protocol != IPPROTO_UDP &&
		     sk->sk_protocol != IPPROTO_TCP) ||
		    (sk->sk_family != AF_INET &&
		     sk->sk_family != AF_INET6)) {
			err = -ENOTSUPP;
			goto err_prog_put;
		}
	} else {
		/* BPF_PROG_TYPE_SOCKET_FILTER */
		if (bpf_prog_size(prog->len) > sysctl_optmem_max) {
			err = -ENOMEM;
			goto err_prog_put;
		}
	}

	err = reuseport_attach_prog(sk, prog);
err_prog_put:
	if (err)
		bpf_prog_put(prog);

	return err;
}

void sk_reuseport_prog_free(struct bpf_prog *prog)
{
	if (!prog)
		return;

	if (prog->type == BPF_PROG_TYPE_SK_REUSEPORT)
		bpf_prog_put(prog);
	else
		bpf_prog_destroy(prog);
}

struct bpf_scratchpad {
	union {
		__be32 diff[MAX_BPF_STACK / sizeof(__be32)];
		u8     buff[MAX_BPF_STACK];
	};
};

static DEFINE_PER_CPU(struct bpf_scratchpad, bpf_sp);

static inline int __bpf_try_make_writable(struct sk_buff *skb,
					  unsigned int write_len)
{
	return skb_ensure_writable(skb, write_len);
}

static inline int bpf_try_make_writable(struct sk_buff *skb,
					unsigned int write_len)
{
	int err = __bpf_try_make_writable(skb, write_len);

	bpf_compute_data_pointers(skb);
	return err;
}

static int bpf_try_make_head_writable(struct sk_buff *skb)
{
	return bpf_try_make_writable(skb, skb_headlen(skb));
}

static inline void bpf_push_mac_rcsum(struct sk_buff *skb)
{
	if (skb_at_tc_ingress(skb))
		skb_postpush_rcsum(skb, skb_mac_header(skb), skb->mac_len);
}

static inline void bpf_pull_mac_rcsum(struct sk_buff *skb)
{
	if (skb_at_tc_ingress(skb))
		skb_postpull_rcsum(skb, skb_mac_header(skb), skb->mac_len);
}

BPF_CALL_5(bpf_skb_store_bytes, struct sk_buff *, skb, u32, offset,
	   const void *, from, u32, len, u64, flags)
{
	void *ptr;

	if (unlikely(flags & ~(BPF_F_RECOMPUTE_CSUM | BPF_F_INVALIDATE_HASH)))
		return -EINVAL;
	if (unlikely(offset > 0xffff))
		return -EFAULT;
	if (unlikely(bpf_try_make_writable(skb, offset + len)))
		return -EFAULT;

	ptr = skb->data + offset;
	if (flags & BPF_F_RECOMPUTE_CSUM)
		__skb_postpull_rcsum(skb, ptr, len, offset);

	memcpy(ptr, from, len);

	if (flags & BPF_F_RECOMPUTE_CSUM)
		__skb_postpush_rcsum(skb, ptr, len, offset);
	if (flags & BPF_F_INVALIDATE_HASH)
		skb_clear_hash(skb);

	return 0;
}

static const struct bpf_func_proto bpf_skb_store_bytes_proto = {
	.func		= bpf_skb_store_bytes,
	.gpl_only	= false,
	.ret_type	= RET_INTEGER,
	.arg1_type	= ARG_PTR_TO_CTX,
	.arg2_type	= ARG_ANYTHING,
	.arg3_type	= ARG_PTR_TO_MEM,
	.arg4_type	= ARG_CONST_SIZE,
	.arg5_type	= ARG_ANYTHING,
};

BPF_CALL_4(bpf_skb_load_bytes, const struct sk_buff *, skb, u32, offset,
	   void *, to, u32, len)
{
	void *ptr;

	if (unlikely(offset > 0xffff))
		goto err_clear;

	ptr = skb_header_pointer(skb, offset, len, to);
	if (unlikely(!ptr))
		goto err_clear;
	if (ptr != to)
		memcpy(to, ptr, len);

	return 0;
err_clear:
	memset(to, 0, len);
	return -EFAULT;
}

static const struct bpf_func_proto bpf_skb_load_bytes_proto = {
	.func		= bpf_skb_load_bytes,
	.gpl_only	= false,
	.ret_type	= RET_INTEGER,
	.arg1_type	= ARG_PTR_TO_CTX,
	.arg2_type	= ARG_ANYTHING,
	.arg3_type	= ARG_PTR_TO_UNINIT_MEM,
	.arg4_type	= ARG_CONST_SIZE,
};

BPF_CALL_4(bpf_flow_dissector_load_bytes,
	   const struct bpf_flow_dissector *, ctx, u32, offset,
	   void *, to, u32, len)
{
	void *ptr;

	if (unlikely(offset > 0xffff))
		goto err_clear;

	if (unlikely(!ctx->skb))
		goto err_clear;

	ptr = skb_header_pointer(ctx->skb, offset, len, to);
	if (unlikely(!ptr))
		goto err_clear;
	if (ptr != to)
		memcpy(to, ptr, len);

	return 0;
err_clear:
	memset(to, 0, len);
	return -EFAULT;
}

static const struct bpf_func_proto bpf_flow_dissector_load_bytes_proto = {
	.func		= bpf_flow_dissector_load_bytes,
	.gpl_only	= false,
	.ret_type	= RET_INTEGER,
	.arg1_type	= ARG_PTR_TO_CTX,
	.arg2_type	= ARG_ANYTHING,
	.arg3_type	= ARG_PTR_TO_UNINIT_MEM,
	.arg4_type	= ARG_CONST_SIZE,
};

BPF_CALL_5(bpf_skb_load_bytes_relative, const struct sk_buff *, skb,
	   u32, offset, void *, to, u32, len, u32, start_header)
{
	u8 *end = skb_tail_pointer(skb);
	u8 *start, *ptr;

	if (unlikely(offset > 0xffff))
		goto err_clear;

	switch (start_header) {
	case BPF_HDR_START_MAC:
		if (unlikely(!skb_mac_header_was_set(skb)))
			goto err_clear;
		start = skb_mac_header(skb);
		break;
	case BPF_HDR_START_NET:
		start = skb_network_header(skb);
		break;
	default:
		goto err_clear;
	}

	ptr = start + offset;

	if (likely(ptr + len <= end)) {
		memcpy(to, ptr, len);
		return 0;
	}

err_clear:
	memset(to, 0, len);
	return -EFAULT;
}

static const struct bpf_func_proto bpf_skb_load_bytes_relative_proto = {
	.func		= bpf_skb_load_bytes_relative,
	.gpl_only	= false,
	.ret_type	= RET_INTEGER,
	.arg1_type	= ARG_PTR_TO_CTX,
	.arg2_type	= ARG_ANYTHING,
	.arg3_type	= ARG_PTR_TO_UNINIT_MEM,
	.arg4_type	= ARG_CONST_SIZE,
	.arg5_type	= ARG_ANYTHING,
};

BPF_CALL_2(bpf_skb_pull_data, struct sk_buff *, skb, u32, len)
{
	/* Idea is the following: should the needed direct read/write
	 * test fail during runtime, we can pull in more data and redo
	 * again, since implicitly, we invalidate previous checks here.
	 *
	 * Or, since we know how much we need to make read/writeable,
	 * this can be done once at the program beginning for direct
	 * access case. By this we overcome limitations of only current
	 * headroom being accessible.
	 */
	return bpf_try_make_writable(skb, len ? : skb_headlen(skb));
}

static const struct bpf_func_proto bpf_skb_pull_data_proto = {
	.func		= bpf_skb_pull_data,
	.gpl_only	= false,
	.ret_type	= RET_INTEGER,
	.arg1_type	= ARG_PTR_TO_CTX,
	.arg2_type	= ARG_ANYTHING,
};

BPF_CALL_1(bpf_sk_fullsock, struct sock *, sk)
{
	return sk_fullsock(sk) ? (unsigned long)sk : (unsigned long)NULL;
}

static const struct bpf_func_proto bpf_sk_fullsock_proto = {
	.func		= bpf_sk_fullsock,
	.gpl_only	= false,
	.ret_type	= RET_PTR_TO_SOCKET_OR_NULL,
	.arg1_type	= ARG_PTR_TO_SOCK_COMMON,
};

static inline int sk_skb_try_make_writable(struct sk_buff *skb,
					   unsigned int write_len)
{
	int err = __bpf_try_make_writable(skb, write_len);

	bpf_compute_data_end_sk_skb(skb);
	return err;
}

BPF_CALL_2(sk_skb_pull_data, struct sk_buff *, skb, u32, len)
{
	/* Idea is the following: should the needed direct read/write
	 * test fail during runtime, we can pull in more data and redo
	 * again, since implicitly, we invalidate previous checks here.
	 *
	 * Or, since we know how much we need to make read/writeable,
	 * this can be done once at the program beginning for direct
	 * access case. By this we overcome limitations of only current
	 * headroom being accessible.
	 */
	return sk_skb_try_make_writable(skb, len ? : skb_headlen(skb));
}

static const struct bpf_func_proto sk_skb_pull_data_proto = {
	.func		= sk_skb_pull_data,
	.gpl_only	= false,
	.ret_type	= RET_INTEGER,
	.arg1_type	= ARG_PTR_TO_CTX,
	.arg2_type	= ARG_ANYTHING,
};

BPF_CALL_5(bpf_l3_csum_replace, struct sk_buff *, skb, u32, offset,
	   u64, from, u64, to, u64, flags)
{
	__sum16 *ptr;

	if (unlikely(flags & ~(BPF_F_HDR_FIELD_MASK)))
		return -EINVAL;
	if (unlikely(offset > 0xffff || offset & 1))
		return -EFAULT;
	if (unlikely(bpf_try_make_writable(skb, offset + sizeof(*ptr))))
		return -EFAULT;

	ptr = (__sum16 *)(skb->data + offset);
	switch (flags & BPF_F_HDR_FIELD_MASK) {
	case 0:
		if (unlikely(from != 0))
			return -EINVAL;

		csum_replace_by_diff(ptr, to);
		break;
	case 2:
		csum_replace2(ptr, from, to);
		break;
	case 4:
		csum_replace4(ptr, from, to);
		break;
	default:
		return -EINVAL;
	}

	return 0;
}

static const struct bpf_func_proto bpf_l3_csum_replace_proto = {
	.func		= bpf_l3_csum_replace,
	.gpl_only	= false,
	.ret_type	= RET_INTEGER,
	.arg1_type	= ARG_PTR_TO_CTX,
	.arg2_type	= ARG_ANYTHING,
	.arg3_type	= ARG_ANYTHING,
	.arg4_type	= ARG_ANYTHING,
	.arg5_type	= ARG_ANYTHING,
};

BPF_CALL_5(bpf_l4_csum_replace, struct sk_buff *, skb, u32, offset,
	   u64, from, u64, to, u64, flags)
{
	bool is_pseudo = flags & BPF_F_PSEUDO_HDR;
	bool is_mmzero = flags & BPF_F_MARK_MANGLED_0;
	bool do_mforce = flags & BPF_F_MARK_ENFORCE;
	__sum16 *ptr;

	if (unlikely(flags & ~(BPF_F_MARK_MANGLED_0 | BPF_F_MARK_ENFORCE |
			       BPF_F_PSEUDO_HDR | BPF_F_HDR_FIELD_MASK)))
		return -EINVAL;
	if (unlikely(offset > 0xffff || offset & 1))
		return -EFAULT;
	if (unlikely(bpf_try_make_writable(skb, offset + sizeof(*ptr))))
		return -EFAULT;

	ptr = (__sum16 *)(skb->data + offset);
	if (is_mmzero && !do_mforce && !*ptr)
		return 0;

	switch (flags & BPF_F_HDR_FIELD_MASK) {
	case 0:
		if (unlikely(from != 0))
			return -EINVAL;

		inet_proto_csum_replace_by_diff(ptr, skb, to, is_pseudo);
		break;
	case 2:
		inet_proto_csum_replace2(ptr, skb, from, to, is_pseudo);
		break;
	case 4:
		inet_proto_csum_replace4(ptr, skb, from, to, is_pseudo);
		break;
	default:
		return -EINVAL;
	}

	if (is_mmzero && !*ptr)
		*ptr = CSUM_MANGLED_0;
	return 0;
}

static const struct bpf_func_proto bpf_l4_csum_replace_proto = {
	.func		= bpf_l4_csum_replace,
	.gpl_only	= false,
	.ret_type	= RET_INTEGER,
	.arg1_type	= ARG_PTR_TO_CTX,
	.arg2_type	= ARG_ANYTHING,
	.arg3_type	= ARG_ANYTHING,
	.arg4_type	= ARG_ANYTHING,
	.arg5_type	= ARG_ANYTHING,
};

BPF_CALL_5(bpf_csum_diff, __be32 *, from, u32, from_size,
	   __be32 *, to, u32, to_size, __wsum, seed)
{
	struct bpf_scratchpad *sp = this_cpu_ptr(&bpf_sp);
	u32 diff_size = from_size + to_size;
	int i, j = 0;

	/* This is quite flexible, some examples:
	 *
	 * from_size == 0, to_size > 0,  seed := csum --> pushing data
	 * from_size > 0,  to_size == 0, seed := csum --> pulling data
	 * from_size > 0,  to_size > 0,  seed := 0    --> diffing data
	 *
	 * Even for diffing, from_size and to_size don't need to be equal.
	 */
	if (unlikely(((from_size | to_size) & (sizeof(__be32) - 1)) ||
		     diff_size > sizeof(sp->diff)))
		return -EINVAL;

	for (i = 0; i < from_size / sizeof(__be32); i++, j++)
		sp->diff[j] = ~from[i];
	for (i = 0; i <   to_size / sizeof(__be32); i++, j++)
		sp->diff[j] = to[i];

	return csum_partial(sp->diff, diff_size, seed);
}

static const struct bpf_func_proto bpf_csum_diff_proto = {
	.func		= bpf_csum_diff,
	.gpl_only	= false,
	.pkt_access	= true,
	.ret_type	= RET_INTEGER,
	.arg1_type	= ARG_PTR_TO_MEM_OR_NULL,
	.arg2_type	= ARG_CONST_SIZE_OR_ZERO,
	.arg3_type	= ARG_PTR_TO_MEM_OR_NULL,
	.arg4_type	= ARG_CONST_SIZE_OR_ZERO,
	.arg5_type	= ARG_ANYTHING,
};

BPF_CALL_2(bpf_csum_update, struct sk_buff *, skb, __wsum, csum)
{
	/* The interface is to be used in combination with bpf_csum_diff()
	 * for direct packet writes. csum rotation for alignment as well
	 * as emulating csum_sub() can be done from the eBPF program.
	 */
	if (skb->ip_summed == CHECKSUM_COMPLETE)
		return (skb->csum = csum_add(skb->csum, csum));

	return -ENOTSUPP;
}

static const struct bpf_func_proto bpf_csum_update_proto = {
	.func		= bpf_csum_update,
	.gpl_only	= false,
	.ret_type	= RET_INTEGER,
	.arg1_type	= ARG_PTR_TO_CTX,
	.arg2_type	= ARG_ANYTHING,
};

BPF_CALL_2(bpf_csum_level, struct sk_buff *, skb, u64, level)
{
	/* The interface is to be used in combination with bpf_skb_adjust_room()
	 * for encap/decap of packet headers when BPF_F_ADJ_ROOM_NO_CSUM_RESET
	 * is passed as flags, for example.
	 */
	switch (level) {
	case BPF_CSUM_LEVEL_INC:
		__skb_incr_checksum_unnecessary(skb);
		break;
	case BPF_CSUM_LEVEL_DEC:
		__skb_decr_checksum_unnecessary(skb);
		break;
	case BPF_CSUM_LEVEL_RESET:
		__skb_reset_checksum_unnecessary(skb);
		break;
	case BPF_CSUM_LEVEL_QUERY:
		return skb->ip_summed == CHECKSUM_UNNECESSARY ?
		       skb->csum_level : -EACCES;
	default:
		return -EINVAL;
	}

	return 0;
}

static const struct bpf_func_proto bpf_csum_level_proto = {
	.func		= bpf_csum_level,
	.gpl_only	= false,
	.ret_type	= RET_INTEGER,
	.arg1_type	= ARG_PTR_TO_CTX,
	.arg2_type	= ARG_ANYTHING,
};

static inline int __bpf_rx_skb(struct net_device *dev, struct sk_buff *skb)
{
	return dev_forward_skb_nomtu(dev, skb);
}

static inline int __bpf_rx_skb_no_mac(struct net_device *dev,
				      struct sk_buff *skb)
{
	int ret = ____dev_forward_skb(dev, skb, false);

	if (likely(!ret)) {
		skb->dev = dev;
		ret = netif_rx(skb);
	}

	return ret;
}

static inline int __bpf_tx_skb(struct net_device *dev, struct sk_buff *skb)
{
	int ret;

	if (dev_xmit_recursion()) {
		net_crit_ratelimited("bpf: recursion limit reached on datapath, buggy bpf program?\n");
		kfree_skb(skb);
		return -ENETDOWN;
	}

	skb->dev = dev;
	skb->tstamp = 0;

	dev_xmit_recursion_inc();
	ret = dev_queue_xmit(skb);
	dev_xmit_recursion_dec();

	return ret;
}

static int __bpf_redirect_no_mac(struct sk_buff *skb, struct net_device *dev,
				 u32 flags)
{
	unsigned int mlen = skb_network_offset(skb);

	if (mlen) {
		__skb_pull(skb, mlen);

		/* At ingress, the mac header has already been pulled once.
		 * At egress, skb_pospull_rcsum has to be done in case that
		 * the skb is originated from ingress (i.e. a forwarded skb)
		 * to ensure that rcsum starts at net header.
		 */
		if (!skb_at_tc_ingress(skb))
			skb_postpull_rcsum(skb, skb_mac_header(skb), mlen);
	}
	skb_pop_mac_header(skb);
	skb_reset_mac_len(skb);
	return flags & BPF_F_INGRESS ?
	       __bpf_rx_skb_no_mac(dev, skb) : __bpf_tx_skb(dev, skb);
}

static int __bpf_redirect_common(struct sk_buff *skb, struct net_device *dev,
				 u32 flags)
{
	/* Verify that a link layer header is carried */
	if (unlikely(skb->mac_header >= skb->network_header)) {
		kfree_skb(skb);
		return -ERANGE;
	}

	bpf_push_mac_rcsum(skb);
	return flags & BPF_F_INGRESS ?
	       __bpf_rx_skb(dev, skb) : __bpf_tx_skb(dev, skb);
}

static int __bpf_redirect(struct sk_buff *skb, struct net_device *dev,
			  u32 flags)
{
	if (dev_is_mac_header_xmit(dev))
		return __bpf_redirect_common(skb, dev, flags);
	else
		return __bpf_redirect_no_mac(skb, dev, flags);
}

#if IS_ENABLED(CONFIG_IPV6)
static int bpf_out_neigh_v6(struct net *net, struct sk_buff *skb,
			    struct net_device *dev, struct bpf_nh_params *nh)
{
	u32 hh_len = LL_RESERVED_SPACE(dev);
	const struct in6_addr *nexthop;
	struct dst_entry *dst = NULL;
	struct neighbour *neigh;

	if (dev_xmit_recursion()) {
		net_crit_ratelimited("bpf: recursion limit reached on datapath, buggy bpf program?\n");
		goto out_drop;
	}

	skb->dev = dev;
	skb->tstamp = 0;

	if (unlikely(skb_headroom(skb) < hh_len && dev->header_ops)) {
		struct sk_buff *skb2;

		skb2 = skb_realloc_headroom(skb, hh_len);
		if (unlikely(!skb2)) {
			kfree_skb(skb);
			return -ENOMEM;
		}
		if (skb->sk)
			skb_set_owner_w(skb2, skb->sk);
		consume_skb(skb);
		skb = skb2;
	}

	rcu_read_lock_bh();
	if (!nh) {
		dst = skb_dst(skb);
		nexthop = rt6_nexthop(container_of(dst, struct rt6_info, dst),
				      &ipv6_hdr(skb)->daddr);
	} else {
		nexthop = &nh->ipv6_nh;
	}
	neigh = ip_neigh_gw6(dev, nexthop);
	if (likely(!IS_ERR(neigh))) {
		int ret;

		sock_confirm_neigh(skb, neigh);
		dev_xmit_recursion_inc();
		ret = neigh_output(neigh, skb, false);
		dev_xmit_recursion_dec();
		rcu_read_unlock_bh();
		return ret;
	}
	rcu_read_unlock_bh();
	if (dst)
		IP6_INC_STATS(dev_net(dst->dev),
			      ip6_dst_idev(dst), IPSTATS_MIB_OUTNOROUTES);
out_drop:
	kfree_skb(skb);
	return -ENETDOWN;
}

static int __bpf_redirect_neigh_v6(struct sk_buff *skb, struct net_device *dev,
				   struct bpf_nh_params *nh)
{
	const struct ipv6hdr *ip6h = ipv6_hdr(skb);
	struct net *net = dev_net(dev);
	int err, ret = NET_XMIT_DROP;

	if (!nh) {
		struct dst_entry *dst;
		struct flowi6 fl6 = {
			.flowi6_flags = FLOWI_FLAG_ANYSRC,
			.flowi6_mark  = skb->mark,
			.flowlabel    = ip6_flowinfo(ip6h),
			.flowi6_oif   = dev->ifindex,
			.flowi6_proto = ip6h->nexthdr,
			.daddr	      = ip6h->daddr,
			.saddr	      = ip6h->saddr,
		};

		dst = ipv6_stub->ipv6_dst_lookup_flow(net, NULL, &fl6, NULL);
		if (IS_ERR(dst))
			goto out_drop;

		skb_dst_set(skb, dst);
	} else if (nh->nh_family != AF_INET6) {
		goto out_drop;
	}

	err = bpf_out_neigh_v6(net, skb, dev, nh);
	if (unlikely(net_xmit_eval(err)))
		dev->stats.tx_errors++;
	else
		ret = NET_XMIT_SUCCESS;
	goto out_xmit;
out_drop:
	dev->stats.tx_errors++;
	kfree_skb(skb);
out_xmit:
	return ret;
}
#else
static int __bpf_redirect_neigh_v6(struct sk_buff *skb, struct net_device *dev,
				   struct bpf_nh_params *nh)
{
	kfree_skb(skb);
	return NET_XMIT_DROP;
}
#endif /* CONFIG_IPV6 */

#if IS_ENABLED(CONFIG_INET)
static int bpf_out_neigh_v4(struct net *net, struct sk_buff *skb,
			    struct net_device *dev, struct bpf_nh_params *nh)
{
	u32 hh_len = LL_RESERVED_SPACE(dev);
	struct neighbour *neigh;
	bool is_v6gw = false;

	if (dev_xmit_recursion()) {
		net_crit_ratelimited("bpf: recursion limit reached on datapath, buggy bpf program?\n");
		goto out_drop;
	}

	skb->dev = dev;
	skb->tstamp = 0;

	if (unlikely(skb_headroom(skb) < hh_len && dev->header_ops)) {
		struct sk_buff *skb2;

		skb2 = skb_realloc_headroom(skb, hh_len);
		if (unlikely(!skb2)) {
			kfree_skb(skb);
			return -ENOMEM;
		}
		if (skb->sk)
			skb_set_owner_w(skb2, skb->sk);
		consume_skb(skb);
		skb = skb2;
	}

	rcu_read_lock_bh();
	if (!nh) {
		struct dst_entry *dst = skb_dst(skb);
		struct rtable *rt = container_of(dst, struct rtable, dst);

		neigh = ip_neigh_for_gw(rt, skb, &is_v6gw);
	} else if (nh->nh_family == AF_INET6) {
		neigh = ip_neigh_gw6(dev, &nh->ipv6_nh);
		is_v6gw = true;
	} else if (nh->nh_family == AF_INET) {
		neigh = ip_neigh_gw4(dev, nh->ipv4_nh);
	} else {
		rcu_read_unlock_bh();
		goto out_drop;
	}

	if (likely(!IS_ERR(neigh))) {
		int ret;

		sock_confirm_neigh(skb, neigh);
		dev_xmit_recursion_inc();
		ret = neigh_output(neigh, skb, is_v6gw);
		dev_xmit_recursion_dec();
		rcu_read_unlock_bh();
		return ret;
	}
	rcu_read_unlock_bh();
out_drop:
	kfree_skb(skb);
	return -ENETDOWN;
}

static int __bpf_redirect_neigh_v4(struct sk_buff *skb, struct net_device *dev,
				   struct bpf_nh_params *nh)
{
	const struct iphdr *ip4h = ip_hdr(skb);
	struct net *net = dev_net(dev);
	int err, ret = NET_XMIT_DROP;

	if (!nh) {
		struct flowi4 fl4 = {
			.flowi4_flags = FLOWI_FLAG_ANYSRC,
			.flowi4_mark  = skb->mark,
			.flowi4_tos   = RT_TOS(ip4h->tos),
			.flowi4_oif   = dev->ifindex,
			.flowi4_proto = ip4h->protocol,
			.daddr	      = ip4h->daddr,
			.saddr	      = ip4h->saddr,
		};
		struct rtable *rt;

		rt = ip_route_output_flow(net, &fl4, NULL);
		if (IS_ERR(rt))
			goto out_drop;
		if (rt->rt_type != RTN_UNICAST && rt->rt_type != RTN_LOCAL) {
			ip_rt_put(rt);
			goto out_drop;
		}

		skb_dst_set(skb, &rt->dst);
	}

	err = bpf_out_neigh_v4(net, skb, dev, nh);
	if (unlikely(net_xmit_eval(err)))
		dev->stats.tx_errors++;
	else
		ret = NET_XMIT_SUCCESS;
	goto out_xmit;
out_drop:
	dev->stats.tx_errors++;
	kfree_skb(skb);
out_xmit:
	return ret;
}
#else
static int __bpf_redirect_neigh_v4(struct sk_buff *skb, struct net_device *dev,
				   struct bpf_nh_params *nh)
{
	kfree_skb(skb);
	return NET_XMIT_DROP;
}
#endif /* CONFIG_INET */

static int __bpf_redirect_neigh(struct sk_buff *skb, struct net_device *dev,
				struct bpf_nh_params *nh)
{
	struct ethhdr *ethh = eth_hdr(skb);

	if (unlikely(skb->mac_header >= skb->network_header))
		goto out;
	bpf_push_mac_rcsum(skb);
	if (is_multicast_ether_addr(ethh->h_dest))
		goto out;

	skb_pull(skb, sizeof(*ethh));
	skb_unset_mac_header(skb);
	skb_reset_network_header(skb);

	if (skb->protocol == htons(ETH_P_IP))
		return __bpf_redirect_neigh_v4(skb, dev, nh);
	else if (skb->protocol == htons(ETH_P_IPV6))
		return __bpf_redirect_neigh_v6(skb, dev, nh);
out:
	kfree_skb(skb);
	return -ENOTSUPP;
}

/* Internal, non-exposed redirect flags. */
enum {
	BPF_F_NEIGH	= (1ULL << 1),
	BPF_F_PEER	= (1ULL << 2),
	BPF_F_NEXTHOP	= (1ULL << 3),
#define BPF_F_REDIRECT_INTERNAL	(BPF_F_NEIGH | BPF_F_PEER | BPF_F_NEXTHOP)
};

BPF_CALL_3(bpf_clone_redirect, struct sk_buff *, skb, u32, ifindex, u64, flags)
{
	struct net_device *dev;
	struct sk_buff *clone;
	int ret;

	if (unlikely(flags & (~(BPF_F_INGRESS) | BPF_F_REDIRECT_INTERNAL)))
		return -EINVAL;

	dev = dev_get_by_index_rcu(dev_net(skb->dev), ifindex);
	if (unlikely(!dev))
		return -EINVAL;

	clone = skb_clone(skb, GFP_ATOMIC);
	if (unlikely(!clone))
		return -ENOMEM;

	/* For direct write, we need to keep the invariant that the skbs
	 * we're dealing with need to be uncloned. Should uncloning fail
	 * here, we need to free the just generated clone to unclone once
	 * again.
	 */
	ret = bpf_try_make_head_writable(skb);
	if (unlikely(ret)) {
		kfree_skb(clone);
		return -ENOMEM;
	}

	return __bpf_redirect(clone, dev, flags);
}

static const struct bpf_func_proto bpf_clone_redirect_proto = {
	.func           = bpf_clone_redirect,
	.gpl_only       = false,
	.ret_type       = RET_INTEGER,
	.arg1_type      = ARG_PTR_TO_CTX,
	.arg2_type      = ARG_ANYTHING,
	.arg3_type      = ARG_ANYTHING,
};

DEFINE_PER_CPU(struct bpf_redirect_info, bpf_redirect_info);
EXPORT_PER_CPU_SYMBOL_GPL(bpf_redirect_info);

int skb_do_redirect(struct sk_buff *skb)
{
	struct bpf_redirect_info *ri = this_cpu_ptr(&bpf_redirect_info);
	struct net *net = dev_net(skb->dev);
	struct net_device *dev;
	u32 flags = ri->flags;

	dev = dev_get_by_index_rcu(net, ri->tgt_index);
	ri->tgt_index = 0;
	ri->flags = 0;
	if (unlikely(!dev))
		goto out_drop;
	if (flags & BPF_F_PEER) {
		const struct net_device_ops *ops = dev->netdev_ops;

		if (unlikely(!ops->ndo_get_peer_dev ||
			     !skb_at_tc_ingress(skb)))
			goto out_drop;
		dev = ops->ndo_get_peer_dev(dev);
		if (unlikely(!dev ||
			     !(dev->flags & IFF_UP) ||
			     net_eq(net, dev_net(dev))))
			goto out_drop;
		skb->dev = dev;
		return -EAGAIN;
	}
	return flags & BPF_F_NEIGH ?
	       __bpf_redirect_neigh(skb, dev, flags & BPF_F_NEXTHOP ?
				    &ri->nh : NULL) :
	       __bpf_redirect(skb, dev, flags);
out_drop:
	kfree_skb(skb);
	return -EINVAL;
}

BPF_CALL_2(bpf_redirect, u32, ifindex, u64, flags)
{
	struct bpf_redirect_info *ri = this_cpu_ptr(&bpf_redirect_info);

	if (unlikely(flags & (~(BPF_F_INGRESS) | BPF_F_REDIRECT_INTERNAL)))
		return TC_ACT_SHOT;

	ri->flags = flags;
	ri->tgt_index = ifindex;

	return TC_ACT_REDIRECT;
}

static const struct bpf_func_proto bpf_redirect_proto = {
	.func           = bpf_redirect,
	.gpl_only       = false,
	.ret_type       = RET_INTEGER,
	.arg1_type      = ARG_ANYTHING,
	.arg2_type      = ARG_ANYTHING,
};

BPF_CALL_2(bpf_redirect_peer, u32, ifindex, u64, flags)
{
	struct bpf_redirect_info *ri = this_cpu_ptr(&bpf_redirect_info);

	if (unlikely(flags))
		return TC_ACT_SHOT;

	ri->flags = BPF_F_PEER;
	ri->tgt_index = ifindex;

	return TC_ACT_REDIRECT;
}

static const struct bpf_func_proto bpf_redirect_peer_proto = {
	.func           = bpf_redirect_peer,
	.gpl_only       = false,
	.ret_type       = RET_INTEGER,
	.arg1_type      = ARG_ANYTHING,
	.arg2_type      = ARG_ANYTHING,
};

BPF_CALL_4(bpf_redirect_neigh, u32, ifindex, struct bpf_redir_neigh *, params,
	   int, plen, u64, flags)
{
	struct bpf_redirect_info *ri = this_cpu_ptr(&bpf_redirect_info);

	if (unlikely((plen && plen < sizeof(*params)) || flags))
		return TC_ACT_SHOT;

	ri->flags = BPF_F_NEIGH | (plen ? BPF_F_NEXTHOP : 0);
	ri->tgt_index = ifindex;

	BUILD_BUG_ON(sizeof(struct bpf_redir_neigh) != sizeof(struct bpf_nh_params));
	if (plen)
		memcpy(&ri->nh, params, sizeof(ri->nh));

	return TC_ACT_REDIRECT;
}

static const struct bpf_func_proto bpf_redirect_neigh_proto = {
	.func		= bpf_redirect_neigh,
	.gpl_only	= false,
	.ret_type	= RET_INTEGER,
	.arg1_type	= ARG_ANYTHING,
	.arg2_type      = ARG_PTR_TO_MEM_OR_NULL,
	.arg3_type      = ARG_CONST_SIZE_OR_ZERO,
	.arg4_type	= ARG_ANYTHING,
};

BPF_CALL_2(bpf_msg_apply_bytes, struct sk_msg *, msg, u32, bytes)
{
	msg->apply_bytes = bytes;
	return 0;
}

static const struct bpf_func_proto bpf_msg_apply_bytes_proto = {
	.func           = bpf_msg_apply_bytes,
	.gpl_only       = false,
	.ret_type       = RET_INTEGER,
	.arg1_type	= ARG_PTR_TO_CTX,
	.arg2_type      = ARG_ANYTHING,
};

BPF_CALL_2(bpf_msg_cork_bytes, struct sk_msg *, msg, u32, bytes)
{
	msg->cork_bytes = bytes;
	return 0;
}

static const struct bpf_func_proto bpf_msg_cork_bytes_proto = {
	.func           = bpf_msg_cork_bytes,
	.gpl_only       = false,
	.ret_type       = RET_INTEGER,
	.arg1_type	= ARG_PTR_TO_CTX,
	.arg2_type      = ARG_ANYTHING,
};

BPF_CALL_4(bpf_msg_pull_data, struct sk_msg *, msg, u32, start,
	   u32, end, u64, flags)
{
	u32 len = 0, offset = 0, copy = 0, poffset = 0, bytes = end - start;
	u32 first_sge, last_sge, i, shift, bytes_sg_total;
	struct scatterlist *sge;
	u8 *raw, *to, *from;
	struct page *page;

	if (unlikely(flags || end <= start))
		return -EINVAL;

	/* First find the starting scatterlist element */
	i = msg->sg.start;
	do {
		offset += len;
		len = sk_msg_elem(msg, i)->length;
		if (start < offset + len)
			break;
		sk_msg_iter_var_next(i);
	} while (i != msg->sg.end);

	if (unlikely(start >= offset + len))
		return -EINVAL;

	first_sge = i;
	/* The start may point into the sg element so we need to also
	 * account for the headroom.
	 */
	bytes_sg_total = start - offset + bytes;
	if (!test_bit(i, &msg->sg.copy) && bytes_sg_total <= len)
		goto out;

	/* At this point we need to linearize multiple scatterlist
	 * elements or a single shared page. Either way we need to
	 * copy into a linear buffer exclusively owned by BPF. Then
	 * place the buffer in the scatterlist and fixup the original
	 * entries by removing the entries now in the linear buffer
	 * and shifting the remaining entries. For now we do not try
	 * to copy partial entries to avoid complexity of running out
	 * of sg_entry slots. The downside is reading a single byte
	 * will copy the entire sg entry.
	 */
	do {
		copy += sk_msg_elem(msg, i)->length;
		sk_msg_iter_var_next(i);
		if (bytes_sg_total <= copy)
			break;
	} while (i != msg->sg.end);
	last_sge = i;

	if (unlikely(bytes_sg_total > copy))
		return -EINVAL;

	page = alloc_pages(__GFP_NOWARN | GFP_ATOMIC | __GFP_COMP,
			   get_order(copy));
	if (unlikely(!page))
		return -ENOMEM;

	raw = page_address(page);
	i = first_sge;
	do {
		sge = sk_msg_elem(msg, i);
		from = sg_virt(sge);
		len = sge->length;
		to = raw + poffset;

		memcpy(to, from, len);
		poffset += len;
		sge->length = 0;
		put_page(sg_page(sge));

		sk_msg_iter_var_next(i);
	} while (i != last_sge);

	sg_set_page(&msg->sg.data[first_sge], page, copy, 0);

	/* To repair sg ring we need to shift entries. If we only
	 * had a single entry though we can just replace it and
	 * be done. Otherwise walk the ring and shift the entries.
	 */
	WARN_ON_ONCE(last_sge == first_sge);
	shift = last_sge > first_sge ?
		last_sge - first_sge - 1 :
		NR_MSG_FRAG_IDS - first_sge + last_sge - 1;
	if (!shift)
		goto out;

	i = first_sge;
	sk_msg_iter_var_next(i);
	do {
		u32 move_from;

		if (i + shift >= NR_MSG_FRAG_IDS)
			move_from = i + shift - NR_MSG_FRAG_IDS;
		else
			move_from = i + shift;
		if (move_from == msg->sg.end)
			break;

		msg->sg.data[i] = msg->sg.data[move_from];
		msg->sg.data[move_from].length = 0;
		msg->sg.data[move_from].page_link = 0;
		msg->sg.data[move_from].offset = 0;
		sk_msg_iter_var_next(i);
	} while (1);

	msg->sg.end = msg->sg.end - shift > msg->sg.end ?
		      msg->sg.end - shift + NR_MSG_FRAG_IDS :
		      msg->sg.end - shift;
out:
	msg->data = sg_virt(&msg->sg.data[first_sge]) + start - offset;
	msg->data_end = msg->data + bytes;
	return 0;
}

static const struct bpf_func_proto bpf_msg_pull_data_proto = {
	.func		= bpf_msg_pull_data,
	.gpl_only	= false,
	.ret_type	= RET_INTEGER,
	.arg1_type	= ARG_PTR_TO_CTX,
	.arg2_type	= ARG_ANYTHING,
	.arg3_type	= ARG_ANYTHING,
	.arg4_type	= ARG_ANYTHING,
};

BPF_CALL_4(bpf_msg_push_data, struct sk_msg *, msg, u32, start,
	   u32, len, u64, flags)
{
	struct scatterlist sge, nsge, nnsge, rsge = {0}, *psge;
	u32 new, i = 0, l = 0, space, copy = 0, offset = 0;
	u8 *raw, *to, *from;
	struct page *page;

	if (unlikely(flags))
		return -EINVAL;

	/* First find the starting scatterlist element */
	i = msg->sg.start;
	do {
		offset += l;
		l = sk_msg_elem(msg, i)->length;

		if (start < offset + l)
			break;
		sk_msg_iter_var_next(i);
	} while (i != msg->sg.end);

	if (start >= offset + l)
		return -EINVAL;

	space = MAX_MSG_FRAGS - sk_msg_elem_used(msg);

	/* If no space available will fallback to copy, we need at
	 * least one scatterlist elem available to push data into
	 * when start aligns to the beginning of an element or two
	 * when it falls inside an element. We handle the start equals
	 * offset case because its the common case for inserting a
	 * header.
	 */
	if (!space || (space == 1 && start != offset))
		copy = msg->sg.data[i].length;

	page = alloc_pages(__GFP_NOWARN | GFP_ATOMIC | __GFP_COMP,
			   get_order(copy + len));
	if (unlikely(!page))
		return -ENOMEM;

	if (copy) {
		int front, back;

		raw = page_address(page);

		psge = sk_msg_elem(msg, i);
		front = start - offset;
		back = psge->length - front;
		from = sg_virt(psge);

		if (front)
			memcpy(raw, from, front);

		if (back) {
			from += front;
			to = raw + front + len;

			memcpy(to, from, back);
		}

		put_page(sg_page(psge));
	} else if (start - offset) {
		psge = sk_msg_elem(msg, i);
		rsge = sk_msg_elem_cpy(msg, i);

		psge->length = start - offset;
		rsge.length -= psge->length;
		rsge.offset += start;

		sk_msg_iter_var_next(i);
		sg_unmark_end(psge);
		sg_unmark_end(&rsge);
		sk_msg_iter_next(msg, end);
	}

	/* Slot(s) to place newly allocated data */
	new = i;

	/* Shift one or two slots as needed */
	if (!copy) {
		sge = sk_msg_elem_cpy(msg, i);

		sk_msg_iter_var_next(i);
		sg_unmark_end(&sge);
		sk_msg_iter_next(msg, end);

		nsge = sk_msg_elem_cpy(msg, i);
		if (rsge.length) {
			sk_msg_iter_var_next(i);
			nnsge = sk_msg_elem_cpy(msg, i);
		}

		while (i != msg->sg.end) {
			msg->sg.data[i] = sge;
			sge = nsge;
			sk_msg_iter_var_next(i);
			if (rsge.length) {
				nsge = nnsge;
				nnsge = sk_msg_elem_cpy(msg, i);
			} else {
				nsge = sk_msg_elem_cpy(msg, i);
			}
		}
	}

	/* Place newly allocated data buffer */
	sk_mem_charge(msg->sk, len);
	msg->sg.size += len;
	__clear_bit(new, &msg->sg.copy);
	sg_set_page(&msg->sg.data[new], page, len + copy, 0);
	if (rsge.length) {
		get_page(sg_page(&rsge));
		sk_msg_iter_var_next(new);
		msg->sg.data[new] = rsge;
	}

	sk_msg_compute_data_pointers(msg);
	return 0;
}

static const struct bpf_func_proto bpf_msg_push_data_proto = {
	.func		= bpf_msg_push_data,
	.gpl_only	= false,
	.ret_type	= RET_INTEGER,
	.arg1_type	= ARG_PTR_TO_CTX,
	.arg2_type	= ARG_ANYTHING,
	.arg3_type	= ARG_ANYTHING,
	.arg4_type	= ARG_ANYTHING,
};

static void sk_msg_shift_left(struct sk_msg *msg, int i)
{
	int prev;

	do {
		prev = i;
		sk_msg_iter_var_next(i);
		msg->sg.data[prev] = msg->sg.data[i];
	} while (i != msg->sg.end);

	sk_msg_iter_prev(msg, end);
}

static void sk_msg_shift_right(struct sk_msg *msg, int i)
{
	struct scatterlist tmp, sge;

	sk_msg_iter_next(msg, end);
	sge = sk_msg_elem_cpy(msg, i);
	sk_msg_iter_var_next(i);
	tmp = sk_msg_elem_cpy(msg, i);

	while (i != msg->sg.end) {
		msg->sg.data[i] = sge;
		sk_msg_iter_var_next(i);
		sge = tmp;
		tmp = sk_msg_elem_cpy(msg, i);
	}
}

BPF_CALL_4(bpf_msg_pop_data, struct sk_msg *, msg, u32, start,
	   u32, len, u64, flags)
{
	u32 i = 0, l = 0, space, offset = 0;
	u64 last = start + len;
	int pop;

	if (unlikely(flags))
		return -EINVAL;

	/* First find the starting scatterlist element */
	i = msg->sg.start;
	do {
		offset += l;
		l = sk_msg_elem(msg, i)->length;

		if (start < offset + l)
			break;
		sk_msg_iter_var_next(i);
	} while (i != msg->sg.end);

	/* Bounds checks: start and pop must be inside message */
	if (start >= offset + l || last >= msg->sg.size)
		return -EINVAL;

	space = MAX_MSG_FRAGS - sk_msg_elem_used(msg);

	pop = len;
	/* --------------| offset
	 * -| start      |-------- len -------|
	 *
	 *  |----- a ----|-------- pop -------|----- b ----|
	 *  |______________________________________________| length
	 *
	 *
	 * a:   region at front of scatter element to save
	 * b:   region at back of scatter element to save when length > A + pop
	 * pop: region to pop from element, same as input 'pop' here will be
	 *      decremented below per iteration.
	 *
	 * Two top-level cases to handle when start != offset, first B is non
	 * zero and second B is zero corresponding to when a pop includes more
	 * than one element.
	 *
	 * Then if B is non-zero AND there is no space allocate space and
	 * compact A, B regions into page. If there is space shift ring to
	 * the rigth free'ing the next element in ring to place B, leaving
	 * A untouched except to reduce length.
	 */
	if (start != offset) {
		struct scatterlist *nsge, *sge = sk_msg_elem(msg, i);
		int a = start;
		int b = sge->length - pop - a;

		sk_msg_iter_var_next(i);

		if (pop < sge->length - a) {
			if (space) {
				sge->length = a;
				sk_msg_shift_right(msg, i);
				nsge = sk_msg_elem(msg, i);
				get_page(sg_page(sge));
				sg_set_page(nsge,
					    sg_page(sge),
					    b, sge->offset + pop + a);
			} else {
				struct page *page, *orig;
				u8 *to, *from;

				page = alloc_pages(__GFP_NOWARN |
						   __GFP_COMP   | GFP_ATOMIC,
						   get_order(a + b));
				if (unlikely(!page))
					return -ENOMEM;

				sge->length = a;
				orig = sg_page(sge);
				from = sg_virt(sge);
				to = page_address(page);
				memcpy(to, from, a);
				memcpy(to + a, from + a + pop, b);
				sg_set_page(sge, page, a + b, 0);
				put_page(orig);
			}
			pop = 0;
		} else if (pop >= sge->length - a) {
			pop -= (sge->length - a);
			sge->length = a;
		}
	}

	/* From above the current layout _must_ be as follows,
	 *
	 * -| offset
	 * -| start
	 *
	 *  |---- pop ---|---------------- b ------------|
	 *  |____________________________________________| length
	 *
	 * Offset and start of the current msg elem are equal because in the
	 * previous case we handled offset != start and either consumed the
	 * entire element and advanced to the next element OR pop == 0.
	 *
	 * Two cases to handle here are first pop is less than the length
	 * leaving some remainder b above. Simply adjust the element's layout
	 * in this case. Or pop >= length of the element so that b = 0. In this
	 * case advance to next element decrementing pop.
	 */
	while (pop) {
		struct scatterlist *sge = sk_msg_elem(msg, i);

		if (pop < sge->length) {
			sge->length -= pop;
			sge->offset += pop;
			pop = 0;
		} else {
			pop -= sge->length;
			sk_msg_shift_left(msg, i);
		}
		sk_msg_iter_var_next(i);
	}

	sk_mem_uncharge(msg->sk, len - pop);
	msg->sg.size -= (len - pop);
	sk_msg_compute_data_pointers(msg);
	return 0;
}

static const struct bpf_func_proto bpf_msg_pop_data_proto = {
	.func		= bpf_msg_pop_data,
	.gpl_only	= false,
	.ret_type	= RET_INTEGER,
	.arg1_type	= ARG_PTR_TO_CTX,
	.arg2_type	= ARG_ANYTHING,
	.arg3_type	= ARG_ANYTHING,
	.arg4_type	= ARG_ANYTHING,
};

#ifdef CONFIG_CGROUP_NET_CLASSID
BPF_CALL_0(bpf_get_cgroup_classid_curr)
{
	return __task_get_classid(current);
}

static const struct bpf_func_proto bpf_get_cgroup_classid_curr_proto = {
	.func		= bpf_get_cgroup_classid_curr,
	.gpl_only	= false,
	.ret_type	= RET_INTEGER,
};

BPF_CALL_1(bpf_skb_cgroup_classid, const struct sk_buff *, skb)
{
	struct sock *sk = skb_to_full_sk(skb);

	if (!sk || !sk_fullsock(sk))
		return 0;

	return sock_cgroup_classid(&sk->sk_cgrp_data);
}

static const struct bpf_func_proto bpf_skb_cgroup_classid_proto = {
	.func		= bpf_skb_cgroup_classid,
	.gpl_only	= false,
	.ret_type	= RET_INTEGER,
	.arg1_type	= ARG_PTR_TO_CTX,
};
#endif

BPF_CALL_1(bpf_get_cgroup_classid, const struct sk_buff *, skb)
{
	return task_get_classid(skb);
}

static const struct bpf_func_proto bpf_get_cgroup_classid_proto = {
	.func           = bpf_get_cgroup_classid,
	.gpl_only       = false,
	.ret_type       = RET_INTEGER,
	.arg1_type      = ARG_PTR_TO_CTX,
};

BPF_CALL_1(bpf_get_route_realm, const struct sk_buff *, skb)
{
	return dst_tclassid(skb);
}

static const struct bpf_func_proto bpf_get_route_realm_proto = {
	.func           = bpf_get_route_realm,
	.gpl_only       = false,
	.ret_type       = RET_INTEGER,
	.arg1_type      = ARG_PTR_TO_CTX,
};

BPF_CALL_1(bpf_get_hash_recalc, struct sk_buff *, skb)
{
	/* If skb_clear_hash() was called due to mangling, we can
	 * trigger SW recalculation here. Later access to hash
	 * can then use the inline skb->hash via context directly
	 * instead of calling this helper again.
	 */
	return skb_get_hash(skb);
}

static const struct bpf_func_proto bpf_get_hash_recalc_proto = {
	.func		= bpf_get_hash_recalc,
	.gpl_only	= false,
	.ret_type	= RET_INTEGER,
	.arg1_type	= ARG_PTR_TO_CTX,
};

BPF_CALL_1(bpf_set_hash_invalid, struct sk_buff *, skb)
{
	/* After all direct packet write, this can be used once for
	 * triggering a lazy recalc on next skb_get_hash() invocation.
	 */
	skb_clear_hash(skb);
	return 0;
}

static const struct bpf_func_proto bpf_set_hash_invalid_proto = {
	.func		= bpf_set_hash_invalid,
	.gpl_only	= false,
	.ret_type	= RET_INTEGER,
	.arg1_type	= ARG_PTR_TO_CTX,
};

BPF_CALL_2(bpf_set_hash, struct sk_buff *, skb, u32, hash)
{
	/* Set user specified hash as L4(+), so that it gets returned
	 * on skb_get_hash() call unless BPF prog later on triggers a
	 * skb_clear_hash().
	 */
	__skb_set_sw_hash(skb, hash, true);
	return 0;
}

static const struct bpf_func_proto bpf_set_hash_proto = {
	.func		= bpf_set_hash,
	.gpl_only	= false,
	.ret_type	= RET_INTEGER,
	.arg1_type	= ARG_PTR_TO_CTX,
	.arg2_type	= ARG_ANYTHING,
};

BPF_CALL_3(bpf_skb_vlan_push, struct sk_buff *, skb, __be16, vlan_proto,
	   u16, vlan_tci)
{
	int ret;

	if (unlikely(vlan_proto != htons(ETH_P_8021Q) &&
		     vlan_proto != htons(ETH_P_8021AD)))
		vlan_proto = htons(ETH_P_8021Q);

	bpf_push_mac_rcsum(skb);
	ret = skb_vlan_push(skb, vlan_proto, vlan_tci);
	bpf_pull_mac_rcsum(skb);

	bpf_compute_data_pointers(skb);
	return ret;
}

static const struct bpf_func_proto bpf_skb_vlan_push_proto = {
	.func           = bpf_skb_vlan_push,
	.gpl_only       = false,
	.ret_type       = RET_INTEGER,
	.arg1_type      = ARG_PTR_TO_CTX,
	.arg2_type      = ARG_ANYTHING,
	.arg3_type      = ARG_ANYTHING,
};

BPF_CALL_1(bpf_skb_vlan_pop, struct sk_buff *, skb)
{
	int ret;

	bpf_push_mac_rcsum(skb);
	ret = skb_vlan_pop(skb);
	bpf_pull_mac_rcsum(skb);

	bpf_compute_data_pointers(skb);
	return ret;
}

static const struct bpf_func_proto bpf_skb_vlan_pop_proto = {
	.func           = bpf_skb_vlan_pop,
	.gpl_only       = false,
	.ret_type       = RET_INTEGER,
	.arg1_type      = ARG_PTR_TO_CTX,
};

static int bpf_skb_generic_push(struct sk_buff *skb, u32 off, u32 len)
{
	/* Caller already did skb_cow() with len as headroom,
	 * so no need to do it here.
	 */
	skb_push(skb, len);
	memmove(skb->data, skb->data + len, off);
	memset(skb->data + off, 0, len);

	/* No skb_postpush_rcsum(skb, skb->data + off, len)
	 * needed here as it does not change the skb->csum
	 * result for checksum complete when summing over
	 * zeroed blocks.
	 */
	return 0;
}

static int bpf_skb_generic_pop(struct sk_buff *skb, u32 off, u32 len)
{
	/* skb_ensure_writable() is not needed here, as we're
	 * already working on an uncloned skb.
	 */
	if (unlikely(!pskb_may_pull(skb, off + len)))
		return -ENOMEM;

	skb_postpull_rcsum(skb, skb->data + off, len);
	memmove(skb->data + len, skb->data, off);
	__skb_pull(skb, len);

	return 0;
}

static int bpf_skb_net_hdr_push(struct sk_buff *skb, u32 off, u32 len)
{
	bool trans_same = skb->transport_header == skb->network_header;
	int ret;

	/* There's no need for __skb_push()/__skb_pull() pair to
	 * get to the start of the mac header as we're guaranteed
	 * to always start from here under eBPF.
	 */
	ret = bpf_skb_generic_push(skb, off, len);
	if (likely(!ret)) {
		skb->mac_header -= len;
		skb->network_header -= len;
		if (trans_same)
			skb->transport_header = skb->network_header;
	}

	return ret;
}

static int bpf_skb_net_hdr_pop(struct sk_buff *skb, u32 off, u32 len)
{
	bool trans_same = skb->transport_header == skb->network_header;
	int ret;

	/* Same here, __skb_push()/__skb_pull() pair not needed. */
	ret = bpf_skb_generic_pop(skb, off, len);
	if (likely(!ret)) {
		skb->mac_header += len;
		skb->network_header += len;
		if (trans_same)
			skb->transport_header = skb->network_header;
	}

	return ret;
}

static int bpf_skb_proto_4_to_6(struct sk_buff *skb)
{
	const u32 len_diff = sizeof(struct ipv6hdr) - sizeof(struct iphdr);
	u32 off = skb_mac_header_len(skb);
	int ret;

	if (skb_is_gso(skb) && !skb_is_gso_tcp(skb))
		return -ENOTSUPP;

	ret = skb_cow(skb, len_diff);
	if (unlikely(ret < 0))
		return ret;

	ret = bpf_skb_net_hdr_push(skb, off, len_diff);
	if (unlikely(ret < 0))
		return ret;

	if (skb_is_gso(skb)) {
		struct skb_shared_info *shinfo = skb_shinfo(skb);

		/* SKB_GSO_TCPV4 needs to be changed into
		 * SKB_GSO_TCPV6.
		 */
		if (shinfo->gso_type & SKB_GSO_TCPV4) {
			shinfo->gso_type &= ~SKB_GSO_TCPV4;
			shinfo->gso_type |=  SKB_GSO_TCPV6;
		}

		/* Due to IPv6 header, MSS needs to be downgraded. */
		skb_decrease_gso_size(shinfo, len_diff);
		/* Header must be checked, and gso_segs recomputed. */
		shinfo->gso_type |= SKB_GSO_DODGY;
		shinfo->gso_segs = 0;
	}

	skb->protocol = htons(ETH_P_IPV6);
	skb_clear_hash(skb);

	return 0;
}

static int bpf_skb_proto_6_to_4(struct sk_buff *skb)
{
	const u32 len_diff = sizeof(struct ipv6hdr) - sizeof(struct iphdr);
	u32 off = skb_mac_header_len(skb);
	int ret;

	if (skb_is_gso(skb) && !skb_is_gso_tcp(skb))
		return -ENOTSUPP;

	ret = skb_unclone(skb, GFP_ATOMIC);
	if (unlikely(ret < 0))
		return ret;

	ret = bpf_skb_net_hdr_pop(skb, off, len_diff);
	if (unlikely(ret < 0))
		return ret;

	if (skb_is_gso(skb)) {
		struct skb_shared_info *shinfo = skb_shinfo(skb);

		/* SKB_GSO_TCPV6 needs to be changed into
		 * SKB_GSO_TCPV4.
		 */
		if (shinfo->gso_type & SKB_GSO_TCPV6) {
			shinfo->gso_type &= ~SKB_GSO_TCPV6;
			shinfo->gso_type |=  SKB_GSO_TCPV4;
		}

		/* Due to IPv4 header, MSS can be upgraded. */
		skb_increase_gso_size(shinfo, len_diff);
		/* Header must be checked, and gso_segs recomputed. */
		shinfo->gso_type |= SKB_GSO_DODGY;
		shinfo->gso_segs = 0;
	}

	skb->protocol = htons(ETH_P_IP);
	skb_clear_hash(skb);

	return 0;
}

static int bpf_skb_proto_xlat(struct sk_buff *skb, __be16 to_proto)
{
	__be16 from_proto = skb->protocol;

	if (from_proto == htons(ETH_P_IP) &&
	      to_proto == htons(ETH_P_IPV6))
		return bpf_skb_proto_4_to_6(skb);

	if (from_proto == htons(ETH_P_IPV6) &&
	      to_proto == htons(ETH_P_IP))
		return bpf_skb_proto_6_to_4(skb);

	return -ENOTSUPP;
}

BPF_CALL_3(bpf_skb_change_proto, struct sk_buff *, skb, __be16, proto,
	   u64, flags)
{
	int ret;

	if (unlikely(flags))
		return -EINVAL;

	/* General idea is that this helper does the basic groundwork
	 * needed for changing the protocol, and eBPF program fills the
	 * rest through bpf_skb_store_bytes(), bpf_lX_csum_replace()
	 * and other helpers, rather than passing a raw buffer here.
	 *
	 * The rationale is to keep this minimal and without a need to
	 * deal with raw packet data. F.e. even if we would pass buffers
	 * here, the program still needs to call the bpf_lX_csum_replace()
	 * helpers anyway. Plus, this way we keep also separation of
	 * concerns, since f.e. bpf_skb_store_bytes() should only take
	 * care of stores.
	 *
	 * Currently, additional options and extension header space are
	 * not supported, but flags register is reserved so we can adapt
	 * that. For offloads, we mark packet as dodgy, so that headers
	 * need to be verified first.
	 */
	ret = bpf_skb_proto_xlat(skb, proto);
	bpf_compute_data_pointers(skb);
	return ret;
}

static const struct bpf_func_proto bpf_skb_change_proto_proto = {
	.func		= bpf_skb_change_proto,
	.gpl_only	= false,
	.ret_type	= RET_INTEGER,
	.arg1_type	= ARG_PTR_TO_CTX,
	.arg2_type	= ARG_ANYTHING,
	.arg3_type	= ARG_ANYTHING,
};

BPF_CALL_2(bpf_skb_change_type, struct sk_buff *, skb, u32, pkt_type)
{
	/* We only allow a restricted subset to be changed for now. */
	if (unlikely(!skb_pkt_type_ok(skb->pkt_type) ||
		     !skb_pkt_type_ok(pkt_type)))
		return -EINVAL;

	skb->pkt_type = pkt_type;
	return 0;
}

static const struct bpf_func_proto bpf_skb_change_type_proto = {
	.func		= bpf_skb_change_type,
	.gpl_only	= false,
	.ret_type	= RET_INTEGER,
	.arg1_type	= ARG_PTR_TO_CTX,
	.arg2_type	= ARG_ANYTHING,
};

static u32 bpf_skb_net_base_len(const struct sk_buff *skb)
{
	switch (skb->protocol) {
	case htons(ETH_P_IP):
		return sizeof(struct iphdr);
	case htons(ETH_P_IPV6):
		return sizeof(struct ipv6hdr);
	default:
		return ~0U;
	}
}

#define BPF_F_ADJ_ROOM_ENCAP_L3_MASK	(BPF_F_ADJ_ROOM_ENCAP_L3_IPV4 | \
					 BPF_F_ADJ_ROOM_ENCAP_L3_IPV6)

#define BPF_F_ADJ_ROOM_MASK		(BPF_F_ADJ_ROOM_FIXED_GSO | \
					 BPF_F_ADJ_ROOM_ENCAP_L3_MASK | \
					 BPF_F_ADJ_ROOM_ENCAP_L4_GRE | \
					 BPF_F_ADJ_ROOM_ENCAP_L4_UDP | \
					 BPF_F_ADJ_ROOM_ENCAP_L2( \
					  BPF_ADJ_ROOM_ENCAP_L2_MASK))

static int bpf_skb_net_grow(struct sk_buff *skb, u32 off, u32 len_diff,
			    u64 flags)
{
	u8 inner_mac_len = flags >> BPF_ADJ_ROOM_ENCAP_L2_SHIFT;
	bool encap = flags & BPF_F_ADJ_ROOM_ENCAP_L3_MASK;
	u16 mac_len = 0, inner_net = 0, inner_trans = 0;
	unsigned int gso_type = SKB_GSO_DODGY;
	int ret;

	if (skb_is_gso(skb) && !skb_is_gso_tcp(skb)) {
		/* udp gso_size delineates datagrams, only allow if fixed */
		if (!(skb_shinfo(skb)->gso_type & SKB_GSO_UDP_L4) ||
		    !(flags & BPF_F_ADJ_ROOM_FIXED_GSO))
			return -ENOTSUPP;
	}

	ret = skb_cow_head(skb, len_diff);
	if (unlikely(ret < 0))
		return ret;

	if (encap) {
		if (skb->protocol != htons(ETH_P_IP) &&
		    skb->protocol != htons(ETH_P_IPV6))
			return -ENOTSUPP;

		if (flags & BPF_F_ADJ_ROOM_ENCAP_L3_IPV4 &&
		    flags & BPF_F_ADJ_ROOM_ENCAP_L3_IPV6)
			return -EINVAL;

		if (flags & BPF_F_ADJ_ROOM_ENCAP_L4_GRE &&
		    flags & BPF_F_ADJ_ROOM_ENCAP_L4_UDP)
			return -EINVAL;

		if (skb->encapsulation)
			return -EALREADY;

		mac_len = skb->network_header - skb->mac_header;
		inner_net = skb->network_header;
		if (inner_mac_len > len_diff)
			return -EINVAL;
		inner_trans = skb->transport_header;
	}

	ret = bpf_skb_net_hdr_push(skb, off, len_diff);
	if (unlikely(ret < 0))
		return ret;

	if (encap) {
		skb->inner_mac_header = inner_net - inner_mac_len;
		skb->inner_network_header = inner_net;
		skb->inner_transport_header = inner_trans;
		skb_set_inner_protocol(skb, skb->protocol);

		skb->encapsulation = 1;
		skb_set_network_header(skb, mac_len);

		if (flags & BPF_F_ADJ_ROOM_ENCAP_L4_UDP)
			gso_type |= SKB_GSO_UDP_TUNNEL;
		else if (flags & BPF_F_ADJ_ROOM_ENCAP_L4_GRE)
			gso_type |= SKB_GSO_GRE;
		else if (flags & BPF_F_ADJ_ROOM_ENCAP_L3_IPV6)
			gso_type |= SKB_GSO_IPXIP6;
		else if (flags & BPF_F_ADJ_ROOM_ENCAP_L3_IPV4)
			gso_type |= SKB_GSO_IPXIP4;

		if (flags & BPF_F_ADJ_ROOM_ENCAP_L4_GRE ||
		    flags & BPF_F_ADJ_ROOM_ENCAP_L4_UDP) {
			int nh_len = flags & BPF_F_ADJ_ROOM_ENCAP_L3_IPV6 ?
					sizeof(struct ipv6hdr) :
					sizeof(struct iphdr);

			skb_set_transport_header(skb, mac_len + nh_len);
		}

		/* Match skb->protocol to new outer l3 protocol */
		if (skb->protocol == htons(ETH_P_IP) &&
		    flags & BPF_F_ADJ_ROOM_ENCAP_L3_IPV6)
			skb->protocol = htons(ETH_P_IPV6);
		else if (skb->protocol == htons(ETH_P_IPV6) &&
			 flags & BPF_F_ADJ_ROOM_ENCAP_L3_IPV4)
			skb->protocol = htons(ETH_P_IP);
	}

	if (skb_is_gso(skb)) {
		struct skb_shared_info *shinfo = skb_shinfo(skb);

		/* Due to header grow, MSS needs to be downgraded. */
		if (!(flags & BPF_F_ADJ_ROOM_FIXED_GSO))
			skb_decrease_gso_size(shinfo, len_diff);

		/* Header must be checked, and gso_segs recomputed. */
		shinfo->gso_type |= gso_type;
		shinfo->gso_segs = 0;
	}

	return 0;
}

static int bpf_skb_net_shrink(struct sk_buff *skb, u32 off, u32 len_diff,
			      u64 flags)
{
	int ret;

	if (unlikely(flags & ~(BPF_F_ADJ_ROOM_FIXED_GSO |
			       BPF_F_ADJ_ROOM_NO_CSUM_RESET)))
		return -EINVAL;

	if (skb_is_gso(skb) && !skb_is_gso_tcp(skb)) {
		/* udp gso_size delineates datagrams, only allow if fixed */
		if (!(skb_shinfo(skb)->gso_type & SKB_GSO_UDP_L4) ||
		    !(flags & BPF_F_ADJ_ROOM_FIXED_GSO))
			return -ENOTSUPP;
	}

	ret = skb_unclone(skb, GFP_ATOMIC);
	if (unlikely(ret < 0))
		return ret;

	ret = bpf_skb_net_hdr_pop(skb, off, len_diff);
	if (unlikely(ret < 0))
		return ret;

	if (skb_is_gso(skb)) {
		struct skb_shared_info *shinfo = skb_shinfo(skb);

		/* Due to header shrink, MSS can be upgraded. */
		if (!(flags & BPF_F_ADJ_ROOM_FIXED_GSO))
			skb_increase_gso_size(shinfo, len_diff);

		/* Header must be checked, and gso_segs recomputed. */
		shinfo->gso_type |= SKB_GSO_DODGY;
		shinfo->gso_segs = 0;
	}

	return 0;
}

#define BPF_SKB_MAX_LEN SKB_MAX_ALLOC

BPF_CALL_4(sk_skb_adjust_room, struct sk_buff *, skb, s32, len_diff,
	   u32, mode, u64, flags)
{
	u32 len_diff_abs = abs(len_diff);
	bool shrink = len_diff < 0;
	int ret = 0;

	if (unlikely(flags || mode))
		return -EINVAL;
	if (unlikely(len_diff_abs > 0xfffU))
		return -EFAULT;

	if (!shrink) {
		ret = skb_cow(skb, len_diff);
		if (unlikely(ret < 0))
			return ret;
		__skb_push(skb, len_diff_abs);
		memset(skb->data, 0, len_diff_abs);
	} else {
		if (unlikely(!pskb_may_pull(skb, len_diff_abs)))
			return -ENOMEM;
		__skb_pull(skb, len_diff_abs);
	}
	bpf_compute_data_end_sk_skb(skb);
	if (tls_sw_has_ctx_rx(skb->sk)) {
		struct strp_msg *rxm = strp_msg(skb);

		rxm->full_len += len_diff;
	}
	return ret;
}

static const struct bpf_func_proto sk_skb_adjust_room_proto = {
	.func		= sk_skb_adjust_room,
	.gpl_only	= false,
	.ret_type	= RET_INTEGER,
	.arg1_type	= ARG_PTR_TO_CTX,
	.arg2_type	= ARG_ANYTHING,
	.arg3_type	= ARG_ANYTHING,
	.arg4_type	= ARG_ANYTHING,
};

BPF_CALL_4(bpf_skb_adjust_room, struct sk_buff *, skb, s32, len_diff,
	   u32, mode, u64, flags)
{
	u32 len_cur, len_diff_abs = abs(len_diff);
	u32 len_min = bpf_skb_net_base_len(skb);
	u32 len_max = BPF_SKB_MAX_LEN;
	__be16 proto = skb->protocol;
	bool shrink = len_diff < 0;
	u32 off;
	int ret;

	if (unlikely(flags & ~(BPF_F_ADJ_ROOM_MASK |
			       BPF_F_ADJ_ROOM_NO_CSUM_RESET)))
		return -EINVAL;
	if (unlikely(len_diff_abs > 0xfffU))
		return -EFAULT;
	if (unlikely(proto != htons(ETH_P_IP) &&
		     proto != htons(ETH_P_IPV6)))
		return -ENOTSUPP;

	off = skb_mac_header_len(skb);
	switch (mode) {
	case BPF_ADJ_ROOM_NET:
		off += bpf_skb_net_base_len(skb);
		break;
	case BPF_ADJ_ROOM_MAC:
		break;
	default:
		return -ENOTSUPP;
	}

	len_cur = skb->len - skb_network_offset(skb);
	if ((shrink && (len_diff_abs >= len_cur ||
			len_cur - len_diff_abs < len_min)) ||
	    (!shrink && (skb->len + len_diff_abs > len_max &&
			 !skb_is_gso(skb))))
		return -ENOTSUPP;

	ret = shrink ? bpf_skb_net_shrink(skb, off, len_diff_abs, flags) :
		       bpf_skb_net_grow(skb, off, len_diff_abs, flags);
	if (!ret && !(flags & BPF_F_ADJ_ROOM_NO_CSUM_RESET))
		__skb_reset_checksum_unnecessary(skb);

	bpf_compute_data_pointers(skb);
	return ret;
}

static const struct bpf_func_proto bpf_skb_adjust_room_proto = {
	.func		= bpf_skb_adjust_room,
	.gpl_only	= false,
	.ret_type	= RET_INTEGER,
	.arg1_type	= ARG_PTR_TO_CTX,
	.arg2_type	= ARG_ANYTHING,
	.arg3_type	= ARG_ANYTHING,
	.arg4_type	= ARG_ANYTHING,
};

static u32 __bpf_skb_min_len(const struct sk_buff *skb)
{
	u32 min_len = skb_network_offset(skb);

	if (skb_transport_header_was_set(skb))
		min_len = skb_transport_offset(skb);
	if (skb->ip_summed == CHECKSUM_PARTIAL)
		min_len = skb_checksum_start_offset(skb) +
			  skb->csum_offset + sizeof(__sum16);
	return min_len;
}

static int bpf_skb_grow_rcsum(struct sk_buff *skb, unsigned int new_len)
{
	unsigned int old_len = skb->len;
	int ret;

	ret = __skb_grow_rcsum(skb, new_len);
	if (!ret)
		memset(skb->data + old_len, 0, new_len - old_len);
	return ret;
}

static int bpf_skb_trim_rcsum(struct sk_buff *skb, unsigned int new_len)
{
	return __skb_trim_rcsum(skb, new_len);
}

static inline int __bpf_skb_change_tail(struct sk_buff *skb, u32 new_len,
					u64 flags)
{
	u32 max_len = BPF_SKB_MAX_LEN;
	u32 min_len = __bpf_skb_min_len(skb);
	int ret;

	if (unlikely(flags || new_len > max_len || new_len < min_len))
		return -EINVAL;
	if (skb->encapsulation)
		return -ENOTSUPP;

	/* The basic idea of this helper is that it's performing the
	 * needed work to either grow or trim an skb, and eBPF program
	 * rewrites the rest via helpers like bpf_skb_store_bytes(),
	 * bpf_lX_csum_replace() and others rather than passing a raw
	 * buffer here. This one is a slow path helper and intended
	 * for replies with control messages.
	 *
	 * Like in bpf_skb_change_proto(), we want to keep this rather
	 * minimal and without protocol specifics so that we are able
	 * to separate concerns as in bpf_skb_store_bytes() should only
	 * be the one responsible for writing buffers.
	 *
	 * It's really expected to be a slow path operation here for
	 * control message replies, so we're implicitly linearizing,
	 * uncloning and drop offloads from the skb by this.
	 */
	ret = __bpf_try_make_writable(skb, skb->len);
	if (!ret) {
		if (new_len > skb->len)
			ret = bpf_skb_grow_rcsum(skb, new_len);
		else if (new_len < skb->len)
			ret = bpf_skb_trim_rcsum(skb, new_len);
		if (!ret && skb_is_gso(skb))
			skb_gso_reset(skb);
	}
	return ret;
}

BPF_CALL_3(bpf_skb_change_tail, struct sk_buff *, skb, u32, new_len,
	   u64, flags)
{
	int ret = __bpf_skb_change_tail(skb, new_len, flags);

	bpf_compute_data_pointers(skb);
	return ret;
}

static const struct bpf_func_proto bpf_skb_change_tail_proto = {
	.func		= bpf_skb_change_tail,
	.gpl_only	= false,
	.ret_type	= RET_INTEGER,
	.arg1_type	= ARG_PTR_TO_CTX,
	.arg2_type	= ARG_ANYTHING,
	.arg3_type	= ARG_ANYTHING,
};

BPF_CALL_3(sk_skb_change_tail, struct sk_buff *, skb, u32, new_len,
	   u64, flags)
{
	int ret = __bpf_skb_change_tail(skb, new_len, flags);

	bpf_compute_data_end_sk_skb(skb);
	return ret;
}

static const struct bpf_func_proto sk_skb_change_tail_proto = {
	.func		= sk_skb_change_tail,
	.gpl_only	= false,
	.ret_type	= RET_INTEGER,
	.arg1_type	= ARG_PTR_TO_CTX,
	.arg2_type	= ARG_ANYTHING,
	.arg3_type	= ARG_ANYTHING,
};

static inline int __bpf_skb_change_head(struct sk_buff *skb, u32 head_room,
					u64 flags)
{
	u32 max_len = BPF_SKB_MAX_LEN;
	u32 new_len = skb->len + head_room;
	int ret;

	if (unlikely(flags || (!skb_is_gso(skb) && new_len > max_len) ||
		     new_len < skb->len))
		return -EINVAL;

	ret = skb_cow(skb, head_room);
	if (likely(!ret)) {
		/* Idea for this helper is that we currently only
		 * allow to expand on mac header. This means that
		 * skb->protocol network header, etc, stay as is.
		 * Compared to bpf_skb_change_tail(), we're more
		 * flexible due to not needing to linearize or
		 * reset GSO. Intention for this helper is to be
		 * used by an L3 skb that needs to push mac header
		 * for redirection into L2 device.
		 */
		__skb_push(skb, head_room);
		memset(skb->data, 0, head_room);
		skb_reset_mac_header(skb);
	}

	return ret;
}

BPF_CALL_3(bpf_skb_change_head, struct sk_buff *, skb, u32, head_room,
	   u64, flags)
{
	int ret = __bpf_skb_change_head(skb, head_room, flags);

	bpf_compute_data_pointers(skb);
	return ret;
}

static const struct bpf_func_proto bpf_skb_change_head_proto = {
	.func		= bpf_skb_change_head,
	.gpl_only	= false,
	.ret_type	= RET_INTEGER,
	.arg1_type	= ARG_PTR_TO_CTX,
	.arg2_type	= ARG_ANYTHING,
	.arg3_type	= ARG_ANYTHING,
};

BPF_CALL_3(sk_skb_change_head, struct sk_buff *, skb, u32, head_room,
	   u64, flags)
{
	int ret = __bpf_skb_change_head(skb, head_room, flags);

	bpf_compute_data_end_sk_skb(skb);
	return ret;
}

static const struct bpf_func_proto sk_skb_change_head_proto = {
	.func		= sk_skb_change_head,
	.gpl_only	= false,
	.ret_type	= RET_INTEGER,
	.arg1_type	= ARG_PTR_TO_CTX,
	.arg2_type	= ARG_ANYTHING,
	.arg3_type	= ARG_ANYTHING,
};
static unsigned long xdp_get_metalen(const struct xdp_buff *xdp)
{
	return xdp_data_meta_unsupported(xdp) ? 0 :
	       xdp->data - xdp->data_meta;
}

BPF_CALL_2(bpf_xdp_adjust_head, struct xdp_buff *, xdp, int, offset)
{
	void *xdp_frame_end = xdp->data_hard_start + sizeof(struct xdp_frame);
	unsigned long metalen = xdp_get_metalen(xdp);
	void *data_start = xdp_frame_end + metalen;
	void *data = xdp->data + offset;

	if (unlikely(data < data_start ||
		     data > xdp->data_end - ETH_HLEN))
		return -EINVAL;

	if (metalen)
		memmove(xdp->data_meta + offset,
			xdp->data_meta, metalen);
	xdp->data_meta += offset;
	xdp->data = data;

	return 0;
}

static const struct bpf_func_proto bpf_xdp_adjust_head_proto = {
	.func		= bpf_xdp_adjust_head,
	.gpl_only	= false,
	.ret_type	= RET_INTEGER,
	.arg1_type	= ARG_PTR_TO_CTX,
	.arg2_type	= ARG_ANYTHING,
};

BPF_CALL_2(bpf_xdp_adjust_tail, struct xdp_buff *, xdp, int, offset)
{
	void *data_hard_end = xdp_data_hard_end(xdp); /* use xdp->frame_sz */
	void *data_end = xdp->data_end + offset;

	/* Notice that xdp_data_hard_end have reserved some tailroom */
	if (unlikely(data_end > data_hard_end))
		return -EINVAL;

	/* ALL drivers MUST init xdp->frame_sz, chicken check below */
	if (unlikely(xdp->frame_sz > PAGE_SIZE)) {
		WARN_ONCE(1, "Too BIG xdp->frame_sz = %d\n", xdp->frame_sz);
		return -EINVAL;
	}

	if (unlikely(data_end < xdp->data + ETH_HLEN))
		return -EINVAL;

	/* Clear memory area on grow, can contain uninit kernel memory */
	if (offset > 0)
		memset(xdp->data_end, 0, offset);

	xdp->data_end = data_end;

	return 0;
}

static const struct bpf_func_proto bpf_xdp_adjust_tail_proto = {
	.func		= bpf_xdp_adjust_tail,
	.gpl_only	= false,
	.ret_type	= RET_INTEGER,
	.arg1_type	= ARG_PTR_TO_CTX,
	.arg2_type	= ARG_ANYTHING,
};

BPF_CALL_2(bpf_xdp_adjust_meta, struct xdp_buff *, xdp, int, offset)
{
	void *xdp_frame_end = xdp->data_hard_start + sizeof(struct xdp_frame);
	void *meta = xdp->data_meta + offset;
	unsigned long metalen = xdp->data - meta;

	if (xdp_data_meta_unsupported(xdp))
		return -ENOTSUPP;
	if (unlikely(meta < xdp_frame_end ||
		     meta > xdp->data))
		return -EINVAL;
	if (unlikely((metalen & (sizeof(__u32) - 1)) ||
		     (metalen > 32)))
		return -EACCES;

	xdp->data_meta = meta;

	return 0;
}

static const struct bpf_func_proto bpf_xdp_adjust_meta_proto = {
	.func		= bpf_xdp_adjust_meta,
	.gpl_only	= false,
	.ret_type	= RET_INTEGER,
	.arg1_type	= ARG_PTR_TO_CTX,
	.arg2_type	= ARG_ANYTHING,
};

static int __bpf_tx_xdp_map(struct net_device *dev_rx, void *fwd,
			    struct bpf_map *map, struct xdp_buff *xdp)
{
	switch (map->map_type) {
	case BPF_MAP_TYPE_DEVMAP:
	case BPF_MAP_TYPE_DEVMAP_HASH:
		return dev_map_enqueue(fwd, xdp, dev_rx);
	case BPF_MAP_TYPE_CPUMAP:
		return cpu_map_enqueue(fwd, xdp, dev_rx);
	case BPF_MAP_TYPE_XSKMAP:
		return __xsk_map_redirect(fwd, xdp);
	default:
		return -EBADRQC;
	}
	return 0;
}

void xdp_do_flush(void)
{
	__dev_flush();
	__cpu_map_flush();
	__xsk_map_flush();
}
EXPORT_SYMBOL_GPL(xdp_do_flush);

static inline void *__xdp_map_lookup_elem(struct bpf_map *map, u32 index)
{
	switch (map->map_type) {
	case BPF_MAP_TYPE_DEVMAP:
		return __dev_map_lookup_elem(map, index);
	case BPF_MAP_TYPE_DEVMAP_HASH:
		return __dev_map_hash_lookup_elem(map, index);
	case BPF_MAP_TYPE_CPUMAP:
		return __cpu_map_lookup_elem(map, index);
	case BPF_MAP_TYPE_XSKMAP:
		return __xsk_map_lookup_elem(map, index);
	default:
		return NULL;
	}
}

void bpf_clear_redirect_map(struct bpf_map *map)
{
	struct bpf_redirect_info *ri;
	int cpu;

	for_each_possible_cpu(cpu) {
		ri = per_cpu_ptr(&bpf_redirect_info, cpu);
		/* Avoid polluting remote cacheline due to writes if
		 * not needed. Once we pass this test, we need the
		 * cmpxchg() to make sure it hasn't been changed in
		 * the meantime by remote CPU.
		 */
		if (unlikely(READ_ONCE(ri->map) == map))
			cmpxchg(&ri->map, map, NULL);
	}
}

int xdp_do_redirect(struct net_device *dev, struct xdp_buff *xdp,
		    struct bpf_prog *xdp_prog)
{
	struct bpf_redirect_info *ri = this_cpu_ptr(&bpf_redirect_info);
	struct bpf_map *map = READ_ONCE(ri->map);
	u32 index = ri->tgt_index;
	void *fwd = ri->tgt_value;
	int err;

	ri->tgt_index = 0;
	ri->tgt_value = NULL;
	WRITE_ONCE(ri->map, NULL);

	if (unlikely(!map)) {
		fwd = dev_get_by_index_rcu(dev_net(dev), index);
		if (unlikely(!fwd)) {
			err = -EINVAL;
			goto err;
		}

		err = dev_xdp_enqueue(fwd, xdp, dev);
	} else {
		err = __bpf_tx_xdp_map(dev, fwd, map, xdp);
	}

	if (unlikely(err))
		goto err;

	_trace_xdp_redirect_map(dev, xdp_prog, fwd, map, index);
	return 0;
err:
	_trace_xdp_redirect_map_err(dev, xdp_prog, fwd, map, index, err);
	return err;
}
EXPORT_SYMBOL_GPL(xdp_do_redirect);

static int xdp_do_generic_redirect_map(struct net_device *dev,
				       struct sk_buff *skb,
				       struct xdp_buff *xdp,
				       struct bpf_prog *xdp_prog,
				       struct bpf_map *map)
{
	struct bpf_redirect_info *ri = this_cpu_ptr(&bpf_redirect_info);
	u32 index = ri->tgt_index;
	void *fwd = ri->tgt_value;
	int err = 0;

	ri->tgt_index = 0;
	ri->tgt_value = NULL;
	WRITE_ONCE(ri->map, NULL);

	if (map->map_type == BPF_MAP_TYPE_DEVMAP ||
	    map->map_type == BPF_MAP_TYPE_DEVMAP_HASH) {
		struct bpf_dtab_netdev *dst = fwd;

		err = dev_map_generic_redirect(dst, skb, xdp_prog);
		if (unlikely(err))
			goto err;
	} else if (map->map_type == BPF_MAP_TYPE_XSKMAP) {
		struct xdp_sock *xs = fwd;

		err = xsk_generic_rcv(xs, xdp);
		if (err)
			goto err;
		consume_skb(skb);
	} else {
		/* TODO: Handle BPF_MAP_TYPE_CPUMAP */
		err = -EBADRQC;
		goto err;
	}

	_trace_xdp_redirect_map(dev, xdp_prog, fwd, map, index);
	return 0;
err:
	_trace_xdp_redirect_map_err(dev, xdp_prog, fwd, map, index, err);
	return err;
}

int xdp_do_generic_redirect(struct net_device *dev, struct sk_buff *skb,
			    struct xdp_buff *xdp, struct bpf_prog *xdp_prog)
{
	struct bpf_redirect_info *ri = this_cpu_ptr(&bpf_redirect_info);
	struct bpf_map *map = READ_ONCE(ri->map);
	u32 index = ri->tgt_index;
	struct net_device *fwd;
	int err = 0;

	if (map)
		return xdp_do_generic_redirect_map(dev, skb, xdp, xdp_prog,
						   map);
	ri->tgt_index = 0;
	fwd = dev_get_by_index_rcu(dev_net(dev), index);
	if (unlikely(!fwd)) {
		err = -EINVAL;
		goto err;
	}

	err = xdp_ok_fwd_dev(fwd, skb->len);
	if (unlikely(err))
		goto err;

	skb->dev = fwd;
	_trace_xdp_redirect(dev, xdp_prog, index);
	generic_xdp_tx(skb, xdp_prog);
	return 0;
err:
	_trace_xdp_redirect_err(dev, xdp_prog, index, err);
	return err;
}

BPF_CALL_2(bpf_xdp_redirect, u32, ifindex, u64, flags)
{
	struct bpf_redirect_info *ri = this_cpu_ptr(&bpf_redirect_info);

	if (unlikely(flags))
		return XDP_ABORTED;

	ri->flags = flags;
	ri->tgt_index = ifindex;
	ri->tgt_value = NULL;
	WRITE_ONCE(ri->map, NULL);

	return XDP_REDIRECT;
}

static const struct bpf_func_proto bpf_xdp_redirect_proto = {
	.func           = bpf_xdp_redirect,
	.gpl_only       = false,
	.ret_type       = RET_INTEGER,
	.arg1_type      = ARG_ANYTHING,
	.arg2_type      = ARG_ANYTHING,
};

BPF_CALL_3(bpf_xdp_redirect_map, struct bpf_map *, map, u32, ifindex,
	   u64, flags)
{
	struct bpf_redirect_info *ri = this_cpu_ptr(&bpf_redirect_info);

	/* Lower bits of the flags are used as return code on lookup failure */
	if (unlikely(flags > XDP_TX))
		return XDP_ABORTED;

	ri->tgt_value = __xdp_map_lookup_elem(map, ifindex);
	if (unlikely(!ri->tgt_value)) {
		/* If the lookup fails we want to clear out the state in the
		 * redirect_info struct completely, so that if an eBPF program
		 * performs multiple lookups, the last one always takes
		 * precedence.
		 */
		WRITE_ONCE(ri->map, NULL);
		return flags;
	}

	ri->flags = flags;
	ri->tgt_index = ifindex;
	WRITE_ONCE(ri->map, map);

	return XDP_REDIRECT;
}

static const struct bpf_func_proto bpf_xdp_redirect_map_proto = {
	.func           = bpf_xdp_redirect_map,
	.gpl_only       = false,
	.ret_type       = RET_INTEGER,
	.arg1_type      = ARG_CONST_MAP_PTR,
	.arg2_type      = ARG_ANYTHING,
	.arg3_type      = ARG_ANYTHING,
};

static unsigned long bpf_skb_copy(void *dst_buff, const void *skb,
				  unsigned long off, unsigned long len)
{
	void *ptr = skb_header_pointer(skb, off, len, dst_buff);

	if (unlikely(!ptr))
		return len;
	if (ptr != dst_buff)
		memcpy(dst_buff, ptr, len);

	return 0;
}

BPF_CALL_5(bpf_skb_event_output, struct sk_buff *, skb, struct bpf_map *, map,
	   u64, flags, void *, meta, u64, meta_size)
{
	u64 skb_size = (flags & BPF_F_CTXLEN_MASK) >> 32;

	if (unlikely(flags & ~(BPF_F_CTXLEN_MASK | BPF_F_INDEX_MASK)))
		return -EINVAL;
	if (unlikely(!skb || skb_size > skb->len))
		return -EFAULT;

	return bpf_event_output(map, flags, meta, meta_size, skb, skb_size,
				bpf_skb_copy);
}

static const struct bpf_func_proto bpf_skb_event_output_proto = {
	.func		= bpf_skb_event_output,
	.gpl_only	= true,
	.ret_type	= RET_INTEGER,
	.arg1_type	= ARG_PTR_TO_CTX,
	.arg2_type	= ARG_CONST_MAP_PTR,
	.arg3_type	= ARG_ANYTHING,
	.arg4_type	= ARG_PTR_TO_MEM,
	.arg5_type	= ARG_CONST_SIZE_OR_ZERO,
};

BTF_ID_LIST_SINGLE(bpf_skb_output_btf_ids, struct, sk_buff)

const struct bpf_func_proto bpf_skb_output_proto = {
	.func		= bpf_skb_event_output,
	.gpl_only	= true,
	.ret_type	= RET_INTEGER,
	.arg1_type	= ARG_PTR_TO_BTF_ID,
	.arg1_btf_id	= &bpf_skb_output_btf_ids[0],
	.arg2_type	= ARG_CONST_MAP_PTR,
	.arg3_type	= ARG_ANYTHING,
	.arg4_type	= ARG_PTR_TO_MEM,
	.arg5_type	= ARG_CONST_SIZE_OR_ZERO,
};

static unsigned short bpf_tunnel_key_af(u64 flags)
{
	return flags & BPF_F_TUNINFO_IPV6 ? AF_INET6 : AF_INET;
}

BPF_CALL_4(bpf_skb_get_tunnel_key, struct sk_buff *, skb, struct bpf_tunnel_key *, to,
	   u32, size, u64, flags)
{
	const struct ip_tunnel_info *info = skb_tunnel_info(skb);
	u8 compat[sizeof(struct bpf_tunnel_key)];
	void *to_orig = to;
	int err;

	if (unlikely(!info || (flags & ~(BPF_F_TUNINFO_IPV6)))) {
		err = -EINVAL;
		goto err_clear;
	}
	if (ip_tunnel_info_af(info) != bpf_tunnel_key_af(flags)) {
		err = -EPROTO;
		goto err_clear;
	}
	if (unlikely(size != sizeof(struct bpf_tunnel_key))) {
		err = -EINVAL;
		switch (size) {
		case offsetof(struct bpf_tunnel_key, tunnel_label):
		case offsetof(struct bpf_tunnel_key, tunnel_ext):
			goto set_compat;
		case offsetof(struct bpf_tunnel_key, remote_ipv6[1]):
			/* Fixup deprecated structure layouts here, so we have
			 * a common path later on.
			 */
			if (ip_tunnel_info_af(info) != AF_INET)
				goto err_clear;
set_compat:
			to = (struct bpf_tunnel_key *)compat;
			break;
		default:
			goto err_clear;
		}
	}

	to->tunnel_id = be64_to_cpu(info->key.tun_id);
	to->tunnel_tos = info->key.tos;
	to->tunnel_ttl = info->key.ttl;
	to->tunnel_ext = 0;

	if (flags & BPF_F_TUNINFO_IPV6) {
		memcpy(to->remote_ipv6, &info->key.u.ipv6.src,
		       sizeof(to->remote_ipv6));
		to->tunnel_label = be32_to_cpu(info->key.label);
	} else {
		to->remote_ipv4 = be32_to_cpu(info->key.u.ipv4.src);
		memset(&to->remote_ipv6[1], 0, sizeof(__u32) * 3);
		to->tunnel_label = 0;
	}

	if (unlikely(size != sizeof(struct bpf_tunnel_key)))
		memcpy(to_orig, to, size);

	return 0;
err_clear:
	memset(to_orig, 0, size);
	return err;
}

static const struct bpf_func_proto bpf_skb_get_tunnel_key_proto = {
	.func		= bpf_skb_get_tunnel_key,
	.gpl_only	= false,
	.ret_type	= RET_INTEGER,
	.arg1_type	= ARG_PTR_TO_CTX,
	.arg2_type	= ARG_PTR_TO_UNINIT_MEM,
	.arg3_type	= ARG_CONST_SIZE,
	.arg4_type	= ARG_ANYTHING,
};

BPF_CALL_3(bpf_skb_get_tunnel_opt, struct sk_buff *, skb, u8 *, to, u32, size)
{
	const struct ip_tunnel_info *info = skb_tunnel_info(skb);
	int err;

	if (unlikely(!info ||
		     !(info->key.tun_flags & TUNNEL_OPTIONS_PRESENT))) {
		err = -ENOENT;
		goto err_clear;
	}
	if (unlikely(size < info->options_len)) {
		err = -ENOMEM;
		goto err_clear;
	}

	ip_tunnel_info_opts_get(to, info);
	if (size > info->options_len)
		memset(to + info->options_len, 0, size - info->options_len);

	return info->options_len;
err_clear:
	memset(to, 0, size);
	return err;
}

static const struct bpf_func_proto bpf_skb_get_tunnel_opt_proto = {
	.func		= bpf_skb_get_tunnel_opt,
	.gpl_only	= false,
	.ret_type	= RET_INTEGER,
	.arg1_type	= ARG_PTR_TO_CTX,
	.arg2_type	= ARG_PTR_TO_UNINIT_MEM,
	.arg3_type	= ARG_CONST_SIZE,
};

static struct metadata_dst __percpu *md_dst;

BPF_CALL_4(bpf_skb_set_tunnel_key, struct sk_buff *, skb,
	   const struct bpf_tunnel_key *, from, u32, size, u64, flags)
{
	struct metadata_dst *md = this_cpu_ptr(md_dst);
	u8 compat[sizeof(struct bpf_tunnel_key)];
	struct ip_tunnel_info *info;

	if (unlikely(flags & ~(BPF_F_TUNINFO_IPV6 | BPF_F_ZERO_CSUM_TX |
			       BPF_F_DONT_FRAGMENT | BPF_F_SEQ_NUMBER)))
		return -EINVAL;
	if (unlikely(size != sizeof(struct bpf_tunnel_key))) {
		switch (size) {
		case offsetof(struct bpf_tunnel_key, tunnel_label):
		case offsetof(struct bpf_tunnel_key, tunnel_ext):
		case offsetof(struct bpf_tunnel_key, remote_ipv6[1]):
			/* Fixup deprecated structure layouts here, so we have
			 * a common path later on.
			 */
			memcpy(compat, from, size);
			memset(compat + size, 0, sizeof(compat) - size);
			from = (const struct bpf_tunnel_key *) compat;
			break;
		default:
			return -EINVAL;
		}
	}
	if (unlikely((!(flags & BPF_F_TUNINFO_IPV6) && from->tunnel_label) ||
		     from->tunnel_ext))
		return -EINVAL;

	skb_dst_drop(skb);
	dst_hold((struct dst_entry *) md);
	skb_dst_set(skb, (struct dst_entry *) md);

	info = &md->u.tun_info;
	memset(info, 0, sizeof(*info));
	info->mode = IP_TUNNEL_INFO_TX;

	info->key.tun_flags = TUNNEL_KEY | TUNNEL_CSUM | TUNNEL_NOCACHE;
	if (flags & BPF_F_DONT_FRAGMENT)
		info->key.tun_flags |= TUNNEL_DONT_FRAGMENT;
	if (flags & BPF_F_ZERO_CSUM_TX)
		info->key.tun_flags &= ~TUNNEL_CSUM;
	if (flags & BPF_F_SEQ_NUMBER)
		info->key.tun_flags |= TUNNEL_SEQ;

	info->key.tun_id = cpu_to_be64(from->tunnel_id);
	info->key.tos = from->tunnel_tos;
	info->key.ttl = from->tunnel_ttl;

	if (flags & BPF_F_TUNINFO_IPV6) {
		info->mode |= IP_TUNNEL_INFO_IPV6;
		memcpy(&info->key.u.ipv6.dst, from->remote_ipv6,
		       sizeof(from->remote_ipv6));
		info->key.label = cpu_to_be32(from->tunnel_label) &
				  IPV6_FLOWLABEL_MASK;
	} else {
		info->key.u.ipv4.dst = cpu_to_be32(from->remote_ipv4);
	}

	return 0;
}

static const struct bpf_func_proto bpf_skb_set_tunnel_key_proto = {
	.func		= bpf_skb_set_tunnel_key,
	.gpl_only	= false,
	.ret_type	= RET_INTEGER,
	.arg1_type	= ARG_PTR_TO_CTX,
	.arg2_type	= ARG_PTR_TO_MEM,
	.arg3_type	= ARG_CONST_SIZE,
	.arg4_type	= ARG_ANYTHING,
};

BPF_CALL_3(bpf_skb_set_tunnel_opt, struct sk_buff *, skb,
	   const u8 *, from, u32, size)
{
	struct ip_tunnel_info *info = skb_tunnel_info(skb);
	const struct metadata_dst *md = this_cpu_ptr(md_dst);

	if (unlikely(info != &md->u.tun_info || (size & (sizeof(u32) - 1))))
		return -EINVAL;
	if (unlikely(size > IP_TUNNEL_OPTS_MAX))
		return -ENOMEM;

	ip_tunnel_info_opts_set(info, from, size, TUNNEL_OPTIONS_PRESENT);

	return 0;
}

static const struct bpf_func_proto bpf_skb_set_tunnel_opt_proto = {
	.func		= bpf_skb_set_tunnel_opt,
	.gpl_only	= false,
	.ret_type	= RET_INTEGER,
	.arg1_type	= ARG_PTR_TO_CTX,
	.arg2_type	= ARG_PTR_TO_MEM,
	.arg3_type	= ARG_CONST_SIZE,
};

static const struct bpf_func_proto *
bpf_get_skb_set_tunnel_proto(enum bpf_func_id which)
{
	if (!md_dst) {
		struct metadata_dst __percpu *tmp;

		tmp = metadata_dst_alloc_percpu(IP_TUNNEL_OPTS_MAX,
						METADATA_IP_TUNNEL,
						GFP_KERNEL);
		if (!tmp)
			return NULL;
		if (cmpxchg(&md_dst, NULL, tmp))
			metadata_dst_free_percpu(tmp);
	}

	switch (which) {
	case BPF_FUNC_skb_set_tunnel_key:
		return &bpf_skb_set_tunnel_key_proto;
	case BPF_FUNC_skb_set_tunnel_opt:
		return &bpf_skb_set_tunnel_opt_proto;
	default:
		return NULL;
	}
}

BPF_CALL_3(bpf_skb_under_cgroup, struct sk_buff *, skb, struct bpf_map *, map,
	   u32, idx)
{
	struct bpf_array *array = container_of(map, struct bpf_array, map);
	struct cgroup *cgrp;
	struct sock *sk;

	sk = skb_to_full_sk(skb);
	if (!sk || !sk_fullsock(sk))
		return -ENOENT;
	if (unlikely(idx >= array->map.max_entries))
		return -E2BIG;

	cgrp = READ_ONCE(array->ptrs[idx]);
	if (unlikely(!cgrp))
		return -EAGAIN;

	return sk_under_cgroup_hierarchy(sk, cgrp);
}

static const struct bpf_func_proto bpf_skb_under_cgroup_proto = {
	.func		= bpf_skb_under_cgroup,
	.gpl_only	= false,
	.ret_type	= RET_INTEGER,
	.arg1_type	= ARG_PTR_TO_CTX,
	.arg2_type	= ARG_CONST_MAP_PTR,
	.arg3_type	= ARG_ANYTHING,
};

#ifdef CONFIG_SOCK_CGROUP_DATA
static inline u64 __bpf_sk_cgroup_id(struct sock *sk)
{
	struct cgroup *cgrp;

	sk = sk_to_full_sk(sk);
	if (!sk || !sk_fullsock(sk))
		return 0;

	cgrp = sock_cgroup_ptr(&sk->sk_cgrp_data);
	return cgroup_id(cgrp);
}

BPF_CALL_1(bpf_skb_cgroup_id, const struct sk_buff *, skb)
{
	return __bpf_sk_cgroup_id(skb->sk);
}

static const struct bpf_func_proto bpf_skb_cgroup_id_proto = {
	.func           = bpf_skb_cgroup_id,
	.gpl_only       = false,
	.ret_type       = RET_INTEGER,
	.arg1_type      = ARG_PTR_TO_CTX,
};

static inline u64 __bpf_sk_ancestor_cgroup_id(struct sock *sk,
					      int ancestor_level)
{
	struct cgroup *ancestor;
	struct cgroup *cgrp;

	sk = sk_to_full_sk(sk);
	if (!sk || !sk_fullsock(sk))
		return 0;

	cgrp = sock_cgroup_ptr(&sk->sk_cgrp_data);
	ancestor = cgroup_ancestor(cgrp, ancestor_level);
	if (!ancestor)
		return 0;

	return cgroup_id(ancestor);
}

BPF_CALL_2(bpf_skb_ancestor_cgroup_id, const struct sk_buff *, skb, int,
	   ancestor_level)
{
	return __bpf_sk_ancestor_cgroup_id(skb->sk, ancestor_level);
}

static const struct bpf_func_proto bpf_skb_ancestor_cgroup_id_proto = {
	.func           = bpf_skb_ancestor_cgroup_id,
	.gpl_only       = false,
	.ret_type       = RET_INTEGER,
	.arg1_type      = ARG_PTR_TO_CTX,
	.arg2_type      = ARG_ANYTHING,
};

BPF_CALL_1(bpf_sk_cgroup_id, struct sock *, sk)
{
	return __bpf_sk_cgroup_id(sk);
}

static const struct bpf_func_proto bpf_sk_cgroup_id_proto = {
	.func           = bpf_sk_cgroup_id,
	.gpl_only       = false,
	.ret_type       = RET_INTEGER,
	.arg1_type      = ARG_PTR_TO_BTF_ID_SOCK_COMMON,
};

BPF_CALL_2(bpf_sk_ancestor_cgroup_id, struct sock *, sk, int, ancestor_level)
{
	return __bpf_sk_ancestor_cgroup_id(sk, ancestor_level);
}

static const struct bpf_func_proto bpf_sk_ancestor_cgroup_id_proto = {
	.func           = bpf_sk_ancestor_cgroup_id,
	.gpl_only       = false,
	.ret_type       = RET_INTEGER,
	.arg1_type      = ARG_PTR_TO_BTF_ID_SOCK_COMMON,
	.arg2_type      = ARG_ANYTHING,
};
#endif

static unsigned long bpf_xdp_copy(void *dst_buff, const void *src_buff,
				  unsigned long off, unsigned long len)
{
	memcpy(dst_buff, src_buff + off, len);
	return 0;
}

BPF_CALL_5(bpf_xdp_event_output, struct xdp_buff *, xdp, struct bpf_map *, map,
	   u64, flags, void *, meta, u64, meta_size)
{
	u64 xdp_size = (flags & BPF_F_CTXLEN_MASK) >> 32;

	if (unlikely(flags & ~(BPF_F_CTXLEN_MASK | BPF_F_INDEX_MASK)))
		return -EINVAL;
	if (unlikely(!xdp ||
		     xdp_size > (unsigned long)(xdp->data_end - xdp->data)))
		return -EFAULT;

	return bpf_event_output(map, flags, meta, meta_size, xdp->data,
				xdp_size, bpf_xdp_copy);
}

static const struct bpf_func_proto bpf_xdp_event_output_proto = {
	.func		= bpf_xdp_event_output,
	.gpl_only	= true,
	.ret_type	= RET_INTEGER,
	.arg1_type	= ARG_PTR_TO_CTX,
	.arg2_type	= ARG_CONST_MAP_PTR,
	.arg3_type	= ARG_ANYTHING,
	.arg4_type	= ARG_PTR_TO_MEM,
	.arg5_type	= ARG_CONST_SIZE_OR_ZERO,
};

BTF_ID_LIST_SINGLE(bpf_xdp_output_btf_ids, struct, xdp_buff)

const struct bpf_func_proto bpf_xdp_output_proto = {
	.func		= bpf_xdp_event_output,
	.gpl_only	= true,
	.ret_type	= RET_INTEGER,
	.arg1_type	= ARG_PTR_TO_BTF_ID,
	.arg1_btf_id	= &bpf_xdp_output_btf_ids[0],
	.arg2_type	= ARG_CONST_MAP_PTR,
	.arg3_type	= ARG_ANYTHING,
	.arg4_type	= ARG_PTR_TO_MEM,
	.arg5_type	= ARG_CONST_SIZE_OR_ZERO,
};

BPF_CALL_1(bpf_get_socket_cookie, struct sk_buff *, skb)
{
	return skb->sk ? __sock_gen_cookie(skb->sk) : 0;
}

static const struct bpf_func_proto bpf_get_socket_cookie_proto = {
	.func           = bpf_get_socket_cookie,
	.gpl_only       = false,
	.ret_type       = RET_INTEGER,
	.arg1_type      = ARG_PTR_TO_CTX,
};

BPF_CALL_1(bpf_get_socket_cookie_sock_addr, struct bpf_sock_addr_kern *, ctx)
{
	return __sock_gen_cookie(ctx->sk);
}

static const struct bpf_func_proto bpf_get_socket_cookie_sock_addr_proto = {
	.func		= bpf_get_socket_cookie_sock_addr,
	.gpl_only	= false,
	.ret_type	= RET_INTEGER,
	.arg1_type	= ARG_PTR_TO_CTX,
};

BPF_CALL_1(bpf_get_socket_cookie_sock, struct sock *, ctx)
{
	return __sock_gen_cookie(ctx);
}

static const struct bpf_func_proto bpf_get_socket_cookie_sock_proto = {
	.func		= bpf_get_socket_cookie_sock,
	.gpl_only	= false,
	.ret_type	= RET_INTEGER,
	.arg1_type	= ARG_PTR_TO_CTX,
};

BPF_CALL_1(bpf_get_socket_ptr_cookie, struct sock *, sk)
{
	return sk ? sock_gen_cookie(sk) : 0;
}

const struct bpf_func_proto bpf_get_socket_ptr_cookie_proto = {
	.func		= bpf_get_socket_ptr_cookie,
	.gpl_only	= false,
	.ret_type	= RET_INTEGER,
	.arg1_type	= ARG_PTR_TO_BTF_ID_SOCK_COMMON,
};

BPF_CALL_1(bpf_get_socket_cookie_sock_ops, struct bpf_sock_ops_kern *, ctx)
{
	return __sock_gen_cookie(ctx->sk);
}

static const struct bpf_func_proto bpf_get_socket_cookie_sock_ops_proto = {
	.func		= bpf_get_socket_cookie_sock_ops,
	.gpl_only	= false,
	.ret_type	= RET_INTEGER,
	.arg1_type	= ARG_PTR_TO_CTX,
};

static u64 __bpf_get_netns_cookie(struct sock *sk)
{
	const struct net *net = sk ? sock_net(sk) : &init_net;

	return net->net_cookie;
}

BPF_CALL_1(bpf_get_netns_cookie_sock, struct sock *, ctx)
{
	return __bpf_get_netns_cookie(ctx);
}

static const struct bpf_func_proto bpf_get_netns_cookie_sock_proto = {
	.func		= bpf_get_netns_cookie_sock,
	.gpl_only	= false,
	.ret_type	= RET_INTEGER,
	.arg1_type	= ARG_PTR_TO_CTX_OR_NULL,
};

BPF_CALL_1(bpf_get_netns_cookie_sock_addr, struct bpf_sock_addr_kern *, ctx)
{
	return __bpf_get_netns_cookie(ctx ? ctx->sk : NULL);
}

static const struct bpf_func_proto bpf_get_netns_cookie_sock_addr_proto = {
	.func		= bpf_get_netns_cookie_sock_addr,
	.gpl_only	= false,
	.ret_type	= RET_INTEGER,
	.arg1_type	= ARG_PTR_TO_CTX_OR_NULL,
};

BPF_CALL_1(bpf_get_socket_uid, struct sk_buff *, skb)
{
	struct sock *sk = sk_to_full_sk(skb->sk);
	kuid_t kuid;

	if (!sk || !sk_fullsock(sk))
		return overflowuid;
	kuid = sock_net_uid(sock_net(sk), sk);
	return from_kuid_munged(sock_net(sk)->user_ns, kuid);
}

static const struct bpf_func_proto bpf_get_socket_uid_proto = {
	.func           = bpf_get_socket_uid,
	.gpl_only       = false,
	.ret_type       = RET_INTEGER,
	.arg1_type      = ARG_PTR_TO_CTX,
};

static int _bpf_setsockopt(struct sock *sk, int level, int optname,
			   char *optval, int optlen)
{
	char devname[IFNAMSIZ];
	int val, valbool;
	struct net *net;
	int ifindex;
	int ret = 0;

	if (!sk_fullsock(sk))
		return -EINVAL;

	sock_owned_by_me(sk);

	if (level == SOL_SOCKET) {
		if (optlen != sizeof(int) && optname != SO_BINDTODEVICE)
			return -EINVAL;
		val = *((int *)optval);
		valbool = val ? 1 : 0;

		/* Only some socketops are supported */
		switch (optname) {
		case SO_RCVBUF:
			val = min_t(u32, val, sysctl_rmem_max);
			sk->sk_userlocks |= SOCK_RCVBUF_LOCK;
			WRITE_ONCE(sk->sk_rcvbuf,
				   max_t(int, val * 2, SOCK_MIN_RCVBUF));
			break;
		case SO_SNDBUF:
			val = min_t(u32, val, sysctl_wmem_max);
			sk->sk_userlocks |= SOCK_SNDBUF_LOCK;
			WRITE_ONCE(sk->sk_sndbuf,
				   max_t(int, val * 2, SOCK_MIN_SNDBUF));
			break;
		case SO_MAX_PACING_RATE: /* 32bit version */
			if (val != ~0U)
				cmpxchg(&sk->sk_pacing_status,
					SK_PACING_NONE,
					SK_PACING_NEEDED);
			sk->sk_max_pacing_rate = (val == ~0U) ?
						 ~0UL : (unsigned int)val;
			sk->sk_pacing_rate = min(sk->sk_pacing_rate,
						 sk->sk_max_pacing_rate);
			break;
		case SO_PRIORITY:
			sk->sk_priority = val;
			break;
		case SO_RCVLOWAT:
			if (val < 0)
				val = INT_MAX;
			WRITE_ONCE(sk->sk_rcvlowat, val ? : 1);
			break;
		case SO_MARK:
			if (sk->sk_mark != val) {
				sk->sk_mark = val;
				sk_dst_reset(sk);
			}
			break;
		case SO_BINDTODEVICE:
			optlen = min_t(long, optlen, IFNAMSIZ - 1);
			strncpy(devname, optval, optlen);
			devname[optlen] = 0;

			ifindex = 0;
			if (devname[0] != '\0') {
				struct net_device *dev;

				ret = -ENODEV;

				net = sock_net(sk);
				dev = dev_get_by_name(net, devname);
				if (!dev)
					break;
				ifindex = dev->ifindex;
				dev_put(dev);
			}
			fallthrough;
		case SO_BINDTOIFINDEX:
			if (optname == SO_BINDTOIFINDEX)
				ifindex = val;
			ret = sock_bindtoindex(sk, ifindex, false);
			break;
		case SO_KEEPALIVE:
			if (sk->sk_prot->keepalive)
				sk->sk_prot->keepalive(sk, valbool);
			sock_valbool_flag(sk, SOCK_KEEPOPEN, valbool);
			break;
		default:
			ret = -EINVAL;
		}
#ifdef CONFIG_INET
	} else if (level == SOL_IP) {
		if (optlen != sizeof(int) || sk->sk_family != AF_INET)
			return -EINVAL;

		val = *((int *)optval);
		/* Only some options are supported */
		switch (optname) {
		case IP_TOS:
			if (val < -1 || val > 0xff) {
				ret = -EINVAL;
			} else {
				struct inet_sock *inet = inet_sk(sk);

				if (val == -1)
					val = 0;
				inet->tos = val;
			}
			break;
		default:
			ret = -EINVAL;
		}
#if IS_ENABLED(CONFIG_IPV6)
	} else if (level == SOL_IPV6) {
		if (optlen != sizeof(int) || sk->sk_family != AF_INET6)
			return -EINVAL;

		val = *((int *)optval);
		/* Only some options are supported */
		switch (optname) {
		case IPV6_TCLASS:
			if (val < -1 || val > 0xff) {
				ret = -EINVAL;
			} else {
				struct ipv6_pinfo *np = inet6_sk(sk);

				if (val == -1)
					val = 0;
				np->tclass = val;
			}
			break;
		default:
			ret = -EINVAL;
		}
#endif
	} else if (level == SOL_TCP &&
		   sk->sk_prot->setsockopt == tcp_setsockopt) {
		if (optname == TCP_CONGESTION) {
			char name[TCP_CA_NAME_MAX];

			strncpy(name, optval, min_t(long, optlen,
						    TCP_CA_NAME_MAX-1));
			name[TCP_CA_NAME_MAX-1] = 0;
			ret = tcp_set_congestion_control(sk, name, false, true);
		} else {
			struct inet_connection_sock *icsk = inet_csk(sk);
			struct tcp_sock *tp = tcp_sk(sk);
			unsigned long timeout;

			if (optlen != sizeof(int))
				return -EINVAL;

			val = *((int *)optval);
			/* Only some options are supported */
			switch (optname) {
			case TCP_BPF_IW:
				if (val <= 0 || tp->data_segs_out > tp->syn_data)
					ret = -EINVAL;
				else
					tp->snd_cwnd = val;
				break;
			case TCP_BPF_SNDCWND_CLAMP:
				if (val <= 0) {
					ret = -EINVAL;
				} else {
					tp->snd_cwnd_clamp = val;
					tp->snd_ssthresh = val;
				}
				break;
			case TCP_BPF_DELACK_MAX:
				timeout = usecs_to_jiffies(val);
				if (timeout > TCP_DELACK_MAX ||
				    timeout < TCP_TIMEOUT_MIN)
					return -EINVAL;
				inet_csk(sk)->icsk_delack_max = timeout;
				break;
			case TCP_BPF_RTO_MIN:
				timeout = usecs_to_jiffies(val);
				if (timeout > TCP_RTO_MIN ||
				    timeout < TCP_TIMEOUT_MIN)
					return -EINVAL;
				inet_csk(sk)->icsk_rto_min = timeout;
				break;
			case TCP_SAVE_SYN:
				if (val < 0 || val > 1)
					ret = -EINVAL;
				else
					tp->save_syn = val;
				break;
			case TCP_KEEPIDLE:
				ret = tcp_sock_set_keepidle_locked(sk, val);
				break;
			case TCP_KEEPINTVL:
				if (val < 1 || val > MAX_TCP_KEEPINTVL)
					ret = -EINVAL;
				else
					tp->keepalive_intvl = val * HZ;
				break;
			case TCP_KEEPCNT:
				if (val < 1 || val > MAX_TCP_KEEPCNT)
					ret = -EINVAL;
				else
					tp->keepalive_probes = val;
				break;
			case TCP_SYNCNT:
				if (val < 1 || val > MAX_TCP_SYNCNT)
					ret = -EINVAL;
				else
					icsk->icsk_syn_retries = val;
				break;
			case TCP_USER_TIMEOUT:
				if (val < 0)
					ret = -EINVAL;
				else
					icsk->icsk_user_timeout = val;
				break;
			case TCP_NOTSENT_LOWAT:
				tp->notsent_lowat = val;
				sk->sk_write_space(sk);
				break;
			case TCP_WINDOW_CLAMP:
				ret = tcp_set_window_clamp(sk, val);
				break;
			default:
				ret = -EINVAL;
			}
		}
#endif
	} else {
		ret = -EINVAL;
	}
	return ret;
}

static int _bpf_getsockopt(struct sock *sk, int level, int optname,
			   char *optval, int optlen)
{
	if (!sk_fullsock(sk))
		goto err_clear;

	sock_owned_by_me(sk);

	if (level == SOL_SOCKET) {
		if (optlen != sizeof(int))
			goto err_clear;

		switch (optname) {
		case SO_MARK:
			*((int *)optval) = sk->sk_mark;
			break;
		case SO_PRIORITY:
			*((int *)optval) = sk->sk_priority;
			break;
		case SO_BINDTOIFINDEX:
			*((int *)optval) = sk->sk_bound_dev_if;
			break;
		default:
			goto err_clear;
		}
#ifdef CONFIG_INET
	} else if (level == SOL_TCP && sk->sk_prot->getsockopt == tcp_getsockopt) {
		struct inet_connection_sock *icsk;
		struct tcp_sock *tp;

		switch (optname) {
		case TCP_CONGESTION:
			icsk = inet_csk(sk);

			if (!icsk->icsk_ca_ops || optlen <= 1)
				goto err_clear;
			strncpy(optval, icsk->icsk_ca_ops->name, optlen);
			optval[optlen - 1] = 0;
			break;
		case TCP_SAVED_SYN:
			tp = tcp_sk(sk);

			if (optlen <= 0 || !tp->saved_syn ||
			    optlen > tcp_saved_syn_len(tp->saved_syn))
				goto err_clear;
			memcpy(optval, tp->saved_syn->data, optlen);
			break;
		default:
			goto err_clear;
		}
	} else if (level == SOL_IP) {
		struct inet_sock *inet = inet_sk(sk);

		if (optlen != sizeof(int) || sk->sk_family != AF_INET)
			goto err_clear;

		/* Only some options are supported */
		switch (optname) {
		case IP_TOS:
			*((int *)optval) = (int)inet->tos;
			break;
		default:
			goto err_clear;
		}
#if IS_ENABLED(CONFIG_IPV6)
	} else if (level == SOL_IPV6) {
		struct ipv6_pinfo *np = inet6_sk(sk);

		if (optlen != sizeof(int) || sk->sk_family != AF_INET6)
			goto err_clear;

		/* Only some options are supported */
		switch (optname) {
		case IPV6_TCLASS:
			*((int *)optval) = (int)np->tclass;
			break;
		default:
			goto err_clear;
		}
#endif
#endif
	} else {
		goto err_clear;
	}
	return 0;
err_clear:
	memset(optval, 0, optlen);
	return -EINVAL;
}

BPF_CALL_5(bpf_sock_addr_setsockopt, struct bpf_sock_addr_kern *, ctx,
	   int, level, int, optname, char *, optval, int, optlen)
{
	return _bpf_setsockopt(ctx->sk, level, optname, optval, optlen);
}

static const struct bpf_func_proto bpf_sock_addr_setsockopt_proto = {
	.func		= bpf_sock_addr_setsockopt,
	.gpl_only	= false,
	.ret_type	= RET_INTEGER,
	.arg1_type	= ARG_PTR_TO_CTX,
	.arg2_type	= ARG_ANYTHING,
	.arg3_type	= ARG_ANYTHING,
	.arg4_type	= ARG_PTR_TO_MEM,
	.arg5_type	= ARG_CONST_SIZE,
};

BPF_CALL_5(bpf_sock_addr_getsockopt, struct bpf_sock_addr_kern *, ctx,
	   int, level, int, optname, char *, optval, int, optlen)
{
	return _bpf_getsockopt(ctx->sk, level, optname, optval, optlen);
}

static const struct bpf_func_proto bpf_sock_addr_getsockopt_proto = {
	.func		= bpf_sock_addr_getsockopt,
	.gpl_only	= false,
	.ret_type	= RET_INTEGER,
	.arg1_type	= ARG_PTR_TO_CTX,
	.arg2_type	= ARG_ANYTHING,
	.arg3_type	= ARG_ANYTHING,
	.arg4_type	= ARG_PTR_TO_UNINIT_MEM,
	.arg5_type	= ARG_CONST_SIZE,
};

BPF_CALL_5(bpf_sock_ops_setsockopt, struct bpf_sock_ops_kern *, bpf_sock,
	   int, level, int, optname, char *, optval, int, optlen)
{
	return _bpf_setsockopt(bpf_sock->sk, level, optname, optval, optlen);
}

static const struct bpf_func_proto bpf_sock_ops_setsockopt_proto = {
	.func		= bpf_sock_ops_setsockopt,
	.gpl_only	= false,
	.ret_type	= RET_INTEGER,
	.arg1_type	= ARG_PTR_TO_CTX,
	.arg2_type	= ARG_ANYTHING,
	.arg3_type	= ARG_ANYTHING,
	.arg4_type	= ARG_PTR_TO_MEM,
	.arg5_type	= ARG_CONST_SIZE,
};

static int bpf_sock_ops_get_syn(struct bpf_sock_ops_kern *bpf_sock,
				int optname, const u8 **start)
{
	struct sk_buff *syn_skb = bpf_sock->syn_skb;
	const u8 *hdr_start;
	int ret;

	if (syn_skb) {
		/* sk is a request_sock here */

		if (optname == TCP_BPF_SYN) {
			hdr_start = syn_skb->data;
			ret = tcp_hdrlen(syn_skb);
		} else if (optname == TCP_BPF_SYN_IP) {
			hdr_start = skb_network_header(syn_skb);
			ret = skb_network_header_len(syn_skb) +
				tcp_hdrlen(syn_skb);
		} else {
			/* optname == TCP_BPF_SYN_MAC */
			hdr_start = skb_mac_header(syn_skb);
			ret = skb_mac_header_len(syn_skb) +
				skb_network_header_len(syn_skb) +
				tcp_hdrlen(syn_skb);
		}
	} else {
		struct sock *sk = bpf_sock->sk;
		struct saved_syn *saved_syn;

		if (sk->sk_state == TCP_NEW_SYN_RECV)
			/* synack retransmit. bpf_sock->syn_skb will
			 * not be available.  It has to resort to
			 * saved_syn (if it is saved).
			 */
			saved_syn = inet_reqsk(sk)->saved_syn;
		else
			saved_syn = tcp_sk(sk)->saved_syn;

		if (!saved_syn)
			return -ENOENT;

		if (optname == TCP_BPF_SYN) {
			hdr_start = saved_syn->data +
				saved_syn->mac_hdrlen +
				saved_syn->network_hdrlen;
			ret = saved_syn->tcp_hdrlen;
		} else if (optname == TCP_BPF_SYN_IP) {
			hdr_start = saved_syn->data +
				saved_syn->mac_hdrlen;
			ret = saved_syn->network_hdrlen +
				saved_syn->tcp_hdrlen;
		} else {
			/* optname == TCP_BPF_SYN_MAC */

			/* TCP_SAVE_SYN may not have saved the mac hdr */
			if (!saved_syn->mac_hdrlen)
				return -ENOENT;

			hdr_start = saved_syn->data;
			ret = saved_syn->mac_hdrlen +
				saved_syn->network_hdrlen +
				saved_syn->tcp_hdrlen;
		}
	}

	*start = hdr_start;
	return ret;
}

BPF_CALL_5(bpf_sock_ops_getsockopt, struct bpf_sock_ops_kern *, bpf_sock,
	   int, level, int, optname, char *, optval, int, optlen)
{
	if (IS_ENABLED(CONFIG_INET) && level == SOL_TCP &&
	    optname >= TCP_BPF_SYN && optname <= TCP_BPF_SYN_MAC) {
		int ret, copy_len = 0;
		const u8 *start;

		ret = bpf_sock_ops_get_syn(bpf_sock, optname, &start);
		if (ret > 0) {
			copy_len = ret;
			if (optlen < copy_len) {
				copy_len = optlen;
				ret = -ENOSPC;
			}

			memcpy(optval, start, copy_len);
		}

		/* Zero out unused buffer at the end */
		memset(optval + copy_len, 0, optlen - copy_len);

		return ret;
	}

	return _bpf_getsockopt(bpf_sock->sk, level, optname, optval, optlen);
}

static const struct bpf_func_proto bpf_sock_ops_getsockopt_proto = {
	.func		= bpf_sock_ops_getsockopt,
	.gpl_only	= false,
	.ret_type	= RET_INTEGER,
	.arg1_type	= ARG_PTR_TO_CTX,
	.arg2_type	= ARG_ANYTHING,
	.arg3_type	= ARG_ANYTHING,
	.arg4_type	= ARG_PTR_TO_UNINIT_MEM,
	.arg5_type	= ARG_CONST_SIZE,
};

BPF_CALL_2(bpf_sock_ops_cb_flags_set, struct bpf_sock_ops_kern *, bpf_sock,
	   int, argval)
{
	struct sock *sk = bpf_sock->sk;
	int val = argval & BPF_SOCK_OPS_ALL_CB_FLAGS;

	if (!IS_ENABLED(CONFIG_INET) || !sk_fullsock(sk))
		return -EINVAL;

	tcp_sk(sk)->bpf_sock_ops_cb_flags = val;

	return argval & (~BPF_SOCK_OPS_ALL_CB_FLAGS);
}

static const struct bpf_func_proto bpf_sock_ops_cb_flags_set_proto = {
	.func		= bpf_sock_ops_cb_flags_set,
	.gpl_only	= false,
	.ret_type	= RET_INTEGER,
	.arg1_type	= ARG_PTR_TO_CTX,
	.arg2_type	= ARG_ANYTHING,
};

const struct ipv6_bpf_stub *ipv6_bpf_stub __read_mostly;
EXPORT_SYMBOL_GPL(ipv6_bpf_stub);

BPF_CALL_3(bpf_bind, struct bpf_sock_addr_kern *, ctx, struct sockaddr *, addr,
	   int, addr_len)
{
#ifdef CONFIG_INET
	struct sock *sk = ctx->sk;
	u32 flags = BIND_FROM_BPF;
	int err;

	err = -EINVAL;
	if (addr_len < offsetofend(struct sockaddr, sa_family))
		return err;
	if (addr->sa_family == AF_INET) {
		if (addr_len < sizeof(struct sockaddr_in))
			return err;
		if (((struct sockaddr_in *)addr)->sin_port == htons(0))
			flags |= BIND_FORCE_ADDRESS_NO_PORT;
		return __inet_bind(sk, addr, addr_len, flags);
#if IS_ENABLED(CONFIG_IPV6)
	} else if (addr->sa_family == AF_INET6) {
		if (addr_len < SIN6_LEN_RFC2133)
			return err;
		if (((struct sockaddr_in6 *)addr)->sin6_port == htons(0))
			flags |= BIND_FORCE_ADDRESS_NO_PORT;
		/* ipv6_bpf_stub cannot be NULL, since it's called from
		 * bpf_cgroup_inet6_connect hook and ipv6 is already loaded
		 */
		return ipv6_bpf_stub->inet6_bind(sk, addr, addr_len, flags);
#endif /* CONFIG_IPV6 */
	}
#endif /* CONFIG_INET */

	return -EAFNOSUPPORT;
}

static const struct bpf_func_proto bpf_bind_proto = {
	.func		= bpf_bind,
	.gpl_only	= false,
	.ret_type	= RET_INTEGER,
	.arg1_type	= ARG_PTR_TO_CTX,
	.arg2_type	= ARG_PTR_TO_MEM,
	.arg3_type	= ARG_CONST_SIZE,
};

#ifdef CONFIG_XFRM
BPF_CALL_5(bpf_skb_get_xfrm_state, struct sk_buff *, skb, u32, index,
	   struct bpf_xfrm_state *, to, u32, size, u64, flags)
{
	const struct sec_path *sp = skb_sec_path(skb);
	const struct xfrm_state *x;

	if (!sp || unlikely(index >= sp->len || flags))
		goto err_clear;

	x = sp->xvec[index];

	if (unlikely(size != sizeof(struct bpf_xfrm_state)))
		goto err_clear;

	to->reqid = x->props.reqid;
	to->spi = x->id.spi;
	to->family = x->props.family;
	to->ext = 0;

	if (to->family == AF_INET6) {
		memcpy(to->remote_ipv6, x->props.saddr.a6,
		       sizeof(to->remote_ipv6));
	} else {
		to->remote_ipv4 = x->props.saddr.a4;
		memset(&to->remote_ipv6[1], 0, sizeof(__u32) * 3);
	}

	return 0;
err_clear:
	memset(to, 0, size);
	return -EINVAL;
}

static const struct bpf_func_proto bpf_skb_get_xfrm_state_proto = {
	.func		= bpf_skb_get_xfrm_state,
	.gpl_only	= false,
	.ret_type	= RET_INTEGER,
	.arg1_type	= ARG_PTR_TO_CTX,
	.arg2_type	= ARG_ANYTHING,
	.arg3_type	= ARG_PTR_TO_UNINIT_MEM,
	.arg4_type	= ARG_CONST_SIZE,
	.arg5_type	= ARG_ANYTHING,
};
#endif

#if IS_ENABLED(CONFIG_INET) || IS_ENABLED(CONFIG_IPV6)
static int bpf_fib_set_fwd_params(struct bpf_fib_lookup *params,
				  const struct neighbour *neigh,
				  const struct net_device *dev, u32 mtu)
{
	memcpy(params->dmac, neigh->ha, ETH_ALEN);
	memcpy(params->smac, dev->dev_addr, ETH_ALEN);
	params->h_vlan_TCI = 0;
	params->h_vlan_proto = 0;
	if (mtu)
		params->mtu_result = mtu; /* union with tot_len */

	return 0;
}
#endif

#if IS_ENABLED(CONFIG_INET)
static int bpf_ipv4_fib_lookup(struct net *net, struct bpf_fib_lookup *params,
			       u32 flags, bool check_mtu)
{
	struct fib_nh_common *nhc;
	struct in_device *in_dev;
	struct neighbour *neigh;
	struct net_device *dev;
	struct fib_result res;
	struct flowi4 fl4;
	u32 mtu = 0;
	int err;

	dev = dev_get_by_index_rcu(net, params->ifindex);
	if (unlikely(!dev))
		return -ENODEV;

	/* verify forwarding is enabled on this interface */
	in_dev = __in_dev_get_rcu(dev);
	if (unlikely(!in_dev || !IN_DEV_FORWARD(in_dev)))
		return BPF_FIB_LKUP_RET_FWD_DISABLED;

	if (flags & BPF_FIB_LOOKUP_OUTPUT) {
		fl4.flowi4_iif = 1;
		fl4.flowi4_oif = params->ifindex;
	} else {
		fl4.flowi4_iif = params->ifindex;
		fl4.flowi4_oif = 0;
	}
	fl4.flowi4_tos = params->tos & IPTOS_RT_MASK;
	fl4.flowi4_scope = RT_SCOPE_UNIVERSE;
	fl4.flowi4_flags = 0;

	fl4.flowi4_proto = params->l4_protocol;
	fl4.daddr = params->ipv4_dst;
	fl4.saddr = params->ipv4_src;
	fl4.fl4_sport = params->sport;
	fl4.fl4_dport = params->dport;
	fl4.flowi4_multipath_hash = 0;

	if (flags & BPF_FIB_LOOKUP_DIRECT) {
		u32 tbid = l3mdev_fib_table_rcu(dev) ? : RT_TABLE_MAIN;
		struct fib_table *tb;

		tb = fib_get_table(net, tbid);
		if (unlikely(!tb))
			return BPF_FIB_LKUP_RET_NOT_FWDED;

		err = fib_table_lookup(tb, &fl4, &res, FIB_LOOKUP_NOREF);
	} else {
		fl4.flowi4_mark = 0;
		fl4.flowi4_secid = 0;
		fl4.flowi4_tun_key.tun_id = 0;
		fl4.flowi4_uid = sock_net_uid(net, NULL);

		err = fib_lookup(net, &fl4, &res, FIB_LOOKUP_NOREF);
	}

	if (err) {
		/* map fib lookup errors to RTN_ type */
		if (err == -EINVAL)
			return BPF_FIB_LKUP_RET_BLACKHOLE;
		if (err == -EHOSTUNREACH)
			return BPF_FIB_LKUP_RET_UNREACHABLE;
		if (err == -EACCES)
			return BPF_FIB_LKUP_RET_PROHIBIT;

		return BPF_FIB_LKUP_RET_NOT_FWDED;
	}

	if (res.type != RTN_UNICAST)
		return BPF_FIB_LKUP_RET_NOT_FWDED;

	if (fib_info_num_path(res.fi) > 1)
		fib_select_path(net, &res, &fl4, NULL);

	if (check_mtu) {
		mtu = ip_mtu_from_fib_result(&res, params->ipv4_dst);
		if (params->tot_len > mtu) {
			params->mtu_result = mtu; /* union with tot_len */
			return BPF_FIB_LKUP_RET_FRAG_NEEDED;
		}
	}

	nhc = res.nhc;

	/* do not handle lwt encaps right now */
	if (nhc->nhc_lwtstate)
		return BPF_FIB_LKUP_RET_UNSUPP_LWT;

	dev = nhc->nhc_dev;

	params->rt_metric = res.fi->fib_priority;
	params->ifindex = dev->ifindex;

	/* xdp and cls_bpf programs are run in RCU-bh so
	 * rcu_read_lock_bh is not needed here
	 */
	if (likely(nhc->nhc_gw_family != AF_INET6)) {
		if (nhc->nhc_gw_family)
			params->ipv4_dst = nhc->nhc_gw.ipv4;

		neigh = __ipv4_neigh_lookup_noref(dev,
						 (__force u32)params->ipv4_dst);
	} else {
		struct in6_addr *dst = (struct in6_addr *)params->ipv6_dst;

		params->family = AF_INET6;
		*dst = nhc->nhc_gw.ipv6;
		neigh = __ipv6_neigh_lookup_noref_stub(dev, dst);
	}

	if (!neigh)
		return BPF_FIB_LKUP_RET_NO_NEIGH;

	return bpf_fib_set_fwd_params(params, neigh, dev, mtu);
}
#endif

#if IS_ENABLED(CONFIG_IPV6)
static int bpf_ipv6_fib_lookup(struct net *net, struct bpf_fib_lookup *params,
			       u32 flags, bool check_mtu)
{
	struct in6_addr *src = (struct in6_addr *) params->ipv6_src;
	struct in6_addr *dst = (struct in6_addr *) params->ipv6_dst;
	struct fib6_result res = {};
	struct neighbour *neigh;
	struct net_device *dev;
	struct inet6_dev *idev;
	struct flowi6 fl6;
	int strict = 0;
	int oif, err;
	u32 mtu = 0;

	/* link local addresses are never forwarded */
	if (rt6_need_strict(dst) || rt6_need_strict(src))
		return BPF_FIB_LKUP_RET_NOT_FWDED;

	dev = dev_get_by_index_rcu(net, params->ifindex);
	if (unlikely(!dev))
		return -ENODEV;

	idev = __in6_dev_get_safely(dev);
	if (unlikely(!idev || !idev->cnf.forwarding))
		return BPF_FIB_LKUP_RET_FWD_DISABLED;

	if (flags & BPF_FIB_LOOKUP_OUTPUT) {
		fl6.flowi6_iif = 1;
		oif = fl6.flowi6_oif = params->ifindex;
	} else {
		oif = fl6.flowi6_iif = params->ifindex;
		fl6.flowi6_oif = 0;
		strict = RT6_LOOKUP_F_HAS_SADDR;
	}
	fl6.flowlabel = params->flowinfo;
	fl6.flowi6_scope = 0;
	fl6.flowi6_flags = 0;
	fl6.mp_hash = 0;

	fl6.flowi6_proto = params->l4_protocol;
	fl6.daddr = *dst;
	fl6.saddr = *src;
	fl6.fl6_sport = params->sport;
	fl6.fl6_dport = params->dport;

	if (flags & BPF_FIB_LOOKUP_DIRECT) {
		u32 tbid = l3mdev_fib_table_rcu(dev) ? : RT_TABLE_MAIN;
		struct fib6_table *tb;

		tb = ipv6_stub->fib6_get_table(net, tbid);
		if (unlikely(!tb))
			return BPF_FIB_LKUP_RET_NOT_FWDED;

		err = ipv6_stub->fib6_table_lookup(net, tb, oif, &fl6, &res,
						   strict);
	} else {
		fl6.flowi6_mark = 0;
		fl6.flowi6_secid = 0;
		fl6.flowi6_tun_key.tun_id = 0;
		fl6.flowi6_uid = sock_net_uid(net, NULL);

		err = ipv6_stub->fib6_lookup(net, oif, &fl6, &res, strict);
	}

	if (unlikely(err || IS_ERR_OR_NULL(res.f6i) ||
		     res.f6i == net->ipv6.fib6_null_entry))
		return BPF_FIB_LKUP_RET_NOT_FWDED;

	switch (res.fib6_type) {
	/* only unicast is forwarded */
	case RTN_UNICAST:
		break;
	case RTN_BLACKHOLE:
		return BPF_FIB_LKUP_RET_BLACKHOLE;
	case RTN_UNREACHABLE:
		return BPF_FIB_LKUP_RET_UNREACHABLE;
	case RTN_PROHIBIT:
		return BPF_FIB_LKUP_RET_PROHIBIT;
	default:
		return BPF_FIB_LKUP_RET_NOT_FWDED;
	}

	ipv6_stub->fib6_select_path(net, &res, &fl6, fl6.flowi6_oif,
				    fl6.flowi6_oif != 0, NULL, strict);

	if (check_mtu) {
		mtu = ipv6_stub->ip6_mtu_from_fib6(&res, dst, src);
		if (params->tot_len > mtu) {
			params->mtu_result = mtu; /* union with tot_len */
			return BPF_FIB_LKUP_RET_FRAG_NEEDED;
		}
	}

	if (res.nh->fib_nh_lws)
		return BPF_FIB_LKUP_RET_UNSUPP_LWT;

	if (res.nh->fib_nh_gw_family)
		*dst = res.nh->fib_nh_gw6;

	dev = res.nh->fib_nh_dev;
	params->rt_metric = res.f6i->fib6_metric;
	params->ifindex = dev->ifindex;

	/* xdp and cls_bpf programs are run in RCU-bh so rcu_read_lock_bh is
	 * not needed here.
	 */
	neigh = __ipv6_neigh_lookup_noref_stub(dev, dst);
	if (!neigh)
		return BPF_FIB_LKUP_RET_NO_NEIGH;

	return bpf_fib_set_fwd_params(params, neigh, dev, mtu);
}
#endif

BPF_CALL_4(bpf_xdp_fib_lookup, struct xdp_buff *, ctx,
	   struct bpf_fib_lookup *, params, int, plen, u32, flags)
{
	if (plen < sizeof(*params))
		return -EINVAL;

	if (flags & ~(BPF_FIB_LOOKUP_DIRECT | BPF_FIB_LOOKUP_OUTPUT))
		return -EINVAL;

	switch (params->family) {
#if IS_ENABLED(CONFIG_INET)
	case AF_INET:
		return bpf_ipv4_fib_lookup(dev_net(ctx->rxq->dev), params,
					   flags, true);
#endif
#if IS_ENABLED(CONFIG_IPV6)
	case AF_INET6:
		return bpf_ipv6_fib_lookup(dev_net(ctx->rxq->dev), params,
					   flags, true);
#endif
	}
	return -EAFNOSUPPORT;
}

static const struct bpf_func_proto bpf_xdp_fib_lookup_proto = {
	.func		= bpf_xdp_fib_lookup,
	.gpl_only	= true,
	.ret_type	= RET_INTEGER,
	.arg1_type      = ARG_PTR_TO_CTX,
	.arg2_type      = ARG_PTR_TO_MEM,
	.arg3_type      = ARG_CONST_SIZE,
	.arg4_type	= ARG_ANYTHING,
};

BPF_CALL_4(bpf_skb_fib_lookup, struct sk_buff *, skb,
	   struct bpf_fib_lookup *, params, int, plen, u32, flags)
{
	struct net *net = dev_net(skb->dev);
	int rc = -EAFNOSUPPORT;
	bool check_mtu = false;

	if (plen < sizeof(*params))
		return -EINVAL;

	if (flags & ~(BPF_FIB_LOOKUP_DIRECT | BPF_FIB_LOOKUP_OUTPUT))
		return -EINVAL;

	if (params->tot_len)
		check_mtu = true;

	switch (params->family) {
#if IS_ENABLED(CONFIG_INET)
	case AF_INET:
		rc = bpf_ipv4_fib_lookup(net, params, flags, check_mtu);
		break;
#endif
#if IS_ENABLED(CONFIG_IPV6)
	case AF_INET6:
		rc = bpf_ipv6_fib_lookup(net, params, flags, check_mtu);
		break;
#endif
	}

	if (rc == BPF_FIB_LKUP_RET_SUCCESS && !check_mtu) {
		struct net_device *dev;

		/* When tot_len isn't provided by user, check skb
		 * against MTU of FIB lookup resulting net_device
		 */
		dev = dev_get_by_index_rcu(net, params->ifindex);
		if (!is_skb_forwardable(dev, skb))
			rc = BPF_FIB_LKUP_RET_FRAG_NEEDED;

		params->mtu_result = dev->mtu; /* union with tot_len */
	}

	return rc;
}

static const struct bpf_func_proto bpf_skb_fib_lookup_proto = {
	.func		= bpf_skb_fib_lookup,
	.gpl_only	= true,
	.ret_type	= RET_INTEGER,
	.arg1_type      = ARG_PTR_TO_CTX,
	.arg2_type      = ARG_PTR_TO_MEM,
	.arg3_type      = ARG_CONST_SIZE,
	.arg4_type	= ARG_ANYTHING,
};

static struct net_device *__dev_via_ifindex(struct net_device *dev_curr,
					    u32 ifindex)
{
	struct net *netns = dev_net(dev_curr);

	/* Non-redirect use-cases can use ifindex=0 and save ifindex lookup */
	if (ifindex == 0)
		return dev_curr;

	return dev_get_by_index_rcu(netns, ifindex);
}

BPF_CALL_5(bpf_skb_check_mtu, struct sk_buff *, skb,
	   u32, ifindex, u32 *, mtu_len, s32, len_diff, u64, flags)
{
	int ret = BPF_MTU_CHK_RET_FRAG_NEEDED;
	struct net_device *dev = skb->dev;
	int skb_len, dev_len;
	int mtu;

	if (unlikely(flags & ~(BPF_MTU_CHK_SEGS)))
		return -EINVAL;

<<<<<<< HEAD
	if (unlikely(flags & BPF_MTU_CHK_SEGS && len_diff))
=======
	if (unlikely(flags & BPF_MTU_CHK_SEGS && (len_diff || *mtu_len)))
>>>>>>> 7aef27f0
		return -EINVAL;

	dev = __dev_via_ifindex(dev, ifindex);
	if (unlikely(!dev))
		return -ENODEV;

	mtu = READ_ONCE(dev->mtu);

	dev_len = mtu + dev->hard_header_len;
<<<<<<< HEAD
	skb_len = skb->len + len_diff; /* minus result pass check */
=======

	/* If set use *mtu_len as input, L3 as iph->tot_len (like fib_lookup) */
	skb_len = *mtu_len ? *mtu_len + dev->hard_header_len : skb->len;

	skb_len += len_diff; /* minus result pass check */
>>>>>>> 7aef27f0
	if (skb_len <= dev_len) {
		ret = BPF_MTU_CHK_RET_SUCCESS;
		goto out;
	}
	/* At this point, skb->len exceed MTU, but as it include length of all
	 * segments, it can still be below MTU.  The SKB can possibly get
	 * re-segmented in transmit path (see validate_xmit_skb).  Thus, user
	 * must choose if segs are to be MTU checked.
	 */
	if (skb_is_gso(skb)) {
		ret = BPF_MTU_CHK_RET_SUCCESS;

		if (flags & BPF_MTU_CHK_SEGS &&
		    !skb_gso_validate_network_len(skb, mtu))
			ret = BPF_MTU_CHK_RET_SEGS_TOOBIG;
	}
out:
	/* BPF verifier guarantees valid pointer */
	*mtu_len = mtu;

	return ret;
}

BPF_CALL_5(bpf_xdp_check_mtu, struct xdp_buff *, xdp,
	   u32, ifindex, u32 *, mtu_len, s32, len_diff, u64, flags)
{
	struct net_device *dev = xdp->rxq->dev;
	int xdp_len = xdp->data_end - xdp->data;
	int ret = BPF_MTU_CHK_RET_SUCCESS;
	int mtu, dev_len;

	/* XDP variant doesn't support multi-buffer segment check (yet) */
	if (unlikely(flags))
		return -EINVAL;

	dev = __dev_via_ifindex(dev, ifindex);
	if (unlikely(!dev))
		return -ENODEV;

	mtu = READ_ONCE(dev->mtu);

	/* Add L2-header as dev MTU is L3 size */
	dev_len = mtu + dev->hard_header_len;

<<<<<<< HEAD
=======
	/* Use *mtu_len as input, L3 as iph->tot_len (like fib_lookup) */
	if (*mtu_len)
		xdp_len = *mtu_len + dev->hard_header_len;

>>>>>>> 7aef27f0
	xdp_len += len_diff; /* minus result pass check */
	if (xdp_len > dev_len)
		ret = BPF_MTU_CHK_RET_FRAG_NEEDED;

	/* BPF verifier guarantees valid pointer */
	*mtu_len = mtu;

	return ret;
}

static const struct bpf_func_proto bpf_skb_check_mtu_proto = {
	.func		= bpf_skb_check_mtu,
	.gpl_only	= true,
	.ret_type	= RET_INTEGER,
	.arg1_type      = ARG_PTR_TO_CTX,
	.arg2_type      = ARG_ANYTHING,
	.arg3_type      = ARG_PTR_TO_INT,
	.arg4_type      = ARG_ANYTHING,
	.arg5_type      = ARG_ANYTHING,
};

static const struct bpf_func_proto bpf_xdp_check_mtu_proto = {
	.func		= bpf_xdp_check_mtu,
	.gpl_only	= true,
	.ret_type	= RET_INTEGER,
	.arg1_type      = ARG_PTR_TO_CTX,
	.arg2_type      = ARG_ANYTHING,
	.arg3_type      = ARG_PTR_TO_INT,
	.arg4_type      = ARG_ANYTHING,
	.arg5_type      = ARG_ANYTHING,
};

#if IS_ENABLED(CONFIG_IPV6_SEG6_BPF)
static int bpf_push_seg6_encap(struct sk_buff *skb, u32 type, void *hdr, u32 len)
{
	int err;
	struct ipv6_sr_hdr *srh = (struct ipv6_sr_hdr *)hdr;

	if (!seg6_validate_srh(srh, len, false))
		return -EINVAL;

	switch (type) {
	case BPF_LWT_ENCAP_SEG6_INLINE:
		if (skb->protocol != htons(ETH_P_IPV6))
			return -EBADMSG;

		err = seg6_do_srh_inline(skb, srh);
		break;
	case BPF_LWT_ENCAP_SEG6:
		skb_reset_inner_headers(skb);
		skb->encapsulation = 1;
		err = seg6_do_srh_encap(skb, srh, IPPROTO_IPV6);
		break;
	default:
		return -EINVAL;
	}

	bpf_compute_data_pointers(skb);
	if (err)
		return err;

	ipv6_hdr(skb)->payload_len = htons(skb->len - sizeof(struct ipv6hdr));
	skb_set_transport_header(skb, sizeof(struct ipv6hdr));

	return seg6_lookup_nexthop(skb, NULL, 0);
}
#endif /* CONFIG_IPV6_SEG6_BPF */

#if IS_ENABLED(CONFIG_LWTUNNEL_BPF)
static int bpf_push_ip_encap(struct sk_buff *skb, void *hdr, u32 len,
			     bool ingress)
{
	return bpf_lwt_push_ip_encap(skb, hdr, len, ingress);
}
#endif

BPF_CALL_4(bpf_lwt_in_push_encap, struct sk_buff *, skb, u32, type, void *, hdr,
	   u32, len)
{
	switch (type) {
#if IS_ENABLED(CONFIG_IPV6_SEG6_BPF)
	case BPF_LWT_ENCAP_SEG6:
	case BPF_LWT_ENCAP_SEG6_INLINE:
		return bpf_push_seg6_encap(skb, type, hdr, len);
#endif
#if IS_ENABLED(CONFIG_LWTUNNEL_BPF)
	case BPF_LWT_ENCAP_IP:
		return bpf_push_ip_encap(skb, hdr, len, true /* ingress */);
#endif
	default:
		return -EINVAL;
	}
}

BPF_CALL_4(bpf_lwt_xmit_push_encap, struct sk_buff *, skb, u32, type,
	   void *, hdr, u32, len)
{
	switch (type) {
#if IS_ENABLED(CONFIG_LWTUNNEL_BPF)
	case BPF_LWT_ENCAP_IP:
		return bpf_push_ip_encap(skb, hdr, len, false /* egress */);
#endif
	default:
		return -EINVAL;
	}
}

static const struct bpf_func_proto bpf_lwt_in_push_encap_proto = {
	.func		= bpf_lwt_in_push_encap,
	.gpl_only	= false,
	.ret_type	= RET_INTEGER,
	.arg1_type	= ARG_PTR_TO_CTX,
	.arg2_type	= ARG_ANYTHING,
	.arg3_type	= ARG_PTR_TO_MEM,
	.arg4_type	= ARG_CONST_SIZE
};

static const struct bpf_func_proto bpf_lwt_xmit_push_encap_proto = {
	.func		= bpf_lwt_xmit_push_encap,
	.gpl_only	= false,
	.ret_type	= RET_INTEGER,
	.arg1_type	= ARG_PTR_TO_CTX,
	.arg2_type	= ARG_ANYTHING,
	.arg3_type	= ARG_PTR_TO_MEM,
	.arg4_type	= ARG_CONST_SIZE
};

#if IS_ENABLED(CONFIG_IPV6_SEG6_BPF)
BPF_CALL_4(bpf_lwt_seg6_store_bytes, struct sk_buff *, skb, u32, offset,
	   const void *, from, u32, len)
{
	struct seg6_bpf_srh_state *srh_state =
		this_cpu_ptr(&seg6_bpf_srh_states);
	struct ipv6_sr_hdr *srh = srh_state->srh;
	void *srh_tlvs, *srh_end, *ptr;
	int srhoff = 0;

	if (srh == NULL)
		return -EINVAL;

	srh_tlvs = (void *)((char *)srh + ((srh->first_segment + 1) << 4));
	srh_end = (void *)((char *)srh + sizeof(*srh) + srh_state->hdrlen);

	ptr = skb->data + offset;
	if (ptr >= srh_tlvs && ptr + len <= srh_end)
		srh_state->valid = false;
	else if (ptr < (void *)&srh->flags ||
		 ptr + len > (void *)&srh->segments)
		return -EFAULT;

	if (unlikely(bpf_try_make_writable(skb, offset + len)))
		return -EFAULT;
	if (ipv6_find_hdr(skb, &srhoff, IPPROTO_ROUTING, NULL, NULL) < 0)
		return -EINVAL;
	srh_state->srh = (struct ipv6_sr_hdr *)(skb->data + srhoff);

	memcpy(skb->data + offset, from, len);
	return 0;
}

static const struct bpf_func_proto bpf_lwt_seg6_store_bytes_proto = {
	.func		= bpf_lwt_seg6_store_bytes,
	.gpl_only	= false,
	.ret_type	= RET_INTEGER,
	.arg1_type	= ARG_PTR_TO_CTX,
	.arg2_type	= ARG_ANYTHING,
	.arg3_type	= ARG_PTR_TO_MEM,
	.arg4_type	= ARG_CONST_SIZE
};

static void bpf_update_srh_state(struct sk_buff *skb)
{
	struct seg6_bpf_srh_state *srh_state =
		this_cpu_ptr(&seg6_bpf_srh_states);
	int srhoff = 0;

	if (ipv6_find_hdr(skb, &srhoff, IPPROTO_ROUTING, NULL, NULL) < 0) {
		srh_state->srh = NULL;
	} else {
		srh_state->srh = (struct ipv6_sr_hdr *)(skb->data + srhoff);
		srh_state->hdrlen = srh_state->srh->hdrlen << 3;
		srh_state->valid = true;
	}
}

BPF_CALL_4(bpf_lwt_seg6_action, struct sk_buff *, skb,
	   u32, action, void *, param, u32, param_len)
{
	struct seg6_bpf_srh_state *srh_state =
		this_cpu_ptr(&seg6_bpf_srh_states);
	int hdroff = 0;
	int err;

	switch (action) {
	case SEG6_LOCAL_ACTION_END_X:
		if (!seg6_bpf_has_valid_srh(skb))
			return -EBADMSG;
		if (param_len != sizeof(struct in6_addr))
			return -EINVAL;
		return seg6_lookup_nexthop(skb, (struct in6_addr *)param, 0);
	case SEG6_LOCAL_ACTION_END_T:
		if (!seg6_bpf_has_valid_srh(skb))
			return -EBADMSG;
		if (param_len != sizeof(int))
			return -EINVAL;
		return seg6_lookup_nexthop(skb, NULL, *(int *)param);
	case SEG6_LOCAL_ACTION_END_DT6:
		if (!seg6_bpf_has_valid_srh(skb))
			return -EBADMSG;
		if (param_len != sizeof(int))
			return -EINVAL;

		if (ipv6_find_hdr(skb, &hdroff, IPPROTO_IPV6, NULL, NULL) < 0)
			return -EBADMSG;
		if (!pskb_pull(skb, hdroff))
			return -EBADMSG;

		skb_postpull_rcsum(skb, skb_network_header(skb), hdroff);
		skb_reset_network_header(skb);
		skb_reset_transport_header(skb);
		skb->encapsulation = 0;

		bpf_compute_data_pointers(skb);
		bpf_update_srh_state(skb);
		return seg6_lookup_nexthop(skb, NULL, *(int *)param);
	case SEG6_LOCAL_ACTION_END_B6:
		if (srh_state->srh && !seg6_bpf_has_valid_srh(skb))
			return -EBADMSG;
		err = bpf_push_seg6_encap(skb, BPF_LWT_ENCAP_SEG6_INLINE,
					  param, param_len);
		if (!err)
			bpf_update_srh_state(skb);

		return err;
	case SEG6_LOCAL_ACTION_END_B6_ENCAP:
		if (srh_state->srh && !seg6_bpf_has_valid_srh(skb))
			return -EBADMSG;
		err = bpf_push_seg6_encap(skb, BPF_LWT_ENCAP_SEG6,
					  param, param_len);
		if (!err)
			bpf_update_srh_state(skb);

		return err;
	default:
		return -EINVAL;
	}
}

static const struct bpf_func_proto bpf_lwt_seg6_action_proto = {
	.func		= bpf_lwt_seg6_action,
	.gpl_only	= false,
	.ret_type	= RET_INTEGER,
	.arg1_type	= ARG_PTR_TO_CTX,
	.arg2_type	= ARG_ANYTHING,
	.arg3_type	= ARG_PTR_TO_MEM,
	.arg4_type	= ARG_CONST_SIZE
};

BPF_CALL_3(bpf_lwt_seg6_adjust_srh, struct sk_buff *, skb, u32, offset,
	   s32, len)
{
	struct seg6_bpf_srh_state *srh_state =
		this_cpu_ptr(&seg6_bpf_srh_states);
	struct ipv6_sr_hdr *srh = srh_state->srh;
	void *srh_end, *srh_tlvs, *ptr;
	struct ipv6hdr *hdr;
	int srhoff = 0;
	int ret;

	if (unlikely(srh == NULL))
		return -EINVAL;

	srh_tlvs = (void *)((unsigned char *)srh + sizeof(*srh) +
			((srh->first_segment + 1) << 4));
	srh_end = (void *)((unsigned char *)srh + sizeof(*srh) +
			srh_state->hdrlen);
	ptr = skb->data + offset;

	if (unlikely(ptr < srh_tlvs || ptr > srh_end))
		return -EFAULT;
	if (unlikely(len < 0 && (void *)((char *)ptr - len) > srh_end))
		return -EFAULT;

	if (len > 0) {
		ret = skb_cow_head(skb, len);
		if (unlikely(ret < 0))
			return ret;

		ret = bpf_skb_net_hdr_push(skb, offset, len);
	} else {
		ret = bpf_skb_net_hdr_pop(skb, offset, -1 * len);
	}

	bpf_compute_data_pointers(skb);
	if (unlikely(ret < 0))
		return ret;

	hdr = (struct ipv6hdr *)skb->data;
	hdr->payload_len = htons(skb->len - sizeof(struct ipv6hdr));

	if (ipv6_find_hdr(skb, &srhoff, IPPROTO_ROUTING, NULL, NULL) < 0)
		return -EINVAL;
	srh_state->srh = (struct ipv6_sr_hdr *)(skb->data + srhoff);
	srh_state->hdrlen += len;
	srh_state->valid = false;
	return 0;
}

static const struct bpf_func_proto bpf_lwt_seg6_adjust_srh_proto = {
	.func		= bpf_lwt_seg6_adjust_srh,
	.gpl_only	= false,
	.ret_type	= RET_INTEGER,
	.arg1_type	= ARG_PTR_TO_CTX,
	.arg2_type	= ARG_ANYTHING,
	.arg3_type	= ARG_ANYTHING,
};
#endif /* CONFIG_IPV6_SEG6_BPF */

#ifdef CONFIG_INET
static struct sock *sk_lookup(struct net *net, struct bpf_sock_tuple *tuple,
			      int dif, int sdif, u8 family, u8 proto)
{
	bool refcounted = false;
	struct sock *sk = NULL;

	if (family == AF_INET) {
		__be32 src4 = tuple->ipv4.saddr;
		__be32 dst4 = tuple->ipv4.daddr;

		if (proto == IPPROTO_TCP)
			sk = __inet_lookup(net, &tcp_hashinfo, NULL, 0,
					   src4, tuple->ipv4.sport,
					   dst4, tuple->ipv4.dport,
					   dif, sdif, &refcounted);
		else
			sk = __udp4_lib_lookup(net, src4, tuple->ipv4.sport,
					       dst4, tuple->ipv4.dport,
					       dif, sdif, &udp_table, NULL);
#if IS_ENABLED(CONFIG_IPV6)
	} else {
		struct in6_addr *src6 = (struct in6_addr *)&tuple->ipv6.saddr;
		struct in6_addr *dst6 = (struct in6_addr *)&tuple->ipv6.daddr;

		if (proto == IPPROTO_TCP)
			sk = __inet6_lookup(net, &tcp_hashinfo, NULL, 0,
					    src6, tuple->ipv6.sport,
					    dst6, ntohs(tuple->ipv6.dport),
					    dif, sdif, &refcounted);
		else if (likely(ipv6_bpf_stub))
			sk = ipv6_bpf_stub->udp6_lib_lookup(net,
							    src6, tuple->ipv6.sport,
							    dst6, tuple->ipv6.dport,
							    dif, sdif,
							    &udp_table, NULL);
#endif
	}

	if (unlikely(sk && !refcounted && !sock_flag(sk, SOCK_RCU_FREE))) {
		WARN_ONCE(1, "Found non-RCU, unreferenced socket!");
		sk = NULL;
	}
	return sk;
}

/* bpf_skc_lookup performs the core lookup for different types of sockets,
 * taking a reference on the socket if it doesn't have the flag SOCK_RCU_FREE.
 * Returns the socket as an 'unsigned long' to simplify the casting in the
 * callers to satisfy BPF_CALL declarations.
 */
static struct sock *
__bpf_skc_lookup(struct sk_buff *skb, struct bpf_sock_tuple *tuple, u32 len,
		 struct net *caller_net, u32 ifindex, u8 proto, u64 netns_id,
		 u64 flags)
{
	struct sock *sk = NULL;
	u8 family = AF_UNSPEC;
	struct net *net;
	int sdif;

	if (len == sizeof(tuple->ipv4))
		family = AF_INET;
	else if (len == sizeof(tuple->ipv6))
		family = AF_INET6;
	else
		return NULL;

	if (unlikely(family == AF_UNSPEC || flags ||
		     !((s32)netns_id < 0 || netns_id <= S32_MAX)))
		goto out;

	if (family == AF_INET)
		sdif = inet_sdif(skb);
	else
		sdif = inet6_sdif(skb);

	if ((s32)netns_id < 0) {
		net = caller_net;
		sk = sk_lookup(net, tuple, ifindex, sdif, family, proto);
	} else {
		net = get_net_ns_by_id(caller_net, netns_id);
		if (unlikely(!net))
			goto out;
		sk = sk_lookup(net, tuple, ifindex, sdif, family, proto);
		put_net(net);
	}

out:
	return sk;
}

static struct sock *
__bpf_sk_lookup(struct sk_buff *skb, struct bpf_sock_tuple *tuple, u32 len,
		struct net *caller_net, u32 ifindex, u8 proto, u64 netns_id,
		u64 flags)
{
	struct sock *sk = __bpf_skc_lookup(skb, tuple, len, caller_net,
					   ifindex, proto, netns_id, flags);

	if (sk) {
		sk = sk_to_full_sk(sk);
		if (!sk_fullsock(sk)) {
			sock_gen_put(sk);
			return NULL;
		}
	}

	return sk;
}

static struct sock *
bpf_skc_lookup(struct sk_buff *skb, struct bpf_sock_tuple *tuple, u32 len,
	       u8 proto, u64 netns_id, u64 flags)
{
	struct net *caller_net;
	int ifindex;

	if (skb->dev) {
		caller_net = dev_net(skb->dev);
		ifindex = skb->dev->ifindex;
	} else {
		caller_net = sock_net(skb->sk);
		ifindex = 0;
	}

	return __bpf_skc_lookup(skb, tuple, len, caller_net, ifindex, proto,
				netns_id, flags);
}

static struct sock *
bpf_sk_lookup(struct sk_buff *skb, struct bpf_sock_tuple *tuple, u32 len,
	      u8 proto, u64 netns_id, u64 flags)
{
	struct sock *sk = bpf_skc_lookup(skb, tuple, len, proto, netns_id,
					 flags);

	if (sk) {
		sk = sk_to_full_sk(sk);
		if (!sk_fullsock(sk)) {
			sock_gen_put(sk);
			return NULL;
		}
	}

	return sk;
}

BPF_CALL_5(bpf_skc_lookup_tcp, struct sk_buff *, skb,
	   struct bpf_sock_tuple *, tuple, u32, len, u64, netns_id, u64, flags)
{
	return (unsigned long)bpf_skc_lookup(skb, tuple, len, IPPROTO_TCP,
					     netns_id, flags);
}

static const struct bpf_func_proto bpf_skc_lookup_tcp_proto = {
	.func		= bpf_skc_lookup_tcp,
	.gpl_only	= false,
	.pkt_access	= true,
	.ret_type	= RET_PTR_TO_SOCK_COMMON_OR_NULL,
	.arg1_type	= ARG_PTR_TO_CTX,
	.arg2_type	= ARG_PTR_TO_MEM,
	.arg3_type	= ARG_CONST_SIZE,
	.arg4_type	= ARG_ANYTHING,
	.arg5_type	= ARG_ANYTHING,
};

BPF_CALL_5(bpf_sk_lookup_tcp, struct sk_buff *, skb,
	   struct bpf_sock_tuple *, tuple, u32, len, u64, netns_id, u64, flags)
{
	return (unsigned long)bpf_sk_lookup(skb, tuple, len, IPPROTO_TCP,
					    netns_id, flags);
}

static const struct bpf_func_proto bpf_sk_lookup_tcp_proto = {
	.func		= bpf_sk_lookup_tcp,
	.gpl_only	= false,
	.pkt_access	= true,
	.ret_type	= RET_PTR_TO_SOCKET_OR_NULL,
	.arg1_type	= ARG_PTR_TO_CTX,
	.arg2_type	= ARG_PTR_TO_MEM,
	.arg3_type	= ARG_CONST_SIZE,
	.arg4_type	= ARG_ANYTHING,
	.arg5_type	= ARG_ANYTHING,
};

BPF_CALL_5(bpf_sk_lookup_udp, struct sk_buff *, skb,
	   struct bpf_sock_tuple *, tuple, u32, len, u64, netns_id, u64, flags)
{
	return (unsigned long)bpf_sk_lookup(skb, tuple, len, IPPROTO_UDP,
					    netns_id, flags);
}

static const struct bpf_func_proto bpf_sk_lookup_udp_proto = {
	.func		= bpf_sk_lookup_udp,
	.gpl_only	= false,
	.pkt_access	= true,
	.ret_type	= RET_PTR_TO_SOCKET_OR_NULL,
	.arg1_type	= ARG_PTR_TO_CTX,
	.arg2_type	= ARG_PTR_TO_MEM,
	.arg3_type	= ARG_CONST_SIZE,
	.arg4_type	= ARG_ANYTHING,
	.arg5_type	= ARG_ANYTHING,
};

BPF_CALL_1(bpf_sk_release, struct sock *, sk)
{
	if (sk && sk_is_refcounted(sk))
		sock_gen_put(sk);
	return 0;
}

static const struct bpf_func_proto bpf_sk_release_proto = {
	.func		= bpf_sk_release,
	.gpl_only	= false,
	.ret_type	= RET_INTEGER,
	.arg1_type	= ARG_PTR_TO_BTF_ID_SOCK_COMMON,
};

BPF_CALL_5(bpf_xdp_sk_lookup_udp, struct xdp_buff *, ctx,
	   struct bpf_sock_tuple *, tuple, u32, len, u32, netns_id, u64, flags)
{
	struct net *caller_net = dev_net(ctx->rxq->dev);
	int ifindex = ctx->rxq->dev->ifindex;

	return (unsigned long)__bpf_sk_lookup(NULL, tuple, len, caller_net,
					      ifindex, IPPROTO_UDP, netns_id,
					      flags);
}

static const struct bpf_func_proto bpf_xdp_sk_lookup_udp_proto = {
	.func           = bpf_xdp_sk_lookup_udp,
	.gpl_only       = false,
	.pkt_access     = true,
	.ret_type       = RET_PTR_TO_SOCKET_OR_NULL,
	.arg1_type      = ARG_PTR_TO_CTX,
	.arg2_type      = ARG_PTR_TO_MEM,
	.arg3_type      = ARG_CONST_SIZE,
	.arg4_type      = ARG_ANYTHING,
	.arg5_type      = ARG_ANYTHING,
};

BPF_CALL_5(bpf_xdp_skc_lookup_tcp, struct xdp_buff *, ctx,
	   struct bpf_sock_tuple *, tuple, u32, len, u32, netns_id, u64, flags)
{
	struct net *caller_net = dev_net(ctx->rxq->dev);
	int ifindex = ctx->rxq->dev->ifindex;

	return (unsigned long)__bpf_skc_lookup(NULL, tuple, len, caller_net,
					       ifindex, IPPROTO_TCP, netns_id,
					       flags);
}

static const struct bpf_func_proto bpf_xdp_skc_lookup_tcp_proto = {
	.func           = bpf_xdp_skc_lookup_tcp,
	.gpl_only       = false,
	.pkt_access     = true,
	.ret_type       = RET_PTR_TO_SOCK_COMMON_OR_NULL,
	.arg1_type      = ARG_PTR_TO_CTX,
	.arg2_type      = ARG_PTR_TO_MEM,
	.arg3_type      = ARG_CONST_SIZE,
	.arg4_type      = ARG_ANYTHING,
	.arg5_type      = ARG_ANYTHING,
};

BPF_CALL_5(bpf_xdp_sk_lookup_tcp, struct xdp_buff *, ctx,
	   struct bpf_sock_tuple *, tuple, u32, len, u32, netns_id, u64, flags)
{
	struct net *caller_net = dev_net(ctx->rxq->dev);
	int ifindex = ctx->rxq->dev->ifindex;

	return (unsigned long)__bpf_sk_lookup(NULL, tuple, len, caller_net,
					      ifindex, IPPROTO_TCP, netns_id,
					      flags);
}

static const struct bpf_func_proto bpf_xdp_sk_lookup_tcp_proto = {
	.func           = bpf_xdp_sk_lookup_tcp,
	.gpl_only       = false,
	.pkt_access     = true,
	.ret_type       = RET_PTR_TO_SOCKET_OR_NULL,
	.arg1_type      = ARG_PTR_TO_CTX,
	.arg2_type      = ARG_PTR_TO_MEM,
	.arg3_type      = ARG_CONST_SIZE,
	.arg4_type      = ARG_ANYTHING,
	.arg5_type      = ARG_ANYTHING,
};

BPF_CALL_5(bpf_sock_addr_skc_lookup_tcp, struct bpf_sock_addr_kern *, ctx,
	   struct bpf_sock_tuple *, tuple, u32, len, u64, netns_id, u64, flags)
{
	return (unsigned long)__bpf_skc_lookup(NULL, tuple, len,
					       sock_net(ctx->sk), 0,
					       IPPROTO_TCP, netns_id, flags);
}

static const struct bpf_func_proto bpf_sock_addr_skc_lookup_tcp_proto = {
	.func		= bpf_sock_addr_skc_lookup_tcp,
	.gpl_only	= false,
	.ret_type	= RET_PTR_TO_SOCK_COMMON_OR_NULL,
	.arg1_type	= ARG_PTR_TO_CTX,
	.arg2_type	= ARG_PTR_TO_MEM,
	.arg3_type	= ARG_CONST_SIZE,
	.arg4_type	= ARG_ANYTHING,
	.arg5_type	= ARG_ANYTHING,
};

BPF_CALL_5(bpf_sock_addr_sk_lookup_tcp, struct bpf_sock_addr_kern *, ctx,
	   struct bpf_sock_tuple *, tuple, u32, len, u64, netns_id, u64, flags)
{
	return (unsigned long)__bpf_sk_lookup(NULL, tuple, len,
					      sock_net(ctx->sk), 0, IPPROTO_TCP,
					      netns_id, flags);
}

static const struct bpf_func_proto bpf_sock_addr_sk_lookup_tcp_proto = {
	.func		= bpf_sock_addr_sk_lookup_tcp,
	.gpl_only	= false,
	.ret_type	= RET_PTR_TO_SOCKET_OR_NULL,
	.arg1_type	= ARG_PTR_TO_CTX,
	.arg2_type	= ARG_PTR_TO_MEM,
	.arg3_type	= ARG_CONST_SIZE,
	.arg4_type	= ARG_ANYTHING,
	.arg5_type	= ARG_ANYTHING,
};

BPF_CALL_5(bpf_sock_addr_sk_lookup_udp, struct bpf_sock_addr_kern *, ctx,
	   struct bpf_sock_tuple *, tuple, u32, len, u64, netns_id, u64, flags)
{
	return (unsigned long)__bpf_sk_lookup(NULL, tuple, len,
					      sock_net(ctx->sk), 0, IPPROTO_UDP,
					      netns_id, flags);
}

static const struct bpf_func_proto bpf_sock_addr_sk_lookup_udp_proto = {
	.func		= bpf_sock_addr_sk_lookup_udp,
	.gpl_only	= false,
	.ret_type	= RET_PTR_TO_SOCKET_OR_NULL,
	.arg1_type	= ARG_PTR_TO_CTX,
	.arg2_type	= ARG_PTR_TO_MEM,
	.arg3_type	= ARG_CONST_SIZE,
	.arg4_type	= ARG_ANYTHING,
	.arg5_type	= ARG_ANYTHING,
};

bool bpf_tcp_sock_is_valid_access(int off, int size, enum bpf_access_type type,
				  struct bpf_insn_access_aux *info)
{
	if (off < 0 || off >= offsetofend(struct bpf_tcp_sock,
					  icsk_retransmits))
		return false;

	if (off % size != 0)
		return false;

	switch (off) {
	case offsetof(struct bpf_tcp_sock, bytes_received):
	case offsetof(struct bpf_tcp_sock, bytes_acked):
		return size == sizeof(__u64);
	default:
		return size == sizeof(__u32);
	}
}

u32 bpf_tcp_sock_convert_ctx_access(enum bpf_access_type type,
				    const struct bpf_insn *si,
				    struct bpf_insn *insn_buf,
				    struct bpf_prog *prog, u32 *target_size)
{
	struct bpf_insn *insn = insn_buf;

#define BPF_TCP_SOCK_GET_COMMON(FIELD)					\
	do {								\
		BUILD_BUG_ON(sizeof_field(struct tcp_sock, FIELD) >	\
			     sizeof_field(struct bpf_tcp_sock, FIELD));	\
		*insn++ = BPF_LDX_MEM(BPF_FIELD_SIZEOF(struct tcp_sock, FIELD),\
				      si->dst_reg, si->src_reg,		\
				      offsetof(struct tcp_sock, FIELD)); \
	} while (0)

#define BPF_INET_SOCK_GET_COMMON(FIELD)					\
	do {								\
		BUILD_BUG_ON(sizeof_field(struct inet_connection_sock,	\
					  FIELD) >			\
			     sizeof_field(struct bpf_tcp_sock, FIELD));	\
		*insn++ = BPF_LDX_MEM(BPF_FIELD_SIZEOF(			\
					struct inet_connection_sock,	\
					FIELD),				\
				      si->dst_reg, si->src_reg,		\
				      offsetof(				\
					struct inet_connection_sock,	\
					FIELD));			\
	} while (0)

	if (insn > insn_buf)
		return insn - insn_buf;

	switch (si->off) {
	case offsetof(struct bpf_tcp_sock, rtt_min):
		BUILD_BUG_ON(sizeof_field(struct tcp_sock, rtt_min) !=
			     sizeof(struct minmax));
		BUILD_BUG_ON(sizeof(struct minmax) <
			     sizeof(struct minmax_sample));

		*insn++ = BPF_LDX_MEM(BPF_W, si->dst_reg, si->src_reg,
				      offsetof(struct tcp_sock, rtt_min) +
				      offsetof(struct minmax_sample, v));
		break;
	case offsetof(struct bpf_tcp_sock, snd_cwnd):
		BPF_TCP_SOCK_GET_COMMON(snd_cwnd);
		break;
	case offsetof(struct bpf_tcp_sock, srtt_us):
		BPF_TCP_SOCK_GET_COMMON(srtt_us);
		break;
	case offsetof(struct bpf_tcp_sock, snd_ssthresh):
		BPF_TCP_SOCK_GET_COMMON(snd_ssthresh);
		break;
	case offsetof(struct bpf_tcp_sock, rcv_nxt):
		BPF_TCP_SOCK_GET_COMMON(rcv_nxt);
		break;
	case offsetof(struct bpf_tcp_sock, snd_nxt):
		BPF_TCP_SOCK_GET_COMMON(snd_nxt);
		break;
	case offsetof(struct bpf_tcp_sock, snd_una):
		BPF_TCP_SOCK_GET_COMMON(snd_una);
		break;
	case offsetof(struct bpf_tcp_sock, mss_cache):
		BPF_TCP_SOCK_GET_COMMON(mss_cache);
		break;
	case offsetof(struct bpf_tcp_sock, ecn_flags):
		BPF_TCP_SOCK_GET_COMMON(ecn_flags);
		break;
	case offsetof(struct bpf_tcp_sock, rate_delivered):
		BPF_TCP_SOCK_GET_COMMON(rate_delivered);
		break;
	case offsetof(struct bpf_tcp_sock, rate_interval_us):
		BPF_TCP_SOCK_GET_COMMON(rate_interval_us);
		break;
	case offsetof(struct bpf_tcp_sock, packets_out):
		BPF_TCP_SOCK_GET_COMMON(packets_out);
		break;
	case offsetof(struct bpf_tcp_sock, retrans_out):
		BPF_TCP_SOCK_GET_COMMON(retrans_out);
		break;
	case offsetof(struct bpf_tcp_sock, total_retrans):
		BPF_TCP_SOCK_GET_COMMON(total_retrans);
		break;
	case offsetof(struct bpf_tcp_sock, segs_in):
		BPF_TCP_SOCK_GET_COMMON(segs_in);
		break;
	case offsetof(struct bpf_tcp_sock, data_segs_in):
		BPF_TCP_SOCK_GET_COMMON(data_segs_in);
		break;
	case offsetof(struct bpf_tcp_sock, segs_out):
		BPF_TCP_SOCK_GET_COMMON(segs_out);
		break;
	case offsetof(struct bpf_tcp_sock, data_segs_out):
		BPF_TCP_SOCK_GET_COMMON(data_segs_out);
		break;
	case offsetof(struct bpf_tcp_sock, lost_out):
		BPF_TCP_SOCK_GET_COMMON(lost_out);
		break;
	case offsetof(struct bpf_tcp_sock, sacked_out):
		BPF_TCP_SOCK_GET_COMMON(sacked_out);
		break;
	case offsetof(struct bpf_tcp_sock, bytes_received):
		BPF_TCP_SOCK_GET_COMMON(bytes_received);
		break;
	case offsetof(struct bpf_tcp_sock, bytes_acked):
		BPF_TCP_SOCK_GET_COMMON(bytes_acked);
		break;
	case offsetof(struct bpf_tcp_sock, dsack_dups):
		BPF_TCP_SOCK_GET_COMMON(dsack_dups);
		break;
	case offsetof(struct bpf_tcp_sock, delivered):
		BPF_TCP_SOCK_GET_COMMON(delivered);
		break;
	case offsetof(struct bpf_tcp_sock, delivered_ce):
		BPF_TCP_SOCK_GET_COMMON(delivered_ce);
		break;
	case offsetof(struct bpf_tcp_sock, icsk_retransmits):
		BPF_INET_SOCK_GET_COMMON(icsk_retransmits);
		break;
	}

	return insn - insn_buf;
}

BPF_CALL_1(bpf_tcp_sock, struct sock *, sk)
{
	if (sk_fullsock(sk) && sk->sk_protocol == IPPROTO_TCP)
		return (unsigned long)sk;

	return (unsigned long)NULL;
}

const struct bpf_func_proto bpf_tcp_sock_proto = {
	.func		= bpf_tcp_sock,
	.gpl_only	= false,
	.ret_type	= RET_PTR_TO_TCP_SOCK_OR_NULL,
	.arg1_type	= ARG_PTR_TO_SOCK_COMMON,
};

BPF_CALL_1(bpf_get_listener_sock, struct sock *, sk)
{
	sk = sk_to_full_sk(sk);

	if (sk->sk_state == TCP_LISTEN && sock_flag(sk, SOCK_RCU_FREE))
		return (unsigned long)sk;

	return (unsigned long)NULL;
}

static const struct bpf_func_proto bpf_get_listener_sock_proto = {
	.func		= bpf_get_listener_sock,
	.gpl_only	= false,
	.ret_type	= RET_PTR_TO_SOCKET_OR_NULL,
	.arg1_type	= ARG_PTR_TO_SOCK_COMMON,
};

BPF_CALL_1(bpf_skb_ecn_set_ce, struct sk_buff *, skb)
{
	unsigned int iphdr_len;

	switch (skb_protocol(skb, true)) {
	case cpu_to_be16(ETH_P_IP):
		iphdr_len = sizeof(struct iphdr);
		break;
	case cpu_to_be16(ETH_P_IPV6):
		iphdr_len = sizeof(struct ipv6hdr);
		break;
	default:
		return 0;
	}

	if (skb_headlen(skb) < iphdr_len)
		return 0;

	if (skb_cloned(skb) && !skb_clone_writable(skb, iphdr_len))
		return 0;

	return INET_ECN_set_ce(skb);
}

bool bpf_xdp_sock_is_valid_access(int off, int size, enum bpf_access_type type,
				  struct bpf_insn_access_aux *info)
{
	if (off < 0 || off >= offsetofend(struct bpf_xdp_sock, queue_id))
		return false;

	if (off % size != 0)
		return false;

	switch (off) {
	default:
		return size == sizeof(__u32);
	}
}

u32 bpf_xdp_sock_convert_ctx_access(enum bpf_access_type type,
				    const struct bpf_insn *si,
				    struct bpf_insn *insn_buf,
				    struct bpf_prog *prog, u32 *target_size)
{
	struct bpf_insn *insn = insn_buf;

#define BPF_XDP_SOCK_GET(FIELD)						\
	do {								\
		BUILD_BUG_ON(sizeof_field(struct xdp_sock, FIELD) >	\
			     sizeof_field(struct bpf_xdp_sock, FIELD));	\
		*insn++ = BPF_LDX_MEM(BPF_FIELD_SIZEOF(struct xdp_sock, FIELD),\
				      si->dst_reg, si->src_reg,		\
				      offsetof(struct xdp_sock, FIELD)); \
	} while (0)

	switch (si->off) {
	case offsetof(struct bpf_xdp_sock, queue_id):
		BPF_XDP_SOCK_GET(queue_id);
		break;
	}

	return insn - insn_buf;
}

static const struct bpf_func_proto bpf_skb_ecn_set_ce_proto = {
	.func           = bpf_skb_ecn_set_ce,
	.gpl_only       = false,
	.ret_type       = RET_INTEGER,
	.arg1_type      = ARG_PTR_TO_CTX,
};

BPF_CALL_5(bpf_tcp_check_syncookie, struct sock *, sk, void *, iph, u32, iph_len,
	   struct tcphdr *, th, u32, th_len)
{
#ifdef CONFIG_SYN_COOKIES
	u32 cookie;
	int ret;

	if (unlikely(!sk || th_len < sizeof(*th)))
		return -EINVAL;

	/* sk_listener() allows TCP_NEW_SYN_RECV, which makes no sense here. */
	if (sk->sk_protocol != IPPROTO_TCP || sk->sk_state != TCP_LISTEN)
		return -EINVAL;

	if (!sock_net(sk)->ipv4.sysctl_tcp_syncookies)
		return -EINVAL;

	if (!th->ack || th->rst || th->syn)
		return -ENOENT;

	if (tcp_synq_no_recent_overflow(sk))
		return -ENOENT;

	cookie = ntohl(th->ack_seq) - 1;

	switch (sk->sk_family) {
	case AF_INET:
		if (unlikely(iph_len < sizeof(struct iphdr)))
			return -EINVAL;

		ret = __cookie_v4_check((struct iphdr *)iph, th, cookie);
		break;

#if IS_BUILTIN(CONFIG_IPV6)
	case AF_INET6:
		if (unlikely(iph_len < sizeof(struct ipv6hdr)))
			return -EINVAL;

		ret = __cookie_v6_check((struct ipv6hdr *)iph, th, cookie);
		break;
#endif /* CONFIG_IPV6 */

	default:
		return -EPROTONOSUPPORT;
	}

	if (ret > 0)
		return 0;

	return -ENOENT;
#else
	return -ENOTSUPP;
#endif
}

static const struct bpf_func_proto bpf_tcp_check_syncookie_proto = {
	.func		= bpf_tcp_check_syncookie,
	.gpl_only	= true,
	.pkt_access	= true,
	.ret_type	= RET_INTEGER,
	.arg1_type	= ARG_PTR_TO_BTF_ID_SOCK_COMMON,
	.arg2_type	= ARG_PTR_TO_MEM,
	.arg3_type	= ARG_CONST_SIZE,
	.arg4_type	= ARG_PTR_TO_MEM,
	.arg5_type	= ARG_CONST_SIZE,
};

BPF_CALL_5(bpf_tcp_gen_syncookie, struct sock *, sk, void *, iph, u32, iph_len,
	   struct tcphdr *, th, u32, th_len)
{
#ifdef CONFIG_SYN_COOKIES
	u32 cookie;
	u16 mss;

	if (unlikely(!sk || th_len < sizeof(*th) || th_len != th->doff * 4))
		return -EINVAL;

	if (sk->sk_protocol != IPPROTO_TCP || sk->sk_state != TCP_LISTEN)
		return -EINVAL;

	if (!sock_net(sk)->ipv4.sysctl_tcp_syncookies)
		return -ENOENT;

	if (!th->syn || th->ack || th->fin || th->rst)
		return -EINVAL;

	if (unlikely(iph_len < sizeof(struct iphdr)))
		return -EINVAL;

	/* Both struct iphdr and struct ipv6hdr have the version field at the
	 * same offset so we can cast to the shorter header (struct iphdr).
	 */
	switch (((struct iphdr *)iph)->version) {
	case 4:
		if (sk->sk_family == AF_INET6 && sk->sk_ipv6only)
			return -EINVAL;

		mss = tcp_v4_get_syncookie(sk, iph, th, &cookie);
		break;

#if IS_BUILTIN(CONFIG_IPV6)
	case 6:
		if (unlikely(iph_len < sizeof(struct ipv6hdr)))
			return -EINVAL;

		if (sk->sk_family != AF_INET6)
			return -EINVAL;

		mss = tcp_v6_get_syncookie(sk, iph, th, &cookie);
		break;
#endif /* CONFIG_IPV6 */

	default:
		return -EPROTONOSUPPORT;
	}
	if (mss == 0)
		return -ENOENT;

	return cookie | ((u64)mss << 32);
#else
	return -EOPNOTSUPP;
#endif /* CONFIG_SYN_COOKIES */
}

static const struct bpf_func_proto bpf_tcp_gen_syncookie_proto = {
	.func		= bpf_tcp_gen_syncookie,
	.gpl_only	= true, /* __cookie_v*_init_sequence() is GPL */
	.pkt_access	= true,
	.ret_type	= RET_INTEGER,
	.arg1_type	= ARG_PTR_TO_BTF_ID_SOCK_COMMON,
	.arg2_type	= ARG_PTR_TO_MEM,
	.arg3_type	= ARG_CONST_SIZE,
	.arg4_type	= ARG_PTR_TO_MEM,
	.arg5_type	= ARG_CONST_SIZE,
};

BPF_CALL_3(bpf_sk_assign, struct sk_buff *, skb, struct sock *, sk, u64, flags)
{
	if (!sk || flags != 0)
		return -EINVAL;
	if (!skb_at_tc_ingress(skb))
		return -EOPNOTSUPP;
	if (unlikely(dev_net(skb->dev) != sock_net(sk)))
		return -ENETUNREACH;
	if (unlikely(sk_fullsock(sk) && sk->sk_reuseport))
		return -ESOCKTNOSUPPORT;
	if (sk_is_refcounted(sk) &&
	    unlikely(!refcount_inc_not_zero(&sk->sk_refcnt)))
		return -ENOENT;

	skb_orphan(skb);
	skb->sk = sk;
	skb->destructor = sock_pfree;

	return 0;
}

static const struct bpf_func_proto bpf_sk_assign_proto = {
	.func		= bpf_sk_assign,
	.gpl_only	= false,
	.ret_type	= RET_INTEGER,
	.arg1_type      = ARG_PTR_TO_CTX,
	.arg2_type      = ARG_PTR_TO_BTF_ID_SOCK_COMMON,
	.arg3_type	= ARG_ANYTHING,
};

static const u8 *bpf_search_tcp_opt(const u8 *op, const u8 *opend,
				    u8 search_kind, const u8 *magic,
				    u8 magic_len, bool *eol)
{
	u8 kind, kind_len;

	*eol = false;

	while (op < opend) {
		kind = op[0];

		if (kind == TCPOPT_EOL) {
			*eol = true;
			return ERR_PTR(-ENOMSG);
		} else if (kind == TCPOPT_NOP) {
			op++;
			continue;
		}

		if (opend - op < 2 || opend - op < op[1] || op[1] < 2)
			/* Something is wrong in the received header.
			 * Follow the TCP stack's tcp_parse_options()
			 * and just bail here.
			 */
			return ERR_PTR(-EFAULT);

		kind_len = op[1];
		if (search_kind == kind) {
			if (!magic_len)
				return op;

			if (magic_len > kind_len - 2)
				return ERR_PTR(-ENOMSG);

			if (!memcmp(&op[2], magic, magic_len))
				return op;
		}

		op += kind_len;
	}

	return ERR_PTR(-ENOMSG);
}

BPF_CALL_4(bpf_sock_ops_load_hdr_opt, struct bpf_sock_ops_kern *, bpf_sock,
	   void *, search_res, u32, len, u64, flags)
{
	bool eol, load_syn = flags & BPF_LOAD_HDR_OPT_TCP_SYN;
	const u8 *op, *opend, *magic, *search = search_res;
	u8 search_kind, search_len, copy_len, magic_len;
	int ret;

	/* 2 byte is the minimal option len except TCPOPT_NOP and
	 * TCPOPT_EOL which are useless for the bpf prog to learn
	 * and this helper disallow loading them also.
	 */
	if (len < 2 || flags & ~BPF_LOAD_HDR_OPT_TCP_SYN)
		return -EINVAL;

	search_kind = search[0];
	search_len = search[1];

	if (search_len > len || search_kind == TCPOPT_NOP ||
	    search_kind == TCPOPT_EOL)
		return -EINVAL;

	if (search_kind == TCPOPT_EXP || search_kind == 253) {
		/* 16 or 32 bit magic.  +2 for kind and kind length */
		if (search_len != 4 && search_len != 6)
			return -EINVAL;
		magic = &search[2];
		magic_len = search_len - 2;
	} else {
		if (search_len)
			return -EINVAL;
		magic = NULL;
		magic_len = 0;
	}

	if (load_syn) {
		ret = bpf_sock_ops_get_syn(bpf_sock, TCP_BPF_SYN, &op);
		if (ret < 0)
			return ret;

		opend = op + ret;
		op += sizeof(struct tcphdr);
	} else {
		if (!bpf_sock->skb ||
		    bpf_sock->op == BPF_SOCK_OPS_HDR_OPT_LEN_CB)
			/* This bpf_sock->op cannot call this helper */
			return -EPERM;

		opend = bpf_sock->skb_data_end;
		op = bpf_sock->skb->data + sizeof(struct tcphdr);
	}

	op = bpf_search_tcp_opt(op, opend, search_kind, magic, magic_len,
				&eol);
	if (IS_ERR(op))
		return PTR_ERR(op);

	copy_len = op[1];
	ret = copy_len;
	if (copy_len > len) {
		ret = -ENOSPC;
		copy_len = len;
	}

	memcpy(search_res, op, copy_len);
	return ret;
}

static const struct bpf_func_proto bpf_sock_ops_load_hdr_opt_proto = {
	.func		= bpf_sock_ops_load_hdr_opt,
	.gpl_only	= false,
	.ret_type	= RET_INTEGER,
	.arg1_type	= ARG_PTR_TO_CTX,
	.arg2_type	= ARG_PTR_TO_MEM,
	.arg3_type	= ARG_CONST_SIZE,
	.arg4_type	= ARG_ANYTHING,
};

BPF_CALL_4(bpf_sock_ops_store_hdr_opt, struct bpf_sock_ops_kern *, bpf_sock,
	   const void *, from, u32, len, u64, flags)
{
	u8 new_kind, new_kind_len, magic_len = 0, *opend;
	const u8 *op, *new_op, *magic = NULL;
	struct sk_buff *skb;
	bool eol;

	if (bpf_sock->op != BPF_SOCK_OPS_WRITE_HDR_OPT_CB)
		return -EPERM;

	if (len < 2 || flags)
		return -EINVAL;

	new_op = from;
	new_kind = new_op[0];
	new_kind_len = new_op[1];

	if (new_kind_len > len || new_kind == TCPOPT_NOP ||
	    new_kind == TCPOPT_EOL)
		return -EINVAL;

	if (new_kind_len > bpf_sock->remaining_opt_len)
		return -ENOSPC;

	/* 253 is another experimental kind */
	if (new_kind == TCPOPT_EXP || new_kind == 253)  {
		if (new_kind_len < 4)
			return -EINVAL;
		/* Match for the 2 byte magic also.
		 * RFC 6994: the magic could be 2 or 4 bytes.
		 * Hence, matching by 2 byte only is on the
		 * conservative side but it is the right
		 * thing to do for the 'search-for-duplication'
		 * purpose.
		 */
		magic = &new_op[2];
		magic_len = 2;
	}

	/* Check for duplication */
	skb = bpf_sock->skb;
	op = skb->data + sizeof(struct tcphdr);
	opend = bpf_sock->skb_data_end;

	op = bpf_search_tcp_opt(op, opend, new_kind, magic, magic_len,
				&eol);
	if (!IS_ERR(op))
		return -EEXIST;

	if (PTR_ERR(op) != -ENOMSG)
		return PTR_ERR(op);

	if (eol)
		/* The option has been ended.  Treat it as no more
		 * header option can be written.
		 */
		return -ENOSPC;

	/* No duplication found.  Store the header option. */
	memcpy(opend, from, new_kind_len);

	bpf_sock->remaining_opt_len -= new_kind_len;
	bpf_sock->skb_data_end += new_kind_len;

	return 0;
}

static const struct bpf_func_proto bpf_sock_ops_store_hdr_opt_proto = {
	.func		= bpf_sock_ops_store_hdr_opt,
	.gpl_only	= false,
	.ret_type	= RET_INTEGER,
	.arg1_type	= ARG_PTR_TO_CTX,
	.arg2_type	= ARG_PTR_TO_MEM,
	.arg3_type	= ARG_CONST_SIZE,
	.arg4_type	= ARG_ANYTHING,
};

BPF_CALL_3(bpf_sock_ops_reserve_hdr_opt, struct bpf_sock_ops_kern *, bpf_sock,
	   u32, len, u64, flags)
{
	if (bpf_sock->op != BPF_SOCK_OPS_HDR_OPT_LEN_CB)
		return -EPERM;

	if (flags || len < 2)
		return -EINVAL;

	if (len > bpf_sock->remaining_opt_len)
		return -ENOSPC;

	bpf_sock->remaining_opt_len -= len;

	return 0;
}

static const struct bpf_func_proto bpf_sock_ops_reserve_hdr_opt_proto = {
	.func		= bpf_sock_ops_reserve_hdr_opt,
	.gpl_only	= false,
	.ret_type	= RET_INTEGER,
	.arg1_type	= ARG_PTR_TO_CTX,
	.arg2_type	= ARG_ANYTHING,
	.arg3_type	= ARG_ANYTHING,
};

#endif /* CONFIG_INET */

bool bpf_helper_changes_pkt_data(void *func)
{
	if (func == bpf_skb_vlan_push ||
	    func == bpf_skb_vlan_pop ||
	    func == bpf_skb_store_bytes ||
	    func == bpf_skb_change_proto ||
	    func == bpf_skb_change_head ||
	    func == sk_skb_change_head ||
	    func == bpf_skb_change_tail ||
	    func == sk_skb_change_tail ||
	    func == bpf_skb_adjust_room ||
	    func == sk_skb_adjust_room ||
	    func == bpf_skb_pull_data ||
	    func == sk_skb_pull_data ||
	    func == bpf_clone_redirect ||
	    func == bpf_l3_csum_replace ||
	    func == bpf_l4_csum_replace ||
	    func == bpf_xdp_adjust_head ||
	    func == bpf_xdp_adjust_meta ||
	    func == bpf_msg_pull_data ||
	    func == bpf_msg_push_data ||
	    func == bpf_msg_pop_data ||
	    func == bpf_xdp_adjust_tail ||
#if IS_ENABLED(CONFIG_IPV6_SEG6_BPF)
	    func == bpf_lwt_seg6_store_bytes ||
	    func == bpf_lwt_seg6_adjust_srh ||
	    func == bpf_lwt_seg6_action ||
#endif
#ifdef CONFIG_INET
	    func == bpf_sock_ops_store_hdr_opt ||
#endif
	    func == bpf_lwt_in_push_encap ||
	    func == bpf_lwt_xmit_push_encap)
		return true;

	return false;
}

const struct bpf_func_proto bpf_event_output_data_proto __weak;
const struct bpf_func_proto bpf_sk_storage_get_cg_sock_proto __weak;

static const struct bpf_func_proto *
sock_filter_func_proto(enum bpf_func_id func_id, const struct bpf_prog *prog)
{
	switch (func_id) {
	/* inet and inet6 sockets are created in a process
	 * context so there is always a valid uid/gid
	 */
	case BPF_FUNC_get_current_uid_gid:
		return &bpf_get_current_uid_gid_proto;
	case BPF_FUNC_get_local_storage:
		return &bpf_get_local_storage_proto;
	case BPF_FUNC_get_socket_cookie:
		return &bpf_get_socket_cookie_sock_proto;
	case BPF_FUNC_get_netns_cookie:
		return &bpf_get_netns_cookie_sock_proto;
	case BPF_FUNC_perf_event_output:
		return &bpf_event_output_data_proto;
	case BPF_FUNC_get_current_pid_tgid:
		return &bpf_get_current_pid_tgid_proto;
	case BPF_FUNC_get_current_comm:
		return &bpf_get_current_comm_proto;
#ifdef CONFIG_CGROUPS
	case BPF_FUNC_get_current_cgroup_id:
		return &bpf_get_current_cgroup_id_proto;
	case BPF_FUNC_get_current_ancestor_cgroup_id:
		return &bpf_get_current_ancestor_cgroup_id_proto;
#endif
#ifdef CONFIG_CGROUP_NET_CLASSID
	case BPF_FUNC_get_cgroup_classid:
		return &bpf_get_cgroup_classid_curr_proto;
#endif
	case BPF_FUNC_sk_storage_get:
		return &bpf_sk_storage_get_cg_sock_proto;
	default:
		return bpf_base_func_proto(func_id);
	}
}

static const struct bpf_func_proto *
sock_addr_func_proto(enum bpf_func_id func_id, const struct bpf_prog *prog)
{
	switch (func_id) {
	/* inet and inet6 sockets are created in a process
	 * context so there is always a valid uid/gid
	 */
	case BPF_FUNC_get_current_uid_gid:
		return &bpf_get_current_uid_gid_proto;
	case BPF_FUNC_bind:
		switch (prog->expected_attach_type) {
		case BPF_CGROUP_INET4_CONNECT:
		case BPF_CGROUP_INET6_CONNECT:
			return &bpf_bind_proto;
		default:
			return NULL;
		}
	case BPF_FUNC_get_socket_cookie:
		return &bpf_get_socket_cookie_sock_addr_proto;
	case BPF_FUNC_get_netns_cookie:
		return &bpf_get_netns_cookie_sock_addr_proto;
	case BPF_FUNC_get_local_storage:
		return &bpf_get_local_storage_proto;
	case BPF_FUNC_perf_event_output:
		return &bpf_event_output_data_proto;
	case BPF_FUNC_get_current_pid_tgid:
		return &bpf_get_current_pid_tgid_proto;
	case BPF_FUNC_get_current_comm:
		return &bpf_get_current_comm_proto;
#ifdef CONFIG_CGROUPS
	case BPF_FUNC_get_current_cgroup_id:
		return &bpf_get_current_cgroup_id_proto;
	case BPF_FUNC_get_current_ancestor_cgroup_id:
		return &bpf_get_current_ancestor_cgroup_id_proto;
#endif
#ifdef CONFIG_CGROUP_NET_CLASSID
	case BPF_FUNC_get_cgroup_classid:
		return &bpf_get_cgroup_classid_curr_proto;
#endif
#ifdef CONFIG_INET
	case BPF_FUNC_sk_lookup_tcp:
		return &bpf_sock_addr_sk_lookup_tcp_proto;
	case BPF_FUNC_sk_lookup_udp:
		return &bpf_sock_addr_sk_lookup_udp_proto;
	case BPF_FUNC_sk_release:
		return &bpf_sk_release_proto;
	case BPF_FUNC_skc_lookup_tcp:
		return &bpf_sock_addr_skc_lookup_tcp_proto;
#endif /* CONFIG_INET */
	case BPF_FUNC_sk_storage_get:
		return &bpf_sk_storage_get_proto;
	case BPF_FUNC_sk_storage_delete:
		return &bpf_sk_storage_delete_proto;
	case BPF_FUNC_setsockopt:
		switch (prog->expected_attach_type) {
		case BPF_CGROUP_INET4_BIND:
		case BPF_CGROUP_INET6_BIND:
		case BPF_CGROUP_INET4_CONNECT:
		case BPF_CGROUP_INET6_CONNECT:
		case BPF_CGROUP_UDP4_RECVMSG:
		case BPF_CGROUP_UDP6_RECVMSG:
		case BPF_CGROUP_UDP4_SENDMSG:
		case BPF_CGROUP_UDP6_SENDMSG:
		case BPF_CGROUP_INET4_GETPEERNAME:
		case BPF_CGROUP_INET6_GETPEERNAME:
		case BPF_CGROUP_INET4_GETSOCKNAME:
		case BPF_CGROUP_INET6_GETSOCKNAME:
			return &bpf_sock_addr_setsockopt_proto;
		default:
			return NULL;
		}
	case BPF_FUNC_getsockopt:
		switch (prog->expected_attach_type) {
		case BPF_CGROUP_INET4_BIND:
		case BPF_CGROUP_INET6_BIND:
		case BPF_CGROUP_INET4_CONNECT:
		case BPF_CGROUP_INET6_CONNECT:
		case BPF_CGROUP_UDP4_RECVMSG:
		case BPF_CGROUP_UDP6_RECVMSG:
		case BPF_CGROUP_UDP4_SENDMSG:
		case BPF_CGROUP_UDP6_SENDMSG:
		case BPF_CGROUP_INET4_GETPEERNAME:
		case BPF_CGROUP_INET6_GETPEERNAME:
		case BPF_CGROUP_INET4_GETSOCKNAME:
		case BPF_CGROUP_INET6_GETSOCKNAME:
			return &bpf_sock_addr_getsockopt_proto;
		default:
			return NULL;
		}
	default:
		return bpf_sk_base_func_proto(func_id);
	}
}

static const struct bpf_func_proto *
sk_filter_func_proto(enum bpf_func_id func_id, const struct bpf_prog *prog)
{
	switch (func_id) {
	case BPF_FUNC_skb_load_bytes:
		return &bpf_skb_load_bytes_proto;
	case BPF_FUNC_skb_load_bytes_relative:
		return &bpf_skb_load_bytes_relative_proto;
	case BPF_FUNC_get_socket_cookie:
		return &bpf_get_socket_cookie_proto;
	case BPF_FUNC_get_socket_uid:
		return &bpf_get_socket_uid_proto;
	case BPF_FUNC_perf_event_output:
		return &bpf_skb_event_output_proto;
	default:
		return bpf_sk_base_func_proto(func_id);
	}
}

const struct bpf_func_proto bpf_sk_storage_get_proto __weak;
const struct bpf_func_proto bpf_sk_storage_delete_proto __weak;

static const struct bpf_func_proto *
cg_skb_func_proto(enum bpf_func_id func_id, const struct bpf_prog *prog)
{
	switch (func_id) {
	case BPF_FUNC_get_local_storage:
		return &bpf_get_local_storage_proto;
	case BPF_FUNC_sk_fullsock:
		return &bpf_sk_fullsock_proto;
	case BPF_FUNC_sk_storage_get:
		return &bpf_sk_storage_get_proto;
	case BPF_FUNC_sk_storage_delete:
		return &bpf_sk_storage_delete_proto;
	case BPF_FUNC_perf_event_output:
		return &bpf_skb_event_output_proto;
#ifdef CONFIG_SOCK_CGROUP_DATA
	case BPF_FUNC_skb_cgroup_id:
		return &bpf_skb_cgroup_id_proto;
	case BPF_FUNC_skb_ancestor_cgroup_id:
		return &bpf_skb_ancestor_cgroup_id_proto;
	case BPF_FUNC_sk_cgroup_id:
		return &bpf_sk_cgroup_id_proto;
	case BPF_FUNC_sk_ancestor_cgroup_id:
		return &bpf_sk_ancestor_cgroup_id_proto;
#endif
#ifdef CONFIG_INET
	case BPF_FUNC_sk_lookup_tcp:
		return &bpf_sk_lookup_tcp_proto;
	case BPF_FUNC_sk_lookup_udp:
		return &bpf_sk_lookup_udp_proto;
	case BPF_FUNC_sk_release:
		return &bpf_sk_release_proto;
	case BPF_FUNC_skc_lookup_tcp:
		return &bpf_skc_lookup_tcp_proto;
	case BPF_FUNC_tcp_sock:
		return &bpf_tcp_sock_proto;
	case BPF_FUNC_get_listener_sock:
		return &bpf_get_listener_sock_proto;
	case BPF_FUNC_skb_ecn_set_ce:
		return &bpf_skb_ecn_set_ce_proto;
#endif
	default:
		return sk_filter_func_proto(func_id, prog);
	}
}

static const struct bpf_func_proto *
tc_cls_act_func_proto(enum bpf_func_id func_id, const struct bpf_prog *prog)
{
	switch (func_id) {
	case BPF_FUNC_skb_store_bytes:
		return &bpf_skb_store_bytes_proto;
	case BPF_FUNC_skb_load_bytes:
		return &bpf_skb_load_bytes_proto;
	case BPF_FUNC_skb_load_bytes_relative:
		return &bpf_skb_load_bytes_relative_proto;
	case BPF_FUNC_skb_pull_data:
		return &bpf_skb_pull_data_proto;
	case BPF_FUNC_csum_diff:
		return &bpf_csum_diff_proto;
	case BPF_FUNC_csum_update:
		return &bpf_csum_update_proto;
	case BPF_FUNC_csum_level:
		return &bpf_csum_level_proto;
	case BPF_FUNC_l3_csum_replace:
		return &bpf_l3_csum_replace_proto;
	case BPF_FUNC_l4_csum_replace:
		return &bpf_l4_csum_replace_proto;
	case BPF_FUNC_clone_redirect:
		return &bpf_clone_redirect_proto;
	case BPF_FUNC_get_cgroup_classid:
		return &bpf_get_cgroup_classid_proto;
	case BPF_FUNC_skb_vlan_push:
		return &bpf_skb_vlan_push_proto;
	case BPF_FUNC_skb_vlan_pop:
		return &bpf_skb_vlan_pop_proto;
	case BPF_FUNC_skb_change_proto:
		return &bpf_skb_change_proto_proto;
	case BPF_FUNC_skb_change_type:
		return &bpf_skb_change_type_proto;
	case BPF_FUNC_skb_adjust_room:
		return &bpf_skb_adjust_room_proto;
	case BPF_FUNC_skb_change_tail:
		return &bpf_skb_change_tail_proto;
	case BPF_FUNC_skb_change_head:
		return &bpf_skb_change_head_proto;
	case BPF_FUNC_skb_get_tunnel_key:
		return &bpf_skb_get_tunnel_key_proto;
	case BPF_FUNC_skb_set_tunnel_key:
		return bpf_get_skb_set_tunnel_proto(func_id);
	case BPF_FUNC_skb_get_tunnel_opt:
		return &bpf_skb_get_tunnel_opt_proto;
	case BPF_FUNC_skb_set_tunnel_opt:
		return bpf_get_skb_set_tunnel_proto(func_id);
	case BPF_FUNC_redirect:
		return &bpf_redirect_proto;
	case BPF_FUNC_redirect_neigh:
		return &bpf_redirect_neigh_proto;
	case BPF_FUNC_redirect_peer:
		return &bpf_redirect_peer_proto;
	case BPF_FUNC_get_route_realm:
		return &bpf_get_route_realm_proto;
	case BPF_FUNC_get_hash_recalc:
		return &bpf_get_hash_recalc_proto;
	case BPF_FUNC_set_hash_invalid:
		return &bpf_set_hash_invalid_proto;
	case BPF_FUNC_set_hash:
		return &bpf_set_hash_proto;
	case BPF_FUNC_perf_event_output:
		return &bpf_skb_event_output_proto;
	case BPF_FUNC_get_smp_processor_id:
		return &bpf_get_smp_processor_id_proto;
	case BPF_FUNC_skb_under_cgroup:
		return &bpf_skb_under_cgroup_proto;
	case BPF_FUNC_get_socket_cookie:
		return &bpf_get_socket_cookie_proto;
	case BPF_FUNC_get_socket_uid:
		return &bpf_get_socket_uid_proto;
	case BPF_FUNC_fib_lookup:
		return &bpf_skb_fib_lookup_proto;
	case BPF_FUNC_check_mtu:
		return &bpf_skb_check_mtu_proto;
	case BPF_FUNC_sk_fullsock:
		return &bpf_sk_fullsock_proto;
	case BPF_FUNC_sk_storage_get:
		return &bpf_sk_storage_get_proto;
	case BPF_FUNC_sk_storage_delete:
		return &bpf_sk_storage_delete_proto;
#ifdef CONFIG_XFRM
	case BPF_FUNC_skb_get_xfrm_state:
		return &bpf_skb_get_xfrm_state_proto;
#endif
#ifdef CONFIG_CGROUP_NET_CLASSID
	case BPF_FUNC_skb_cgroup_classid:
		return &bpf_skb_cgroup_classid_proto;
#endif
#ifdef CONFIG_SOCK_CGROUP_DATA
	case BPF_FUNC_skb_cgroup_id:
		return &bpf_skb_cgroup_id_proto;
	case BPF_FUNC_skb_ancestor_cgroup_id:
		return &bpf_skb_ancestor_cgroup_id_proto;
#endif
#ifdef CONFIG_INET
	case BPF_FUNC_sk_lookup_tcp:
		return &bpf_sk_lookup_tcp_proto;
	case BPF_FUNC_sk_lookup_udp:
		return &bpf_sk_lookup_udp_proto;
	case BPF_FUNC_sk_release:
		return &bpf_sk_release_proto;
	case BPF_FUNC_tcp_sock:
		return &bpf_tcp_sock_proto;
	case BPF_FUNC_get_listener_sock:
		return &bpf_get_listener_sock_proto;
	case BPF_FUNC_skc_lookup_tcp:
		return &bpf_skc_lookup_tcp_proto;
	case BPF_FUNC_tcp_check_syncookie:
		return &bpf_tcp_check_syncookie_proto;
	case BPF_FUNC_skb_ecn_set_ce:
		return &bpf_skb_ecn_set_ce_proto;
	case BPF_FUNC_tcp_gen_syncookie:
		return &bpf_tcp_gen_syncookie_proto;
	case BPF_FUNC_sk_assign:
		return &bpf_sk_assign_proto;
#endif
	default:
		return bpf_sk_base_func_proto(func_id);
	}
}

static const struct bpf_func_proto *
xdp_func_proto(enum bpf_func_id func_id, const struct bpf_prog *prog)
{
	switch (func_id) {
	case BPF_FUNC_perf_event_output:
		return &bpf_xdp_event_output_proto;
	case BPF_FUNC_get_smp_processor_id:
		return &bpf_get_smp_processor_id_proto;
	case BPF_FUNC_csum_diff:
		return &bpf_csum_diff_proto;
	case BPF_FUNC_xdp_adjust_head:
		return &bpf_xdp_adjust_head_proto;
	case BPF_FUNC_xdp_adjust_meta:
		return &bpf_xdp_adjust_meta_proto;
	case BPF_FUNC_redirect:
		return &bpf_xdp_redirect_proto;
	case BPF_FUNC_redirect_map:
		return &bpf_xdp_redirect_map_proto;
	case BPF_FUNC_xdp_adjust_tail:
		return &bpf_xdp_adjust_tail_proto;
	case BPF_FUNC_fib_lookup:
		return &bpf_xdp_fib_lookup_proto;
	case BPF_FUNC_check_mtu:
		return &bpf_xdp_check_mtu_proto;
#ifdef CONFIG_INET
	case BPF_FUNC_sk_lookup_udp:
		return &bpf_xdp_sk_lookup_udp_proto;
	case BPF_FUNC_sk_lookup_tcp:
		return &bpf_xdp_sk_lookup_tcp_proto;
	case BPF_FUNC_sk_release:
		return &bpf_sk_release_proto;
	case BPF_FUNC_skc_lookup_tcp:
		return &bpf_xdp_skc_lookup_tcp_proto;
	case BPF_FUNC_tcp_check_syncookie:
		return &bpf_tcp_check_syncookie_proto;
	case BPF_FUNC_tcp_gen_syncookie:
		return &bpf_tcp_gen_syncookie_proto;
#endif
	default:
		return bpf_sk_base_func_proto(func_id);
	}
}

const struct bpf_func_proto bpf_sock_map_update_proto __weak;
const struct bpf_func_proto bpf_sock_hash_update_proto __weak;

static const struct bpf_func_proto *
sock_ops_func_proto(enum bpf_func_id func_id, const struct bpf_prog *prog)
{
	switch (func_id) {
	case BPF_FUNC_setsockopt:
		return &bpf_sock_ops_setsockopt_proto;
	case BPF_FUNC_getsockopt:
		return &bpf_sock_ops_getsockopt_proto;
	case BPF_FUNC_sock_ops_cb_flags_set:
		return &bpf_sock_ops_cb_flags_set_proto;
	case BPF_FUNC_sock_map_update:
		return &bpf_sock_map_update_proto;
	case BPF_FUNC_sock_hash_update:
		return &bpf_sock_hash_update_proto;
	case BPF_FUNC_get_socket_cookie:
		return &bpf_get_socket_cookie_sock_ops_proto;
	case BPF_FUNC_get_local_storage:
		return &bpf_get_local_storage_proto;
	case BPF_FUNC_perf_event_output:
		return &bpf_event_output_data_proto;
	case BPF_FUNC_sk_storage_get:
		return &bpf_sk_storage_get_proto;
	case BPF_FUNC_sk_storage_delete:
		return &bpf_sk_storage_delete_proto;
#ifdef CONFIG_INET
	case BPF_FUNC_load_hdr_opt:
		return &bpf_sock_ops_load_hdr_opt_proto;
	case BPF_FUNC_store_hdr_opt:
		return &bpf_sock_ops_store_hdr_opt_proto;
	case BPF_FUNC_reserve_hdr_opt:
		return &bpf_sock_ops_reserve_hdr_opt_proto;
	case BPF_FUNC_tcp_sock:
		return &bpf_tcp_sock_proto;
#endif /* CONFIG_INET */
	default:
		return bpf_sk_base_func_proto(func_id);
	}
}

const struct bpf_func_proto bpf_msg_redirect_map_proto __weak;
const struct bpf_func_proto bpf_msg_redirect_hash_proto __weak;

static const struct bpf_func_proto *
sk_msg_func_proto(enum bpf_func_id func_id, const struct bpf_prog *prog)
{
	switch (func_id) {
	case BPF_FUNC_msg_redirect_map:
		return &bpf_msg_redirect_map_proto;
	case BPF_FUNC_msg_redirect_hash:
		return &bpf_msg_redirect_hash_proto;
	case BPF_FUNC_msg_apply_bytes:
		return &bpf_msg_apply_bytes_proto;
	case BPF_FUNC_msg_cork_bytes:
		return &bpf_msg_cork_bytes_proto;
	case BPF_FUNC_msg_pull_data:
		return &bpf_msg_pull_data_proto;
	case BPF_FUNC_msg_push_data:
		return &bpf_msg_push_data_proto;
	case BPF_FUNC_msg_pop_data:
		return &bpf_msg_pop_data_proto;
	case BPF_FUNC_perf_event_output:
		return &bpf_event_output_data_proto;
	case BPF_FUNC_get_current_uid_gid:
		return &bpf_get_current_uid_gid_proto;
	case BPF_FUNC_get_current_pid_tgid:
		return &bpf_get_current_pid_tgid_proto;
	case BPF_FUNC_sk_storage_get:
		return &bpf_sk_storage_get_proto;
	case BPF_FUNC_sk_storage_delete:
		return &bpf_sk_storage_delete_proto;
#ifdef CONFIG_CGROUPS
	case BPF_FUNC_get_current_cgroup_id:
		return &bpf_get_current_cgroup_id_proto;
	case BPF_FUNC_get_current_ancestor_cgroup_id:
		return &bpf_get_current_ancestor_cgroup_id_proto;
#endif
#ifdef CONFIG_CGROUP_NET_CLASSID
	case BPF_FUNC_get_cgroup_classid:
		return &bpf_get_cgroup_classid_curr_proto;
#endif
	default:
		return bpf_sk_base_func_proto(func_id);
	}
}

const struct bpf_func_proto bpf_sk_redirect_map_proto __weak;
const struct bpf_func_proto bpf_sk_redirect_hash_proto __weak;

static const struct bpf_func_proto *
sk_skb_func_proto(enum bpf_func_id func_id, const struct bpf_prog *prog)
{
	switch (func_id) {
	case BPF_FUNC_skb_store_bytes:
		return &bpf_skb_store_bytes_proto;
	case BPF_FUNC_skb_load_bytes:
		return &bpf_skb_load_bytes_proto;
	case BPF_FUNC_skb_pull_data:
		return &sk_skb_pull_data_proto;
	case BPF_FUNC_skb_change_tail:
		return &sk_skb_change_tail_proto;
	case BPF_FUNC_skb_change_head:
		return &sk_skb_change_head_proto;
	case BPF_FUNC_skb_adjust_room:
		return &sk_skb_adjust_room_proto;
	case BPF_FUNC_get_socket_cookie:
		return &bpf_get_socket_cookie_proto;
	case BPF_FUNC_get_socket_uid:
		return &bpf_get_socket_uid_proto;
	case BPF_FUNC_sk_redirect_map:
		return &bpf_sk_redirect_map_proto;
	case BPF_FUNC_sk_redirect_hash:
		return &bpf_sk_redirect_hash_proto;
	case BPF_FUNC_perf_event_output:
		return &bpf_skb_event_output_proto;
#ifdef CONFIG_INET
	case BPF_FUNC_sk_lookup_tcp:
		return &bpf_sk_lookup_tcp_proto;
	case BPF_FUNC_sk_lookup_udp:
		return &bpf_sk_lookup_udp_proto;
	case BPF_FUNC_sk_release:
		return &bpf_sk_release_proto;
	case BPF_FUNC_skc_lookup_tcp:
		return &bpf_skc_lookup_tcp_proto;
#endif
	default:
		return bpf_sk_base_func_proto(func_id);
	}
}

static const struct bpf_func_proto *
flow_dissector_func_proto(enum bpf_func_id func_id, const struct bpf_prog *prog)
{
	switch (func_id) {
	case BPF_FUNC_skb_load_bytes:
		return &bpf_flow_dissector_load_bytes_proto;
	default:
		return bpf_sk_base_func_proto(func_id);
	}
}

static const struct bpf_func_proto *
lwt_out_func_proto(enum bpf_func_id func_id, const struct bpf_prog *prog)
{
	switch (func_id) {
	case BPF_FUNC_skb_load_bytes:
		return &bpf_skb_load_bytes_proto;
	case BPF_FUNC_skb_pull_data:
		return &bpf_skb_pull_data_proto;
	case BPF_FUNC_csum_diff:
		return &bpf_csum_diff_proto;
	case BPF_FUNC_get_cgroup_classid:
		return &bpf_get_cgroup_classid_proto;
	case BPF_FUNC_get_route_realm:
		return &bpf_get_route_realm_proto;
	case BPF_FUNC_get_hash_recalc:
		return &bpf_get_hash_recalc_proto;
	case BPF_FUNC_perf_event_output:
		return &bpf_skb_event_output_proto;
	case BPF_FUNC_get_smp_processor_id:
		return &bpf_get_smp_processor_id_proto;
	case BPF_FUNC_skb_under_cgroup:
		return &bpf_skb_under_cgroup_proto;
	default:
		return bpf_sk_base_func_proto(func_id);
	}
}

static const struct bpf_func_proto *
lwt_in_func_proto(enum bpf_func_id func_id, const struct bpf_prog *prog)
{
	switch (func_id) {
	case BPF_FUNC_lwt_push_encap:
		return &bpf_lwt_in_push_encap_proto;
	default:
		return lwt_out_func_proto(func_id, prog);
	}
}

static const struct bpf_func_proto *
lwt_xmit_func_proto(enum bpf_func_id func_id, const struct bpf_prog *prog)
{
	switch (func_id) {
	case BPF_FUNC_skb_get_tunnel_key:
		return &bpf_skb_get_tunnel_key_proto;
	case BPF_FUNC_skb_set_tunnel_key:
		return bpf_get_skb_set_tunnel_proto(func_id);
	case BPF_FUNC_skb_get_tunnel_opt:
		return &bpf_skb_get_tunnel_opt_proto;
	case BPF_FUNC_skb_set_tunnel_opt:
		return bpf_get_skb_set_tunnel_proto(func_id);
	case BPF_FUNC_redirect:
		return &bpf_redirect_proto;
	case BPF_FUNC_clone_redirect:
		return &bpf_clone_redirect_proto;
	case BPF_FUNC_skb_change_tail:
		return &bpf_skb_change_tail_proto;
	case BPF_FUNC_skb_change_head:
		return &bpf_skb_change_head_proto;
	case BPF_FUNC_skb_store_bytes:
		return &bpf_skb_store_bytes_proto;
	case BPF_FUNC_csum_update:
		return &bpf_csum_update_proto;
	case BPF_FUNC_csum_level:
		return &bpf_csum_level_proto;
	case BPF_FUNC_l3_csum_replace:
		return &bpf_l3_csum_replace_proto;
	case BPF_FUNC_l4_csum_replace:
		return &bpf_l4_csum_replace_proto;
	case BPF_FUNC_set_hash_invalid:
		return &bpf_set_hash_invalid_proto;
	case BPF_FUNC_lwt_push_encap:
		return &bpf_lwt_xmit_push_encap_proto;
	default:
		return lwt_out_func_proto(func_id, prog);
	}
}

static const struct bpf_func_proto *
lwt_seg6local_func_proto(enum bpf_func_id func_id, const struct bpf_prog *prog)
{
	switch (func_id) {
#if IS_ENABLED(CONFIG_IPV6_SEG6_BPF)
	case BPF_FUNC_lwt_seg6_store_bytes:
		return &bpf_lwt_seg6_store_bytes_proto;
	case BPF_FUNC_lwt_seg6_action:
		return &bpf_lwt_seg6_action_proto;
	case BPF_FUNC_lwt_seg6_adjust_srh:
		return &bpf_lwt_seg6_adjust_srh_proto;
#endif
	default:
		return lwt_out_func_proto(func_id, prog);
	}
}

static bool bpf_skb_is_valid_access(int off, int size, enum bpf_access_type type,
				    const struct bpf_prog *prog,
				    struct bpf_insn_access_aux *info)
{
	const int size_default = sizeof(__u32);

	if (off < 0 || off >= sizeof(struct __sk_buff))
		return false;

	/* The verifier guarantees that size > 0. */
	if (off % size != 0)
		return false;

	switch (off) {
	case bpf_ctx_range_till(struct __sk_buff, cb[0], cb[4]):
		if (off + size > offsetofend(struct __sk_buff, cb[4]))
			return false;
		break;
	case bpf_ctx_range_till(struct __sk_buff, remote_ip6[0], remote_ip6[3]):
	case bpf_ctx_range_till(struct __sk_buff, local_ip6[0], local_ip6[3]):
	case bpf_ctx_range_till(struct __sk_buff, remote_ip4, remote_ip4):
	case bpf_ctx_range_till(struct __sk_buff, local_ip4, local_ip4):
	case bpf_ctx_range(struct __sk_buff, data):
	case bpf_ctx_range(struct __sk_buff, data_meta):
	case bpf_ctx_range(struct __sk_buff, data_end):
		if (size != size_default)
			return false;
		break;
	case bpf_ctx_range_ptr(struct __sk_buff, flow_keys):
		return false;
	case bpf_ctx_range(struct __sk_buff, tstamp):
		if (size != sizeof(__u64))
			return false;
		break;
	case offsetof(struct __sk_buff, sk):
		if (type == BPF_WRITE || size != sizeof(__u64))
			return false;
		info->reg_type = PTR_TO_SOCK_COMMON_OR_NULL;
		break;
	default:
		/* Only narrow read access allowed for now. */
		if (type == BPF_WRITE) {
			if (size != size_default)
				return false;
		} else {
			bpf_ctx_record_field_size(info, size_default);
			if (!bpf_ctx_narrow_access_ok(off, size, size_default))
				return false;
		}
	}

	return true;
}

static bool sk_filter_is_valid_access(int off, int size,
				      enum bpf_access_type type,
				      const struct bpf_prog *prog,
				      struct bpf_insn_access_aux *info)
{
	switch (off) {
	case bpf_ctx_range(struct __sk_buff, tc_classid):
	case bpf_ctx_range(struct __sk_buff, data):
	case bpf_ctx_range(struct __sk_buff, data_meta):
	case bpf_ctx_range(struct __sk_buff, data_end):
	case bpf_ctx_range_till(struct __sk_buff, family, local_port):
	case bpf_ctx_range(struct __sk_buff, tstamp):
	case bpf_ctx_range(struct __sk_buff, wire_len):
		return false;
	}

	if (type == BPF_WRITE) {
		switch (off) {
		case bpf_ctx_range_till(struct __sk_buff, cb[0], cb[4]):
			break;
		default:
			return false;
		}
	}

	return bpf_skb_is_valid_access(off, size, type, prog, info);
}

static bool cg_skb_is_valid_access(int off, int size,
				   enum bpf_access_type type,
				   const struct bpf_prog *prog,
				   struct bpf_insn_access_aux *info)
{
	switch (off) {
	case bpf_ctx_range(struct __sk_buff, tc_classid):
	case bpf_ctx_range(struct __sk_buff, data_meta):
	case bpf_ctx_range(struct __sk_buff, wire_len):
		return false;
	case bpf_ctx_range(struct __sk_buff, data):
	case bpf_ctx_range(struct __sk_buff, data_end):
		if (!bpf_capable())
			return false;
		break;
	}

	if (type == BPF_WRITE) {
		switch (off) {
		case bpf_ctx_range(struct __sk_buff, mark):
		case bpf_ctx_range(struct __sk_buff, priority):
		case bpf_ctx_range_till(struct __sk_buff, cb[0], cb[4]):
			break;
		case bpf_ctx_range(struct __sk_buff, tstamp):
			if (!bpf_capable())
				return false;
			break;
		default:
			return false;
		}
	}

	switch (off) {
	case bpf_ctx_range(struct __sk_buff, data):
		info->reg_type = PTR_TO_PACKET;
		break;
	case bpf_ctx_range(struct __sk_buff, data_end):
		info->reg_type = PTR_TO_PACKET_END;
		break;
	}

	return bpf_skb_is_valid_access(off, size, type, prog, info);
}

static bool lwt_is_valid_access(int off, int size,
				enum bpf_access_type type,
				const struct bpf_prog *prog,
				struct bpf_insn_access_aux *info)
{
	switch (off) {
	case bpf_ctx_range(struct __sk_buff, tc_classid):
	case bpf_ctx_range_till(struct __sk_buff, family, local_port):
	case bpf_ctx_range(struct __sk_buff, data_meta):
	case bpf_ctx_range(struct __sk_buff, tstamp):
	case bpf_ctx_range(struct __sk_buff, wire_len):
		return false;
	}

	if (type == BPF_WRITE) {
		switch (off) {
		case bpf_ctx_range(struct __sk_buff, mark):
		case bpf_ctx_range(struct __sk_buff, priority):
		case bpf_ctx_range_till(struct __sk_buff, cb[0], cb[4]):
			break;
		default:
			return false;
		}
	}

	switch (off) {
	case bpf_ctx_range(struct __sk_buff, data):
		info->reg_type = PTR_TO_PACKET;
		break;
	case bpf_ctx_range(struct __sk_buff, data_end):
		info->reg_type = PTR_TO_PACKET_END;
		break;
	}

	return bpf_skb_is_valid_access(off, size, type, prog, info);
}

/* Attach type specific accesses */
static bool __sock_filter_check_attach_type(int off,
					    enum bpf_access_type access_type,
					    enum bpf_attach_type attach_type)
{
	switch (off) {
	case offsetof(struct bpf_sock, bound_dev_if):
	case offsetof(struct bpf_sock, mark):
	case offsetof(struct bpf_sock, priority):
		switch (attach_type) {
		case BPF_CGROUP_INET_SOCK_CREATE:
		case BPF_CGROUP_INET_SOCK_RELEASE:
			goto full_access;
		default:
			return false;
		}
	case bpf_ctx_range(struct bpf_sock, src_ip4):
		switch (attach_type) {
		case BPF_CGROUP_INET4_POST_BIND:
			goto read_only;
		default:
			return false;
		}
	case bpf_ctx_range_till(struct bpf_sock, src_ip6[0], src_ip6[3]):
		switch (attach_type) {
		case BPF_CGROUP_INET6_POST_BIND:
			goto read_only;
		default:
			return false;
		}
	case bpf_ctx_range(struct bpf_sock, src_port):
		switch (attach_type) {
		case BPF_CGROUP_INET4_POST_BIND:
		case BPF_CGROUP_INET6_POST_BIND:
			goto read_only;
		default:
			return false;
		}
	}
read_only:
	return access_type == BPF_READ;
full_access:
	return true;
}

bool bpf_sock_common_is_valid_access(int off, int size,
				     enum bpf_access_type type,
				     struct bpf_insn_access_aux *info)
{
	switch (off) {
	case bpf_ctx_range_till(struct bpf_sock, type, priority):
		return false;
	default:
		return bpf_sock_is_valid_access(off, size, type, info);
	}
}

bool bpf_sock_is_valid_access(int off, int size, enum bpf_access_type type,
			      struct bpf_insn_access_aux *info)
{
	const int size_default = sizeof(__u32);

	if (off < 0 || off >= sizeof(struct bpf_sock))
		return false;
	if (off % size != 0)
		return false;

	switch (off) {
	case offsetof(struct bpf_sock, state):
	case offsetof(struct bpf_sock, family):
	case offsetof(struct bpf_sock, type):
	case offsetof(struct bpf_sock, protocol):
	case offsetof(struct bpf_sock, dst_port):
	case offsetof(struct bpf_sock, src_port):
	case offsetof(struct bpf_sock, rx_queue_mapping):
	case bpf_ctx_range(struct bpf_sock, src_ip4):
	case bpf_ctx_range_till(struct bpf_sock, src_ip6[0], src_ip6[3]):
	case bpf_ctx_range(struct bpf_sock, dst_ip4):
	case bpf_ctx_range_till(struct bpf_sock, dst_ip6[0], dst_ip6[3]):
		bpf_ctx_record_field_size(info, size_default);
		return bpf_ctx_narrow_access_ok(off, size, size_default);
	}

	return size == size_default;
}

static bool sock_filter_is_valid_access(int off, int size,
					enum bpf_access_type type,
					const struct bpf_prog *prog,
					struct bpf_insn_access_aux *info)
{
	if (!bpf_sock_is_valid_access(off, size, type, info))
		return false;
	return __sock_filter_check_attach_type(off, type,
					       prog->expected_attach_type);
}

static int bpf_noop_prologue(struct bpf_insn *insn_buf, bool direct_write,
			     const struct bpf_prog *prog)
{
	/* Neither direct read nor direct write requires any preliminary
	 * action.
	 */
	return 0;
}

static int bpf_unclone_prologue(struct bpf_insn *insn_buf, bool direct_write,
				const struct bpf_prog *prog, int drop_verdict)
{
	struct bpf_insn *insn = insn_buf;

	if (!direct_write)
		return 0;

	/* if (!skb->cloned)
	 *       goto start;
	 *
	 * (Fast-path, otherwise approximation that we might be
	 *  a clone, do the rest in helper.)
	 */
	*insn++ = BPF_LDX_MEM(BPF_B, BPF_REG_6, BPF_REG_1, CLONED_OFFSET());
	*insn++ = BPF_ALU32_IMM(BPF_AND, BPF_REG_6, CLONED_MASK);
	*insn++ = BPF_JMP_IMM(BPF_JEQ, BPF_REG_6, 0, 7);

	/* ret = bpf_skb_pull_data(skb, 0); */
	*insn++ = BPF_MOV64_REG(BPF_REG_6, BPF_REG_1);
	*insn++ = BPF_ALU64_REG(BPF_XOR, BPF_REG_2, BPF_REG_2);
	*insn++ = BPF_RAW_INSN(BPF_JMP | BPF_CALL, 0, 0, 0,
			       BPF_FUNC_skb_pull_data);
	/* if (!ret)
	 *      goto restore;
	 * return TC_ACT_SHOT;
	 */
	*insn++ = BPF_JMP_IMM(BPF_JEQ, BPF_REG_0, 0, 2);
	*insn++ = BPF_ALU32_IMM(BPF_MOV, BPF_REG_0, drop_verdict);
	*insn++ = BPF_EXIT_INSN();

	/* restore: */
	*insn++ = BPF_MOV64_REG(BPF_REG_1, BPF_REG_6);
	/* start: */
	*insn++ = prog->insnsi[0];

	return insn - insn_buf;
}

static int bpf_gen_ld_abs(const struct bpf_insn *orig,
			  struct bpf_insn *insn_buf)
{
	bool indirect = BPF_MODE(orig->code) == BPF_IND;
	struct bpf_insn *insn = insn_buf;

	if (!indirect) {
		*insn++ = BPF_MOV64_IMM(BPF_REG_2, orig->imm);
	} else {
		*insn++ = BPF_MOV64_REG(BPF_REG_2, orig->src_reg);
		if (orig->imm)
			*insn++ = BPF_ALU64_IMM(BPF_ADD, BPF_REG_2, orig->imm);
	}
	/* We're guaranteed here that CTX is in R6. */
	*insn++ = BPF_MOV64_REG(BPF_REG_1, BPF_REG_CTX);

	switch (BPF_SIZE(orig->code)) {
	case BPF_B:
		*insn++ = BPF_EMIT_CALL(bpf_skb_load_helper_8_no_cache);
		break;
	case BPF_H:
		*insn++ = BPF_EMIT_CALL(bpf_skb_load_helper_16_no_cache);
		break;
	case BPF_W:
		*insn++ = BPF_EMIT_CALL(bpf_skb_load_helper_32_no_cache);
		break;
	}

	*insn++ = BPF_JMP_IMM(BPF_JSGE, BPF_REG_0, 0, 2);
	*insn++ = BPF_ALU32_REG(BPF_XOR, BPF_REG_0, BPF_REG_0);
	*insn++ = BPF_EXIT_INSN();

	return insn - insn_buf;
}

static int tc_cls_act_prologue(struct bpf_insn *insn_buf, bool direct_write,
			       const struct bpf_prog *prog)
{
	return bpf_unclone_prologue(insn_buf, direct_write, prog, TC_ACT_SHOT);
}

static bool tc_cls_act_is_valid_access(int off, int size,
				       enum bpf_access_type type,
				       const struct bpf_prog *prog,
				       struct bpf_insn_access_aux *info)
{
	if (type == BPF_WRITE) {
		switch (off) {
		case bpf_ctx_range(struct __sk_buff, mark):
		case bpf_ctx_range(struct __sk_buff, tc_index):
		case bpf_ctx_range(struct __sk_buff, priority):
		case bpf_ctx_range(struct __sk_buff, tc_classid):
		case bpf_ctx_range_till(struct __sk_buff, cb[0], cb[4]):
		case bpf_ctx_range(struct __sk_buff, tstamp):
		case bpf_ctx_range(struct __sk_buff, queue_mapping):
			break;
		default:
			return false;
		}
	}

	switch (off) {
	case bpf_ctx_range(struct __sk_buff, data):
		info->reg_type = PTR_TO_PACKET;
		break;
	case bpf_ctx_range(struct __sk_buff, data_meta):
		info->reg_type = PTR_TO_PACKET_META;
		break;
	case bpf_ctx_range(struct __sk_buff, data_end):
		info->reg_type = PTR_TO_PACKET_END;
		break;
	case bpf_ctx_range_till(struct __sk_buff, family, local_port):
		return false;
	}

	return bpf_skb_is_valid_access(off, size, type, prog, info);
}

static bool __is_valid_xdp_access(int off, int size)
{
	if (off < 0 || off >= sizeof(struct xdp_md))
		return false;
	if (off % size != 0)
		return false;
	if (size != sizeof(__u32))
		return false;

	return true;
}

static bool xdp_is_valid_access(int off, int size,
				enum bpf_access_type type,
				const struct bpf_prog *prog,
				struct bpf_insn_access_aux *info)
{
	if (prog->expected_attach_type != BPF_XDP_DEVMAP) {
		switch (off) {
		case offsetof(struct xdp_md, egress_ifindex):
			return false;
		}
	}

	if (type == BPF_WRITE) {
		if (bpf_prog_is_dev_bound(prog->aux)) {
			switch (off) {
			case offsetof(struct xdp_md, rx_queue_index):
				return __is_valid_xdp_access(off, size);
			}
		}
		return false;
	}

	switch (off) {
	case offsetof(struct xdp_md, data):
		info->reg_type = PTR_TO_PACKET;
		break;
	case offsetof(struct xdp_md, data_meta):
		info->reg_type = PTR_TO_PACKET_META;
		break;
	case offsetof(struct xdp_md, data_end):
		info->reg_type = PTR_TO_PACKET_END;
		break;
	}

	return __is_valid_xdp_access(off, size);
}

void bpf_warn_invalid_xdp_action(u32 act)
{
	const u32 act_max = XDP_REDIRECT;

	WARN_ONCE(1, "%s XDP return value %u, expect packet loss!\n",
		  act > act_max ? "Illegal" : "Driver unsupported",
		  act);
}
EXPORT_SYMBOL_GPL(bpf_warn_invalid_xdp_action);

static bool sock_addr_is_valid_access(int off, int size,
				      enum bpf_access_type type,
				      const struct bpf_prog *prog,
				      struct bpf_insn_access_aux *info)
{
	const int size_default = sizeof(__u32);

	if (off < 0 || off >= sizeof(struct bpf_sock_addr))
		return false;
	if (off % size != 0)
		return false;

	/* Disallow access to IPv6 fields from IPv4 contex and vise
	 * versa.
	 */
	switch (off) {
	case bpf_ctx_range(struct bpf_sock_addr, user_ip4):
		switch (prog->expected_attach_type) {
		case BPF_CGROUP_INET4_BIND:
		case BPF_CGROUP_INET4_CONNECT:
		case BPF_CGROUP_INET4_GETPEERNAME:
		case BPF_CGROUP_INET4_GETSOCKNAME:
		case BPF_CGROUP_UDP4_SENDMSG:
		case BPF_CGROUP_UDP4_RECVMSG:
			break;
		default:
			return false;
		}
		break;
	case bpf_ctx_range_till(struct bpf_sock_addr, user_ip6[0], user_ip6[3]):
		switch (prog->expected_attach_type) {
		case BPF_CGROUP_INET6_BIND:
		case BPF_CGROUP_INET6_CONNECT:
		case BPF_CGROUP_INET6_GETPEERNAME:
		case BPF_CGROUP_INET6_GETSOCKNAME:
		case BPF_CGROUP_UDP6_SENDMSG:
		case BPF_CGROUP_UDP6_RECVMSG:
			break;
		default:
			return false;
		}
		break;
	case bpf_ctx_range(struct bpf_sock_addr, msg_src_ip4):
		switch (prog->expected_attach_type) {
		case BPF_CGROUP_UDP4_SENDMSG:
			break;
		default:
			return false;
		}
		break;
	case bpf_ctx_range_till(struct bpf_sock_addr, msg_src_ip6[0],
				msg_src_ip6[3]):
		switch (prog->expected_attach_type) {
		case BPF_CGROUP_UDP6_SENDMSG:
			break;
		default:
			return false;
		}
		break;
	}

	switch (off) {
	case bpf_ctx_range(struct bpf_sock_addr, user_ip4):
	case bpf_ctx_range_till(struct bpf_sock_addr, user_ip6[0], user_ip6[3]):
	case bpf_ctx_range(struct bpf_sock_addr, msg_src_ip4):
	case bpf_ctx_range_till(struct bpf_sock_addr, msg_src_ip6[0],
				msg_src_ip6[3]):
	case bpf_ctx_range(struct bpf_sock_addr, user_port):
		if (type == BPF_READ) {
			bpf_ctx_record_field_size(info, size_default);

			if (bpf_ctx_wide_access_ok(off, size,
						   struct bpf_sock_addr,
						   user_ip6))
				return true;

			if (bpf_ctx_wide_access_ok(off, size,
						   struct bpf_sock_addr,
						   msg_src_ip6))
				return true;

			if (!bpf_ctx_narrow_access_ok(off, size, size_default))
				return false;
		} else {
			if (bpf_ctx_wide_access_ok(off, size,
						   struct bpf_sock_addr,
						   user_ip6))
				return true;

			if (bpf_ctx_wide_access_ok(off, size,
						   struct bpf_sock_addr,
						   msg_src_ip6))
				return true;

			if (size != size_default)
				return false;
		}
		break;
	case offsetof(struct bpf_sock_addr, sk):
		if (type != BPF_READ)
			return false;
		if (size != sizeof(__u64))
			return false;
		info->reg_type = PTR_TO_SOCKET;
		break;
	default:
		if (type == BPF_READ) {
			if (size != size_default)
				return false;
		} else {
			return false;
		}
	}

	return true;
}

static bool sock_ops_is_valid_access(int off, int size,
				     enum bpf_access_type type,
				     const struct bpf_prog *prog,
				     struct bpf_insn_access_aux *info)
{
	const int size_default = sizeof(__u32);

	if (off < 0 || off >= sizeof(struct bpf_sock_ops))
		return false;

	/* The verifier guarantees that size > 0. */
	if (off % size != 0)
		return false;

	if (type == BPF_WRITE) {
		switch (off) {
		case offsetof(struct bpf_sock_ops, reply):
		case offsetof(struct bpf_sock_ops, sk_txhash):
			if (size != size_default)
				return false;
			break;
		default:
			return false;
		}
	} else {
		switch (off) {
		case bpf_ctx_range_till(struct bpf_sock_ops, bytes_received,
					bytes_acked):
			if (size != sizeof(__u64))
				return false;
			break;
		case offsetof(struct bpf_sock_ops, sk):
			if (size != sizeof(__u64))
				return false;
			info->reg_type = PTR_TO_SOCKET_OR_NULL;
			break;
		case offsetof(struct bpf_sock_ops, skb_data):
			if (size != sizeof(__u64))
				return false;
			info->reg_type = PTR_TO_PACKET;
			break;
		case offsetof(struct bpf_sock_ops, skb_data_end):
			if (size != sizeof(__u64))
				return false;
			info->reg_type = PTR_TO_PACKET_END;
			break;
		case offsetof(struct bpf_sock_ops, skb_tcp_flags):
			bpf_ctx_record_field_size(info, size_default);
			return bpf_ctx_narrow_access_ok(off, size,
							size_default);
		default:
			if (size != size_default)
				return false;
			break;
		}
	}

	return true;
}

static int sk_skb_prologue(struct bpf_insn *insn_buf, bool direct_write,
			   const struct bpf_prog *prog)
{
	return bpf_unclone_prologue(insn_buf, direct_write, prog, SK_DROP);
}

static bool sk_skb_is_valid_access(int off, int size,
				   enum bpf_access_type type,
				   const struct bpf_prog *prog,
				   struct bpf_insn_access_aux *info)
{
	switch (off) {
	case bpf_ctx_range(struct __sk_buff, tc_classid):
	case bpf_ctx_range(struct __sk_buff, data_meta):
	case bpf_ctx_range(struct __sk_buff, tstamp):
	case bpf_ctx_range(struct __sk_buff, wire_len):
		return false;
	}

	if (type == BPF_WRITE) {
		switch (off) {
		case bpf_ctx_range(struct __sk_buff, tc_index):
		case bpf_ctx_range(struct __sk_buff, priority):
			break;
		default:
			return false;
		}
	}

	switch (off) {
	case bpf_ctx_range(struct __sk_buff, mark):
		return false;
	case bpf_ctx_range(struct __sk_buff, data):
		info->reg_type = PTR_TO_PACKET;
		break;
	case bpf_ctx_range(struct __sk_buff, data_end):
		info->reg_type = PTR_TO_PACKET_END;
		break;
	}

	return bpf_skb_is_valid_access(off, size, type, prog, info);
}

static bool sk_msg_is_valid_access(int off, int size,
				   enum bpf_access_type type,
				   const struct bpf_prog *prog,
				   struct bpf_insn_access_aux *info)
{
	if (type == BPF_WRITE)
		return false;

	if (off % size != 0)
		return false;

	switch (off) {
	case offsetof(struct sk_msg_md, data):
		info->reg_type = PTR_TO_PACKET;
		if (size != sizeof(__u64))
			return false;
		break;
	case offsetof(struct sk_msg_md, data_end):
		info->reg_type = PTR_TO_PACKET_END;
		if (size != sizeof(__u64))
			return false;
		break;
	case offsetof(struct sk_msg_md, sk):
		if (size != sizeof(__u64))
			return false;
		info->reg_type = PTR_TO_SOCKET;
		break;
	case bpf_ctx_range(struct sk_msg_md, family):
	case bpf_ctx_range(struct sk_msg_md, remote_ip4):
	case bpf_ctx_range(struct sk_msg_md, local_ip4):
	case bpf_ctx_range_till(struct sk_msg_md, remote_ip6[0], remote_ip6[3]):
	case bpf_ctx_range_till(struct sk_msg_md, local_ip6[0], local_ip6[3]):
	case bpf_ctx_range(struct sk_msg_md, remote_port):
	case bpf_ctx_range(struct sk_msg_md, local_port):
	case bpf_ctx_range(struct sk_msg_md, size):
		if (size != sizeof(__u32))
			return false;
		break;
	default:
		return false;
	}
	return true;
}

static bool flow_dissector_is_valid_access(int off, int size,
					   enum bpf_access_type type,
					   const struct bpf_prog *prog,
					   struct bpf_insn_access_aux *info)
{
	const int size_default = sizeof(__u32);

	if (off < 0 || off >= sizeof(struct __sk_buff))
		return false;

	if (type == BPF_WRITE)
		return false;

	switch (off) {
	case bpf_ctx_range(struct __sk_buff, data):
		if (size != size_default)
			return false;
		info->reg_type = PTR_TO_PACKET;
		return true;
	case bpf_ctx_range(struct __sk_buff, data_end):
		if (size != size_default)
			return false;
		info->reg_type = PTR_TO_PACKET_END;
		return true;
	case bpf_ctx_range_ptr(struct __sk_buff, flow_keys):
		if (size != sizeof(__u64))
			return false;
		info->reg_type = PTR_TO_FLOW_KEYS;
		return true;
	default:
		return false;
	}
}

static u32 flow_dissector_convert_ctx_access(enum bpf_access_type type,
					     const struct bpf_insn *si,
					     struct bpf_insn *insn_buf,
					     struct bpf_prog *prog,
					     u32 *target_size)

{
	struct bpf_insn *insn = insn_buf;

	switch (si->off) {
	case offsetof(struct __sk_buff, data):
		*insn++ = BPF_LDX_MEM(BPF_FIELD_SIZEOF(struct bpf_flow_dissector, data),
				      si->dst_reg, si->src_reg,
				      offsetof(struct bpf_flow_dissector, data));
		break;

	case offsetof(struct __sk_buff, data_end):
		*insn++ = BPF_LDX_MEM(BPF_FIELD_SIZEOF(struct bpf_flow_dissector, data_end),
				      si->dst_reg, si->src_reg,
				      offsetof(struct bpf_flow_dissector, data_end));
		break;

	case offsetof(struct __sk_buff, flow_keys):
		*insn++ = BPF_LDX_MEM(BPF_FIELD_SIZEOF(struct bpf_flow_dissector, flow_keys),
				      si->dst_reg, si->src_reg,
				      offsetof(struct bpf_flow_dissector, flow_keys));
		break;
	}

	return insn - insn_buf;
}

static struct bpf_insn *bpf_convert_shinfo_access(const struct bpf_insn *si,
						  struct bpf_insn *insn)
{
	/* si->dst_reg = skb_shinfo(SKB); */
#ifdef NET_SKBUFF_DATA_USES_OFFSET
	*insn++ = BPF_LDX_MEM(BPF_FIELD_SIZEOF(struct sk_buff, end),
			      BPF_REG_AX, si->src_reg,
			      offsetof(struct sk_buff, end));
	*insn++ = BPF_LDX_MEM(BPF_FIELD_SIZEOF(struct sk_buff, head),
			      si->dst_reg, si->src_reg,
			      offsetof(struct sk_buff, head));
	*insn++ = BPF_ALU64_REG(BPF_ADD, si->dst_reg, BPF_REG_AX);
#else
	*insn++ = BPF_LDX_MEM(BPF_FIELD_SIZEOF(struct sk_buff, end),
			      si->dst_reg, si->src_reg,
			      offsetof(struct sk_buff, end));
#endif

	return insn;
}

static u32 bpf_convert_ctx_access(enum bpf_access_type type,
				  const struct bpf_insn *si,
				  struct bpf_insn *insn_buf,
				  struct bpf_prog *prog, u32 *target_size)
{
	struct bpf_insn *insn = insn_buf;
	int off;

	switch (si->off) {
	case offsetof(struct __sk_buff, len):
		*insn++ = BPF_LDX_MEM(BPF_W, si->dst_reg, si->src_reg,
				      bpf_target_off(struct sk_buff, len, 4,
						     target_size));
		break;

	case offsetof(struct __sk_buff, protocol):
		*insn++ = BPF_LDX_MEM(BPF_H, si->dst_reg, si->src_reg,
				      bpf_target_off(struct sk_buff, protocol, 2,
						     target_size));
		break;

	case offsetof(struct __sk_buff, vlan_proto):
		*insn++ = BPF_LDX_MEM(BPF_H, si->dst_reg, si->src_reg,
				      bpf_target_off(struct sk_buff, vlan_proto, 2,
						     target_size));
		break;

	case offsetof(struct __sk_buff, priority):
		if (type == BPF_WRITE)
			*insn++ = BPF_STX_MEM(BPF_W, si->dst_reg, si->src_reg,
					      bpf_target_off(struct sk_buff, priority, 4,
							     target_size));
		else
			*insn++ = BPF_LDX_MEM(BPF_W, si->dst_reg, si->src_reg,
					      bpf_target_off(struct sk_buff, priority, 4,
							     target_size));
		break;

	case offsetof(struct __sk_buff, ingress_ifindex):
		*insn++ = BPF_LDX_MEM(BPF_W, si->dst_reg, si->src_reg,
				      bpf_target_off(struct sk_buff, skb_iif, 4,
						     target_size));
		break;

	case offsetof(struct __sk_buff, ifindex):
		*insn++ = BPF_LDX_MEM(BPF_FIELD_SIZEOF(struct sk_buff, dev),
				      si->dst_reg, si->src_reg,
				      offsetof(struct sk_buff, dev));
		*insn++ = BPF_JMP_IMM(BPF_JEQ, si->dst_reg, 0, 1);
		*insn++ = BPF_LDX_MEM(BPF_W, si->dst_reg, si->dst_reg,
				      bpf_target_off(struct net_device, ifindex, 4,
						     target_size));
		break;

	case offsetof(struct __sk_buff, hash):
		*insn++ = BPF_LDX_MEM(BPF_W, si->dst_reg, si->src_reg,
				      bpf_target_off(struct sk_buff, hash, 4,
						     target_size));
		break;

	case offsetof(struct __sk_buff, mark):
		if (type == BPF_WRITE)
			*insn++ = BPF_STX_MEM(BPF_W, si->dst_reg, si->src_reg,
					      bpf_target_off(struct sk_buff, mark, 4,
							     target_size));
		else
			*insn++ = BPF_LDX_MEM(BPF_W, si->dst_reg, si->src_reg,
					      bpf_target_off(struct sk_buff, mark, 4,
							     target_size));
		break;

	case offsetof(struct __sk_buff, pkt_type):
		*target_size = 1;
		*insn++ = BPF_LDX_MEM(BPF_B, si->dst_reg, si->src_reg,
				      PKT_TYPE_OFFSET());
		*insn++ = BPF_ALU32_IMM(BPF_AND, si->dst_reg, PKT_TYPE_MAX);
#ifdef __BIG_ENDIAN_BITFIELD
		*insn++ = BPF_ALU32_IMM(BPF_RSH, si->dst_reg, 5);
#endif
		break;

	case offsetof(struct __sk_buff, queue_mapping):
		if (type == BPF_WRITE) {
			*insn++ = BPF_JMP_IMM(BPF_JGE, si->src_reg, NO_QUEUE_MAPPING, 1);
			*insn++ = BPF_STX_MEM(BPF_H, si->dst_reg, si->src_reg,
					      bpf_target_off(struct sk_buff,
							     queue_mapping,
							     2, target_size));
		} else {
			*insn++ = BPF_LDX_MEM(BPF_H, si->dst_reg, si->src_reg,
					      bpf_target_off(struct sk_buff,
							     queue_mapping,
							     2, target_size));
		}
		break;

	case offsetof(struct __sk_buff, vlan_present):
		*target_size = 1;
		*insn++ = BPF_LDX_MEM(BPF_B, si->dst_reg, si->src_reg,
				      PKT_VLAN_PRESENT_OFFSET());
		if (PKT_VLAN_PRESENT_BIT)
			*insn++ = BPF_ALU32_IMM(BPF_RSH, si->dst_reg, PKT_VLAN_PRESENT_BIT);
		if (PKT_VLAN_PRESENT_BIT < 7)
			*insn++ = BPF_ALU32_IMM(BPF_AND, si->dst_reg, 1);
		break;

	case offsetof(struct __sk_buff, vlan_tci):
		*insn++ = BPF_LDX_MEM(BPF_H, si->dst_reg, si->src_reg,
				      bpf_target_off(struct sk_buff, vlan_tci, 2,
						     target_size));
		break;

	case offsetof(struct __sk_buff, cb[0]) ...
	     offsetofend(struct __sk_buff, cb[4]) - 1:
		BUILD_BUG_ON(sizeof_field(struct qdisc_skb_cb, data) < 20);
		BUILD_BUG_ON((offsetof(struct sk_buff, cb) +
			      offsetof(struct qdisc_skb_cb, data)) %
			     sizeof(__u64));

		prog->cb_access = 1;
		off  = si->off;
		off -= offsetof(struct __sk_buff, cb[0]);
		off += offsetof(struct sk_buff, cb);
		off += offsetof(struct qdisc_skb_cb, data);
		if (type == BPF_WRITE)
			*insn++ = BPF_STX_MEM(BPF_SIZE(si->code), si->dst_reg,
					      si->src_reg, off);
		else
			*insn++ = BPF_LDX_MEM(BPF_SIZE(si->code), si->dst_reg,
					      si->src_reg, off);
		break;

	case offsetof(struct __sk_buff, tc_classid):
		BUILD_BUG_ON(sizeof_field(struct qdisc_skb_cb, tc_classid) != 2);

		off  = si->off;
		off -= offsetof(struct __sk_buff, tc_classid);
		off += offsetof(struct sk_buff, cb);
		off += offsetof(struct qdisc_skb_cb, tc_classid);
		*target_size = 2;
		if (type == BPF_WRITE)
			*insn++ = BPF_STX_MEM(BPF_H, si->dst_reg,
					      si->src_reg, off);
		else
			*insn++ = BPF_LDX_MEM(BPF_H, si->dst_reg,
					      si->src_reg, off);
		break;

	case offsetof(struct __sk_buff, data):
		*insn++ = BPF_LDX_MEM(BPF_FIELD_SIZEOF(struct sk_buff, data),
				      si->dst_reg, si->src_reg,
				      offsetof(struct sk_buff, data));
		break;

	case offsetof(struct __sk_buff, data_meta):
		off  = si->off;
		off -= offsetof(struct __sk_buff, data_meta);
		off += offsetof(struct sk_buff, cb);
		off += offsetof(struct bpf_skb_data_end, data_meta);
		*insn++ = BPF_LDX_MEM(BPF_SIZEOF(void *), si->dst_reg,
				      si->src_reg, off);
		break;

	case offsetof(struct __sk_buff, data_end):
		off  = si->off;
		off -= offsetof(struct __sk_buff, data_end);
		off += offsetof(struct sk_buff, cb);
		off += offsetof(struct bpf_skb_data_end, data_end);
		*insn++ = BPF_LDX_MEM(BPF_SIZEOF(void *), si->dst_reg,
				      si->src_reg, off);
		break;

	case offsetof(struct __sk_buff, tc_index):
#ifdef CONFIG_NET_SCHED
		if (type == BPF_WRITE)
			*insn++ = BPF_STX_MEM(BPF_H, si->dst_reg, si->src_reg,
					      bpf_target_off(struct sk_buff, tc_index, 2,
							     target_size));
		else
			*insn++ = BPF_LDX_MEM(BPF_H, si->dst_reg, si->src_reg,
					      bpf_target_off(struct sk_buff, tc_index, 2,
							     target_size));
#else
		*target_size = 2;
		if (type == BPF_WRITE)
			*insn++ = BPF_MOV64_REG(si->dst_reg, si->dst_reg);
		else
			*insn++ = BPF_MOV64_IMM(si->dst_reg, 0);
#endif
		break;

	case offsetof(struct __sk_buff, napi_id):
#if defined(CONFIG_NET_RX_BUSY_POLL)
		*insn++ = BPF_LDX_MEM(BPF_W, si->dst_reg, si->src_reg,
				      bpf_target_off(struct sk_buff, napi_id, 4,
						     target_size));
		*insn++ = BPF_JMP_IMM(BPF_JGE, si->dst_reg, MIN_NAPI_ID, 1);
		*insn++ = BPF_MOV64_IMM(si->dst_reg, 0);
#else
		*target_size = 4;
		*insn++ = BPF_MOV64_IMM(si->dst_reg, 0);
#endif
		break;
	case offsetof(struct __sk_buff, family):
		BUILD_BUG_ON(sizeof_field(struct sock_common, skc_family) != 2);

		*insn++ = BPF_LDX_MEM(BPF_FIELD_SIZEOF(struct sk_buff, sk),
				      si->dst_reg, si->src_reg,
				      offsetof(struct sk_buff, sk));
		*insn++ = BPF_LDX_MEM(BPF_H, si->dst_reg, si->dst_reg,
				      bpf_target_off(struct sock_common,
						     skc_family,
						     2, target_size));
		break;
	case offsetof(struct __sk_buff, remote_ip4):
		BUILD_BUG_ON(sizeof_field(struct sock_common, skc_daddr) != 4);

		*insn++ = BPF_LDX_MEM(BPF_FIELD_SIZEOF(struct sk_buff, sk),
				      si->dst_reg, si->src_reg,
				      offsetof(struct sk_buff, sk));
		*insn++ = BPF_LDX_MEM(BPF_W, si->dst_reg, si->dst_reg,
				      bpf_target_off(struct sock_common,
						     skc_daddr,
						     4, target_size));
		break;
	case offsetof(struct __sk_buff, local_ip4):
		BUILD_BUG_ON(sizeof_field(struct sock_common,
					  skc_rcv_saddr) != 4);

		*insn++ = BPF_LDX_MEM(BPF_FIELD_SIZEOF(struct sk_buff, sk),
				      si->dst_reg, si->src_reg,
				      offsetof(struct sk_buff, sk));
		*insn++ = BPF_LDX_MEM(BPF_W, si->dst_reg, si->dst_reg,
				      bpf_target_off(struct sock_common,
						     skc_rcv_saddr,
						     4, target_size));
		break;
	case offsetof(struct __sk_buff, remote_ip6[0]) ...
	     offsetof(struct __sk_buff, remote_ip6[3]):
#if IS_ENABLED(CONFIG_IPV6)
		BUILD_BUG_ON(sizeof_field(struct sock_common,
					  skc_v6_daddr.s6_addr32[0]) != 4);

		off = si->off;
		off -= offsetof(struct __sk_buff, remote_ip6[0]);

		*insn++ = BPF_LDX_MEM(BPF_FIELD_SIZEOF(struct sk_buff, sk),
				      si->dst_reg, si->src_reg,
				      offsetof(struct sk_buff, sk));
		*insn++ = BPF_LDX_MEM(BPF_W, si->dst_reg, si->dst_reg,
				      offsetof(struct sock_common,
					       skc_v6_daddr.s6_addr32[0]) +
				      off);
#else
		*insn++ = BPF_MOV32_IMM(si->dst_reg, 0);
#endif
		break;
	case offsetof(struct __sk_buff, local_ip6[0]) ...
	     offsetof(struct __sk_buff, local_ip6[3]):
#if IS_ENABLED(CONFIG_IPV6)
		BUILD_BUG_ON(sizeof_field(struct sock_common,
					  skc_v6_rcv_saddr.s6_addr32[0]) != 4);

		off = si->off;
		off -= offsetof(struct __sk_buff, local_ip6[0]);

		*insn++ = BPF_LDX_MEM(BPF_FIELD_SIZEOF(struct sk_buff, sk),
				      si->dst_reg, si->src_reg,
				      offsetof(struct sk_buff, sk));
		*insn++ = BPF_LDX_MEM(BPF_W, si->dst_reg, si->dst_reg,
				      offsetof(struct sock_common,
					       skc_v6_rcv_saddr.s6_addr32[0]) +
				      off);
#else
		*insn++ = BPF_MOV32_IMM(si->dst_reg, 0);
#endif
		break;

	case offsetof(struct __sk_buff, remote_port):
		BUILD_BUG_ON(sizeof_field(struct sock_common, skc_dport) != 2);

		*insn++ = BPF_LDX_MEM(BPF_FIELD_SIZEOF(struct sk_buff, sk),
				      si->dst_reg, si->src_reg,
				      offsetof(struct sk_buff, sk));
		*insn++ = BPF_LDX_MEM(BPF_H, si->dst_reg, si->dst_reg,
				      bpf_target_off(struct sock_common,
						     skc_dport,
						     2, target_size));
#ifndef __BIG_ENDIAN_BITFIELD
		*insn++ = BPF_ALU32_IMM(BPF_LSH, si->dst_reg, 16);
#endif
		break;

	case offsetof(struct __sk_buff, local_port):
		BUILD_BUG_ON(sizeof_field(struct sock_common, skc_num) != 2);

		*insn++ = BPF_LDX_MEM(BPF_FIELD_SIZEOF(struct sk_buff, sk),
				      si->dst_reg, si->src_reg,
				      offsetof(struct sk_buff, sk));
		*insn++ = BPF_LDX_MEM(BPF_H, si->dst_reg, si->dst_reg,
				      bpf_target_off(struct sock_common,
						     skc_num, 2, target_size));
		break;

	case offsetof(struct __sk_buff, tstamp):
		BUILD_BUG_ON(sizeof_field(struct sk_buff, tstamp) != 8);

		if (type == BPF_WRITE)
			*insn++ = BPF_STX_MEM(BPF_DW,
					      si->dst_reg, si->src_reg,
					      bpf_target_off(struct sk_buff,
							     tstamp, 8,
							     target_size));
		else
			*insn++ = BPF_LDX_MEM(BPF_DW,
					      si->dst_reg, si->src_reg,
					      bpf_target_off(struct sk_buff,
							     tstamp, 8,
							     target_size));
		break;

	case offsetof(struct __sk_buff, gso_segs):
		insn = bpf_convert_shinfo_access(si, insn);
		*insn++ = BPF_LDX_MEM(BPF_FIELD_SIZEOF(struct skb_shared_info, gso_segs),
				      si->dst_reg, si->dst_reg,
				      bpf_target_off(struct skb_shared_info,
						     gso_segs, 2,
						     target_size));
		break;
	case offsetof(struct __sk_buff, gso_size):
		insn = bpf_convert_shinfo_access(si, insn);
		*insn++ = BPF_LDX_MEM(BPF_FIELD_SIZEOF(struct skb_shared_info, gso_size),
				      si->dst_reg, si->dst_reg,
				      bpf_target_off(struct skb_shared_info,
						     gso_size, 2,
						     target_size));
		break;
	case offsetof(struct __sk_buff, wire_len):
		BUILD_BUG_ON(sizeof_field(struct qdisc_skb_cb, pkt_len) != 4);

		off = si->off;
		off -= offsetof(struct __sk_buff, wire_len);
		off += offsetof(struct sk_buff, cb);
		off += offsetof(struct qdisc_skb_cb, pkt_len);
		*target_size = 4;
		*insn++ = BPF_LDX_MEM(BPF_W, si->dst_reg, si->src_reg, off);
		break;

	case offsetof(struct __sk_buff, sk):
		*insn++ = BPF_LDX_MEM(BPF_FIELD_SIZEOF(struct sk_buff, sk),
				      si->dst_reg, si->src_reg,
				      offsetof(struct sk_buff, sk));
		break;
	}

	return insn - insn_buf;
}

u32 bpf_sock_convert_ctx_access(enum bpf_access_type type,
				const struct bpf_insn *si,
				struct bpf_insn *insn_buf,
				struct bpf_prog *prog, u32 *target_size)
{
	struct bpf_insn *insn = insn_buf;
	int off;

	switch (si->off) {
	case offsetof(struct bpf_sock, bound_dev_if):
		BUILD_BUG_ON(sizeof_field(struct sock, sk_bound_dev_if) != 4);

		if (type == BPF_WRITE)
			*insn++ = BPF_STX_MEM(BPF_W, si->dst_reg, si->src_reg,
					offsetof(struct sock, sk_bound_dev_if));
		else
			*insn++ = BPF_LDX_MEM(BPF_W, si->dst_reg, si->src_reg,
				      offsetof(struct sock, sk_bound_dev_if));
		break;

	case offsetof(struct bpf_sock, mark):
		BUILD_BUG_ON(sizeof_field(struct sock, sk_mark) != 4);

		if (type == BPF_WRITE)
			*insn++ = BPF_STX_MEM(BPF_W, si->dst_reg, si->src_reg,
					offsetof(struct sock, sk_mark));
		else
			*insn++ = BPF_LDX_MEM(BPF_W, si->dst_reg, si->src_reg,
				      offsetof(struct sock, sk_mark));
		break;

	case offsetof(struct bpf_sock, priority):
		BUILD_BUG_ON(sizeof_field(struct sock, sk_priority) != 4);

		if (type == BPF_WRITE)
			*insn++ = BPF_STX_MEM(BPF_W, si->dst_reg, si->src_reg,
					offsetof(struct sock, sk_priority));
		else
			*insn++ = BPF_LDX_MEM(BPF_W, si->dst_reg, si->src_reg,
				      offsetof(struct sock, sk_priority));
		break;

	case offsetof(struct bpf_sock, family):
		*insn++ = BPF_LDX_MEM(
			BPF_FIELD_SIZEOF(struct sock_common, skc_family),
			si->dst_reg, si->src_reg,
			bpf_target_off(struct sock_common,
				       skc_family,
				       sizeof_field(struct sock_common,
						    skc_family),
				       target_size));
		break;

	case offsetof(struct bpf_sock, type):
		*insn++ = BPF_LDX_MEM(
			BPF_FIELD_SIZEOF(struct sock, sk_type),
			si->dst_reg, si->src_reg,
			bpf_target_off(struct sock, sk_type,
				       sizeof_field(struct sock, sk_type),
				       target_size));
		break;

	case offsetof(struct bpf_sock, protocol):
		*insn++ = BPF_LDX_MEM(
			BPF_FIELD_SIZEOF(struct sock, sk_protocol),
			si->dst_reg, si->src_reg,
			bpf_target_off(struct sock, sk_protocol,
				       sizeof_field(struct sock, sk_protocol),
				       target_size));
		break;

	case offsetof(struct bpf_sock, src_ip4):
		*insn++ = BPF_LDX_MEM(
			BPF_SIZE(si->code), si->dst_reg, si->src_reg,
			bpf_target_off(struct sock_common, skc_rcv_saddr,
				       sizeof_field(struct sock_common,
						    skc_rcv_saddr),
				       target_size));
		break;

	case offsetof(struct bpf_sock, dst_ip4):
		*insn++ = BPF_LDX_MEM(
			BPF_SIZE(si->code), si->dst_reg, si->src_reg,
			bpf_target_off(struct sock_common, skc_daddr,
				       sizeof_field(struct sock_common,
						    skc_daddr),
				       target_size));
		break;

	case bpf_ctx_range_till(struct bpf_sock, src_ip6[0], src_ip6[3]):
#if IS_ENABLED(CONFIG_IPV6)
		off = si->off;
		off -= offsetof(struct bpf_sock, src_ip6[0]);
		*insn++ = BPF_LDX_MEM(
			BPF_SIZE(si->code), si->dst_reg, si->src_reg,
			bpf_target_off(
				struct sock_common,
				skc_v6_rcv_saddr.s6_addr32[0],
				sizeof_field(struct sock_common,
					     skc_v6_rcv_saddr.s6_addr32[0]),
				target_size) + off);
#else
		(void)off;
		*insn++ = BPF_MOV32_IMM(si->dst_reg, 0);
#endif
		break;

	case bpf_ctx_range_till(struct bpf_sock, dst_ip6[0], dst_ip6[3]):
#if IS_ENABLED(CONFIG_IPV6)
		off = si->off;
		off -= offsetof(struct bpf_sock, dst_ip6[0]);
		*insn++ = BPF_LDX_MEM(
			BPF_SIZE(si->code), si->dst_reg, si->src_reg,
			bpf_target_off(struct sock_common,
				       skc_v6_daddr.s6_addr32[0],
				       sizeof_field(struct sock_common,
						    skc_v6_daddr.s6_addr32[0]),
				       target_size) + off);
#else
		*insn++ = BPF_MOV32_IMM(si->dst_reg, 0);
		*target_size = 4;
#endif
		break;

	case offsetof(struct bpf_sock, src_port):
		*insn++ = BPF_LDX_MEM(
			BPF_FIELD_SIZEOF(struct sock_common, skc_num),
			si->dst_reg, si->src_reg,
			bpf_target_off(struct sock_common, skc_num,
				       sizeof_field(struct sock_common,
						    skc_num),
				       target_size));
		break;

	case offsetof(struct bpf_sock, dst_port):
		*insn++ = BPF_LDX_MEM(
			BPF_FIELD_SIZEOF(struct sock_common, skc_dport),
			si->dst_reg, si->src_reg,
			bpf_target_off(struct sock_common, skc_dport,
				       sizeof_field(struct sock_common,
						    skc_dport),
				       target_size));
		break;

	case offsetof(struct bpf_sock, state):
		*insn++ = BPF_LDX_MEM(
			BPF_FIELD_SIZEOF(struct sock_common, skc_state),
			si->dst_reg, si->src_reg,
			bpf_target_off(struct sock_common, skc_state,
				       sizeof_field(struct sock_common,
						    skc_state),
				       target_size));
		break;
	case offsetof(struct bpf_sock, rx_queue_mapping):
#ifdef CONFIG_SOCK_RX_QUEUE_MAPPING
		*insn++ = BPF_LDX_MEM(
			BPF_FIELD_SIZEOF(struct sock, sk_rx_queue_mapping),
			si->dst_reg, si->src_reg,
			bpf_target_off(struct sock, sk_rx_queue_mapping,
				       sizeof_field(struct sock,
						    sk_rx_queue_mapping),
				       target_size));
		*insn++ = BPF_JMP_IMM(BPF_JNE, si->dst_reg, NO_QUEUE_MAPPING,
				      1);
		*insn++ = BPF_MOV64_IMM(si->dst_reg, -1);
#else
		*insn++ = BPF_MOV64_IMM(si->dst_reg, -1);
		*target_size = 2;
#endif
		break;
	}

	return insn - insn_buf;
}

static u32 tc_cls_act_convert_ctx_access(enum bpf_access_type type,
					 const struct bpf_insn *si,
					 struct bpf_insn *insn_buf,
					 struct bpf_prog *prog, u32 *target_size)
{
	struct bpf_insn *insn = insn_buf;

	switch (si->off) {
	case offsetof(struct __sk_buff, ifindex):
		*insn++ = BPF_LDX_MEM(BPF_FIELD_SIZEOF(struct sk_buff, dev),
				      si->dst_reg, si->src_reg,
				      offsetof(struct sk_buff, dev));
		*insn++ = BPF_LDX_MEM(BPF_W, si->dst_reg, si->dst_reg,
				      bpf_target_off(struct net_device, ifindex, 4,
						     target_size));
		break;
	default:
		return bpf_convert_ctx_access(type, si, insn_buf, prog,
					      target_size);
	}

	return insn - insn_buf;
}

static u32 xdp_convert_ctx_access(enum bpf_access_type type,
				  const struct bpf_insn *si,
				  struct bpf_insn *insn_buf,
				  struct bpf_prog *prog, u32 *target_size)
{
	struct bpf_insn *insn = insn_buf;

	switch (si->off) {
	case offsetof(struct xdp_md, data):
		*insn++ = BPF_LDX_MEM(BPF_FIELD_SIZEOF(struct xdp_buff, data),
				      si->dst_reg, si->src_reg,
				      offsetof(struct xdp_buff, data));
		break;
	case offsetof(struct xdp_md, data_meta):
		*insn++ = BPF_LDX_MEM(BPF_FIELD_SIZEOF(struct xdp_buff, data_meta),
				      si->dst_reg, si->src_reg,
				      offsetof(struct xdp_buff, data_meta));
		break;
	case offsetof(struct xdp_md, data_end):
		*insn++ = BPF_LDX_MEM(BPF_FIELD_SIZEOF(struct xdp_buff, data_end),
				      si->dst_reg, si->src_reg,
				      offsetof(struct xdp_buff, data_end));
		break;
	case offsetof(struct xdp_md, ingress_ifindex):
		*insn++ = BPF_LDX_MEM(BPF_FIELD_SIZEOF(struct xdp_buff, rxq),
				      si->dst_reg, si->src_reg,
				      offsetof(struct xdp_buff, rxq));
		*insn++ = BPF_LDX_MEM(BPF_FIELD_SIZEOF(struct xdp_rxq_info, dev),
				      si->dst_reg, si->dst_reg,
				      offsetof(struct xdp_rxq_info, dev));
		*insn++ = BPF_LDX_MEM(BPF_W, si->dst_reg, si->dst_reg,
				      offsetof(struct net_device, ifindex));
		break;
	case offsetof(struct xdp_md, rx_queue_index):
		*insn++ = BPF_LDX_MEM(BPF_FIELD_SIZEOF(struct xdp_buff, rxq),
				      si->dst_reg, si->src_reg,
				      offsetof(struct xdp_buff, rxq));
		*insn++ = BPF_LDX_MEM(BPF_W, si->dst_reg, si->dst_reg,
				      offsetof(struct xdp_rxq_info,
					       queue_index));
		break;
	case offsetof(struct xdp_md, egress_ifindex):
		*insn++ = BPF_LDX_MEM(BPF_FIELD_SIZEOF(struct xdp_buff, txq),
				      si->dst_reg, si->src_reg,
				      offsetof(struct xdp_buff, txq));
		*insn++ = BPF_LDX_MEM(BPF_FIELD_SIZEOF(struct xdp_txq_info, dev),
				      si->dst_reg, si->dst_reg,
				      offsetof(struct xdp_txq_info, dev));
		*insn++ = BPF_LDX_MEM(BPF_W, si->dst_reg, si->dst_reg,
				      offsetof(struct net_device, ifindex));
		break;
	}

	return insn - insn_buf;
}

/* SOCK_ADDR_LOAD_NESTED_FIELD() loads Nested Field S.F.NF where S is type of
 * context Structure, F is Field in context structure that contains a pointer
 * to Nested Structure of type NS that has the field NF.
 *
 * SIZE encodes the load size (BPF_B, BPF_H, etc). It's up to caller to make
 * sure that SIZE is not greater than actual size of S.F.NF.
 *
 * If offset OFF is provided, the load happens from that offset relative to
 * offset of NF.
 */
#define SOCK_ADDR_LOAD_NESTED_FIELD_SIZE_OFF(S, NS, F, NF, SIZE, OFF)	       \
	do {								       \
		*insn++ = BPF_LDX_MEM(BPF_FIELD_SIZEOF(S, F), si->dst_reg,     \
				      si->src_reg, offsetof(S, F));	       \
		*insn++ = BPF_LDX_MEM(					       \
			SIZE, si->dst_reg, si->dst_reg,			       \
			bpf_target_off(NS, NF, sizeof_field(NS, NF),	       \
				       target_size)			       \
				+ OFF);					       \
	} while (0)

#define SOCK_ADDR_LOAD_NESTED_FIELD(S, NS, F, NF)			       \
	SOCK_ADDR_LOAD_NESTED_FIELD_SIZE_OFF(S, NS, F, NF,		       \
					     BPF_FIELD_SIZEOF(NS, NF), 0)

/* SOCK_ADDR_STORE_NESTED_FIELD_OFF() has semantic similar to
 * SOCK_ADDR_LOAD_NESTED_FIELD_SIZE_OFF() but for store operation.
 *
 * In addition it uses Temporary Field TF (member of struct S) as the 3rd
 * "register" since two registers available in convert_ctx_access are not
 * enough: we can't override neither SRC, since it contains value to store, nor
 * DST since it contains pointer to context that may be used by later
 * instructions. But we need a temporary place to save pointer to nested
 * structure whose field we want to store to.
 */
#define SOCK_ADDR_STORE_NESTED_FIELD_OFF(S, NS, F, NF, SIZE, OFF, TF)	       \
	do {								       \
		int tmp_reg = BPF_REG_9;				       \
		if (si->src_reg == tmp_reg || si->dst_reg == tmp_reg)	       \
			--tmp_reg;					       \
		if (si->src_reg == tmp_reg || si->dst_reg == tmp_reg)	       \
			--tmp_reg;					       \
		*insn++ = BPF_STX_MEM(BPF_DW, si->dst_reg, tmp_reg,	       \
				      offsetof(S, TF));			       \
		*insn++ = BPF_LDX_MEM(BPF_FIELD_SIZEOF(S, F), tmp_reg,	       \
				      si->dst_reg, offsetof(S, F));	       \
		*insn++ = BPF_STX_MEM(SIZE, tmp_reg, si->src_reg,	       \
			bpf_target_off(NS, NF, sizeof_field(NS, NF),	       \
				       target_size)			       \
				+ OFF);					       \
		*insn++ = BPF_LDX_MEM(BPF_DW, tmp_reg, si->dst_reg,	       \
				      offsetof(S, TF));			       \
	} while (0)

#define SOCK_ADDR_LOAD_OR_STORE_NESTED_FIELD_SIZE_OFF(S, NS, F, NF, SIZE, OFF, \
						      TF)		       \
	do {								       \
		if (type == BPF_WRITE) {				       \
			SOCK_ADDR_STORE_NESTED_FIELD_OFF(S, NS, F, NF, SIZE,   \
							 OFF, TF);	       \
		} else {						       \
			SOCK_ADDR_LOAD_NESTED_FIELD_SIZE_OFF(		       \
				S, NS, F, NF, SIZE, OFF);  \
		}							       \
	} while (0)

#define SOCK_ADDR_LOAD_OR_STORE_NESTED_FIELD(S, NS, F, NF, TF)		       \
	SOCK_ADDR_LOAD_OR_STORE_NESTED_FIELD_SIZE_OFF(			       \
		S, NS, F, NF, BPF_FIELD_SIZEOF(NS, NF), 0, TF)

static u32 sock_addr_convert_ctx_access(enum bpf_access_type type,
					const struct bpf_insn *si,
					struct bpf_insn *insn_buf,
					struct bpf_prog *prog, u32 *target_size)
{
	int off, port_size = sizeof_field(struct sockaddr_in6, sin6_port);
	struct bpf_insn *insn = insn_buf;

	switch (si->off) {
	case offsetof(struct bpf_sock_addr, user_family):
		SOCK_ADDR_LOAD_NESTED_FIELD(struct bpf_sock_addr_kern,
					    struct sockaddr, uaddr, sa_family);
		break;

	case offsetof(struct bpf_sock_addr, user_ip4):
		SOCK_ADDR_LOAD_OR_STORE_NESTED_FIELD_SIZE_OFF(
			struct bpf_sock_addr_kern, struct sockaddr_in, uaddr,
			sin_addr, BPF_SIZE(si->code), 0, tmp_reg);
		break;

	case bpf_ctx_range_till(struct bpf_sock_addr, user_ip6[0], user_ip6[3]):
		off = si->off;
		off -= offsetof(struct bpf_sock_addr, user_ip6[0]);
		SOCK_ADDR_LOAD_OR_STORE_NESTED_FIELD_SIZE_OFF(
			struct bpf_sock_addr_kern, struct sockaddr_in6, uaddr,
			sin6_addr.s6_addr32[0], BPF_SIZE(si->code), off,
			tmp_reg);
		break;

	case offsetof(struct bpf_sock_addr, user_port):
		/* To get port we need to know sa_family first and then treat
		 * sockaddr as either sockaddr_in or sockaddr_in6.
		 * Though we can simplify since port field has same offset and
		 * size in both structures.
		 * Here we check this invariant and use just one of the
		 * structures if it's true.
		 */
		BUILD_BUG_ON(offsetof(struct sockaddr_in, sin_port) !=
			     offsetof(struct sockaddr_in6, sin6_port));
		BUILD_BUG_ON(sizeof_field(struct sockaddr_in, sin_port) !=
			     sizeof_field(struct sockaddr_in6, sin6_port));
		/* Account for sin6_port being smaller than user_port. */
		port_size = min(port_size, BPF_LDST_BYTES(si));
		SOCK_ADDR_LOAD_OR_STORE_NESTED_FIELD_SIZE_OFF(
			struct bpf_sock_addr_kern, struct sockaddr_in6, uaddr,
			sin6_port, bytes_to_bpf_size(port_size), 0, tmp_reg);
		break;

	case offsetof(struct bpf_sock_addr, family):
		SOCK_ADDR_LOAD_NESTED_FIELD(struct bpf_sock_addr_kern,
					    struct sock, sk, sk_family);
		break;

	case offsetof(struct bpf_sock_addr, type):
		SOCK_ADDR_LOAD_NESTED_FIELD(struct bpf_sock_addr_kern,
					    struct sock, sk, sk_type);
		break;

	case offsetof(struct bpf_sock_addr, protocol):
		SOCK_ADDR_LOAD_NESTED_FIELD(struct bpf_sock_addr_kern,
					    struct sock, sk, sk_protocol);
		break;

	case offsetof(struct bpf_sock_addr, msg_src_ip4):
		/* Treat t_ctx as struct in_addr for msg_src_ip4. */
		SOCK_ADDR_LOAD_OR_STORE_NESTED_FIELD_SIZE_OFF(
			struct bpf_sock_addr_kern, struct in_addr, t_ctx,
			s_addr, BPF_SIZE(si->code), 0, tmp_reg);
		break;

	case bpf_ctx_range_till(struct bpf_sock_addr, msg_src_ip6[0],
				msg_src_ip6[3]):
		off = si->off;
		off -= offsetof(struct bpf_sock_addr, msg_src_ip6[0]);
		/* Treat t_ctx as struct in6_addr for msg_src_ip6. */
		SOCK_ADDR_LOAD_OR_STORE_NESTED_FIELD_SIZE_OFF(
			struct bpf_sock_addr_kern, struct in6_addr, t_ctx,
			s6_addr32[0], BPF_SIZE(si->code), off, tmp_reg);
		break;
	case offsetof(struct bpf_sock_addr, sk):
		*insn++ = BPF_LDX_MEM(BPF_FIELD_SIZEOF(struct bpf_sock_addr_kern, sk),
				      si->dst_reg, si->src_reg,
				      offsetof(struct bpf_sock_addr_kern, sk));
		break;
	}

	return insn - insn_buf;
}

static u32 sock_ops_convert_ctx_access(enum bpf_access_type type,
				       const struct bpf_insn *si,
				       struct bpf_insn *insn_buf,
				       struct bpf_prog *prog,
				       u32 *target_size)
{
	struct bpf_insn *insn = insn_buf;
	int off;

/* Helper macro for adding read access to tcp_sock or sock fields. */
#define SOCK_OPS_GET_FIELD(BPF_FIELD, OBJ_FIELD, OBJ)			      \
	do {								      \
		int fullsock_reg = si->dst_reg, reg = BPF_REG_9, jmp = 2;     \
		BUILD_BUG_ON(sizeof_field(OBJ, OBJ_FIELD) >		      \
			     sizeof_field(struct bpf_sock_ops, BPF_FIELD));   \
		if (si->dst_reg == reg || si->src_reg == reg)		      \
			reg--;						      \
		if (si->dst_reg == reg || si->src_reg == reg)		      \
			reg--;						      \
		if (si->dst_reg == si->src_reg) {			      \
			*insn++ = BPF_STX_MEM(BPF_DW, si->src_reg, reg,	      \
					  offsetof(struct bpf_sock_ops_kern,  \
					  temp));			      \
			fullsock_reg = reg;				      \
			jmp += 2;					      \
		}							      \
		*insn++ = BPF_LDX_MEM(BPF_FIELD_SIZEOF(			      \
						struct bpf_sock_ops_kern,     \
						is_fullsock),		      \
				      fullsock_reg, si->src_reg,	      \
				      offsetof(struct bpf_sock_ops_kern,      \
					       is_fullsock));		      \
		*insn++ = BPF_JMP_IMM(BPF_JEQ, fullsock_reg, 0, jmp);	      \
		if (si->dst_reg == si->src_reg)				      \
			*insn++ = BPF_LDX_MEM(BPF_DW, reg, si->src_reg,	      \
				      offsetof(struct bpf_sock_ops_kern,      \
				      temp));				      \
		*insn++ = BPF_LDX_MEM(BPF_FIELD_SIZEOF(			      \
						struct bpf_sock_ops_kern, sk),\
				      si->dst_reg, si->src_reg,		      \
				      offsetof(struct bpf_sock_ops_kern, sk));\
		*insn++ = BPF_LDX_MEM(BPF_FIELD_SIZEOF(OBJ,		      \
						       OBJ_FIELD),	      \
				      si->dst_reg, si->dst_reg,		      \
				      offsetof(OBJ, OBJ_FIELD));	      \
		if (si->dst_reg == si->src_reg)	{			      \
			*insn++ = BPF_JMP_A(1);				      \
			*insn++ = BPF_LDX_MEM(BPF_DW, reg, si->src_reg,	      \
				      offsetof(struct bpf_sock_ops_kern,      \
				      temp));				      \
		}							      \
	} while (0)

#define SOCK_OPS_GET_SK()							      \
	do {								      \
		int fullsock_reg = si->dst_reg, reg = BPF_REG_9, jmp = 1;     \
		if (si->dst_reg == reg || si->src_reg == reg)		      \
			reg--;						      \
		if (si->dst_reg == reg || si->src_reg == reg)		      \
			reg--;						      \
		if (si->dst_reg == si->src_reg) {			      \
			*insn++ = BPF_STX_MEM(BPF_DW, si->src_reg, reg,	      \
					  offsetof(struct bpf_sock_ops_kern,  \
					  temp));			      \
			fullsock_reg = reg;				      \
			jmp += 2;					      \
		}							      \
		*insn++ = BPF_LDX_MEM(BPF_FIELD_SIZEOF(			      \
						struct bpf_sock_ops_kern,     \
						is_fullsock),		      \
				      fullsock_reg, si->src_reg,	      \
				      offsetof(struct bpf_sock_ops_kern,      \
					       is_fullsock));		      \
		*insn++ = BPF_JMP_IMM(BPF_JEQ, fullsock_reg, 0, jmp);	      \
		if (si->dst_reg == si->src_reg)				      \
			*insn++ = BPF_LDX_MEM(BPF_DW, reg, si->src_reg,	      \
				      offsetof(struct bpf_sock_ops_kern,      \
				      temp));				      \
		*insn++ = BPF_LDX_MEM(BPF_FIELD_SIZEOF(			      \
						struct bpf_sock_ops_kern, sk),\
				      si->dst_reg, si->src_reg,		      \
				      offsetof(struct bpf_sock_ops_kern, sk));\
		if (si->dst_reg == si->src_reg)	{			      \
			*insn++ = BPF_JMP_A(1);				      \
			*insn++ = BPF_LDX_MEM(BPF_DW, reg, si->src_reg,	      \
				      offsetof(struct bpf_sock_ops_kern,      \
				      temp));				      \
		}							      \
	} while (0)

#define SOCK_OPS_GET_TCP_SOCK_FIELD(FIELD) \
		SOCK_OPS_GET_FIELD(FIELD, FIELD, struct tcp_sock)

/* Helper macro for adding write access to tcp_sock or sock fields.
 * The macro is called with two registers, dst_reg which contains a pointer
 * to ctx (context) and src_reg which contains the value that should be
 * stored. However, we need an additional register since we cannot overwrite
 * dst_reg because it may be used later in the program.
 * Instead we "borrow" one of the other register. We first save its value
 * into a new (temp) field in bpf_sock_ops_kern, use it, and then restore
 * it at the end of the macro.
 */
#define SOCK_OPS_SET_FIELD(BPF_FIELD, OBJ_FIELD, OBJ)			      \
	do {								      \
		int reg = BPF_REG_9;					      \
		BUILD_BUG_ON(sizeof_field(OBJ, OBJ_FIELD) >		      \
			     sizeof_field(struct bpf_sock_ops, BPF_FIELD));   \
		if (si->dst_reg == reg || si->src_reg == reg)		      \
			reg--;						      \
		if (si->dst_reg == reg || si->src_reg == reg)		      \
			reg--;						      \
		*insn++ = BPF_STX_MEM(BPF_DW, si->dst_reg, reg,		      \
				      offsetof(struct bpf_sock_ops_kern,      \
					       temp));			      \
		*insn++ = BPF_LDX_MEM(BPF_FIELD_SIZEOF(			      \
						struct bpf_sock_ops_kern,     \
						is_fullsock),		      \
				      reg, si->dst_reg,			      \
				      offsetof(struct bpf_sock_ops_kern,      \
					       is_fullsock));		      \
		*insn++ = BPF_JMP_IMM(BPF_JEQ, reg, 0, 2);		      \
		*insn++ = BPF_LDX_MEM(BPF_FIELD_SIZEOF(			      \
						struct bpf_sock_ops_kern, sk),\
				      reg, si->dst_reg,			      \
				      offsetof(struct bpf_sock_ops_kern, sk));\
		*insn++ = BPF_STX_MEM(BPF_FIELD_SIZEOF(OBJ, OBJ_FIELD),	      \
				      reg, si->src_reg,			      \
				      offsetof(OBJ, OBJ_FIELD));	      \
		*insn++ = BPF_LDX_MEM(BPF_DW, reg, si->dst_reg,		      \
				      offsetof(struct bpf_sock_ops_kern,      \
					       temp));			      \
	} while (0)

#define SOCK_OPS_GET_OR_SET_FIELD(BPF_FIELD, OBJ_FIELD, OBJ, TYPE)	      \
	do {								      \
		if (TYPE == BPF_WRITE)					      \
			SOCK_OPS_SET_FIELD(BPF_FIELD, OBJ_FIELD, OBJ);	      \
		else							      \
			SOCK_OPS_GET_FIELD(BPF_FIELD, OBJ_FIELD, OBJ);	      \
	} while (0)

	if (insn > insn_buf)
		return insn - insn_buf;

	switch (si->off) {
	case offsetof(struct bpf_sock_ops, op):
		*insn++ = BPF_LDX_MEM(BPF_FIELD_SIZEOF(struct bpf_sock_ops_kern,
						       op),
				      si->dst_reg, si->src_reg,
				      offsetof(struct bpf_sock_ops_kern, op));
		break;

	case offsetof(struct bpf_sock_ops, replylong[0]) ...
	     offsetof(struct bpf_sock_ops, replylong[3]):
		BUILD_BUG_ON(sizeof_field(struct bpf_sock_ops, reply) !=
			     sizeof_field(struct bpf_sock_ops_kern, reply));
		BUILD_BUG_ON(sizeof_field(struct bpf_sock_ops, replylong) !=
			     sizeof_field(struct bpf_sock_ops_kern, replylong));
		off = si->off;
		off -= offsetof(struct bpf_sock_ops, replylong[0]);
		off += offsetof(struct bpf_sock_ops_kern, replylong[0]);
		if (type == BPF_WRITE)
			*insn++ = BPF_STX_MEM(BPF_W, si->dst_reg, si->src_reg,
					      off);
		else
			*insn++ = BPF_LDX_MEM(BPF_W, si->dst_reg, si->src_reg,
					      off);
		break;

	case offsetof(struct bpf_sock_ops, family):
		BUILD_BUG_ON(sizeof_field(struct sock_common, skc_family) != 2);

		*insn++ = BPF_LDX_MEM(BPF_FIELD_SIZEOF(
					      struct bpf_sock_ops_kern, sk),
				      si->dst_reg, si->src_reg,
				      offsetof(struct bpf_sock_ops_kern, sk));
		*insn++ = BPF_LDX_MEM(BPF_H, si->dst_reg, si->dst_reg,
				      offsetof(struct sock_common, skc_family));
		break;

	case offsetof(struct bpf_sock_ops, remote_ip4):
		BUILD_BUG_ON(sizeof_field(struct sock_common, skc_daddr) != 4);

		*insn++ = BPF_LDX_MEM(BPF_FIELD_SIZEOF(
						struct bpf_sock_ops_kern, sk),
				      si->dst_reg, si->src_reg,
				      offsetof(struct bpf_sock_ops_kern, sk));
		*insn++ = BPF_LDX_MEM(BPF_W, si->dst_reg, si->dst_reg,
				      offsetof(struct sock_common, skc_daddr));
		break;

	case offsetof(struct bpf_sock_ops, local_ip4):
		BUILD_BUG_ON(sizeof_field(struct sock_common,
					  skc_rcv_saddr) != 4);

		*insn++ = BPF_LDX_MEM(BPF_FIELD_SIZEOF(
					      struct bpf_sock_ops_kern, sk),
				      si->dst_reg, si->src_reg,
				      offsetof(struct bpf_sock_ops_kern, sk));
		*insn++ = BPF_LDX_MEM(BPF_W, si->dst_reg, si->dst_reg,
				      offsetof(struct sock_common,
					       skc_rcv_saddr));
		break;

	case offsetof(struct bpf_sock_ops, remote_ip6[0]) ...
	     offsetof(struct bpf_sock_ops, remote_ip6[3]):
#if IS_ENABLED(CONFIG_IPV6)
		BUILD_BUG_ON(sizeof_field(struct sock_common,
					  skc_v6_daddr.s6_addr32[0]) != 4);

		off = si->off;
		off -= offsetof(struct bpf_sock_ops, remote_ip6[0]);
		*insn++ = BPF_LDX_MEM(BPF_FIELD_SIZEOF(
						struct bpf_sock_ops_kern, sk),
				      si->dst_reg, si->src_reg,
				      offsetof(struct bpf_sock_ops_kern, sk));
		*insn++ = BPF_LDX_MEM(BPF_W, si->dst_reg, si->dst_reg,
				      offsetof(struct sock_common,
					       skc_v6_daddr.s6_addr32[0]) +
				      off);
#else
		*insn++ = BPF_MOV32_IMM(si->dst_reg, 0);
#endif
		break;

	case offsetof(struct bpf_sock_ops, local_ip6[0]) ...
	     offsetof(struct bpf_sock_ops, local_ip6[3]):
#if IS_ENABLED(CONFIG_IPV6)
		BUILD_BUG_ON(sizeof_field(struct sock_common,
					  skc_v6_rcv_saddr.s6_addr32[0]) != 4);

		off = si->off;
		off -= offsetof(struct bpf_sock_ops, local_ip6[0]);
		*insn++ = BPF_LDX_MEM(BPF_FIELD_SIZEOF(
						struct bpf_sock_ops_kern, sk),
				      si->dst_reg, si->src_reg,
				      offsetof(struct bpf_sock_ops_kern, sk));
		*insn++ = BPF_LDX_MEM(BPF_W, si->dst_reg, si->dst_reg,
				      offsetof(struct sock_common,
					       skc_v6_rcv_saddr.s6_addr32[0]) +
				      off);
#else
		*insn++ = BPF_MOV32_IMM(si->dst_reg, 0);
#endif
		break;

	case offsetof(struct bpf_sock_ops, remote_port):
		BUILD_BUG_ON(sizeof_field(struct sock_common, skc_dport) != 2);

		*insn++ = BPF_LDX_MEM(BPF_FIELD_SIZEOF(
						struct bpf_sock_ops_kern, sk),
				      si->dst_reg, si->src_reg,
				      offsetof(struct bpf_sock_ops_kern, sk));
		*insn++ = BPF_LDX_MEM(BPF_H, si->dst_reg, si->dst_reg,
				      offsetof(struct sock_common, skc_dport));
#ifndef __BIG_ENDIAN_BITFIELD
		*insn++ = BPF_ALU32_IMM(BPF_LSH, si->dst_reg, 16);
#endif
		break;

	case offsetof(struct bpf_sock_ops, local_port):
		BUILD_BUG_ON(sizeof_field(struct sock_common, skc_num) != 2);

		*insn++ = BPF_LDX_MEM(BPF_FIELD_SIZEOF(
						struct bpf_sock_ops_kern, sk),
				      si->dst_reg, si->src_reg,
				      offsetof(struct bpf_sock_ops_kern, sk));
		*insn++ = BPF_LDX_MEM(BPF_H, si->dst_reg, si->dst_reg,
				      offsetof(struct sock_common, skc_num));
		break;

	case offsetof(struct bpf_sock_ops, is_fullsock):
		*insn++ = BPF_LDX_MEM(BPF_FIELD_SIZEOF(
						struct bpf_sock_ops_kern,
						is_fullsock),
				      si->dst_reg, si->src_reg,
				      offsetof(struct bpf_sock_ops_kern,
					       is_fullsock));
		break;

	case offsetof(struct bpf_sock_ops, state):
		BUILD_BUG_ON(sizeof_field(struct sock_common, skc_state) != 1);

		*insn++ = BPF_LDX_MEM(BPF_FIELD_SIZEOF(
						struct bpf_sock_ops_kern, sk),
				      si->dst_reg, si->src_reg,
				      offsetof(struct bpf_sock_ops_kern, sk));
		*insn++ = BPF_LDX_MEM(BPF_B, si->dst_reg, si->dst_reg,
				      offsetof(struct sock_common, skc_state));
		break;

	case offsetof(struct bpf_sock_ops, rtt_min):
		BUILD_BUG_ON(sizeof_field(struct tcp_sock, rtt_min) !=
			     sizeof(struct minmax));
		BUILD_BUG_ON(sizeof(struct minmax) <
			     sizeof(struct minmax_sample));

		*insn++ = BPF_LDX_MEM(BPF_FIELD_SIZEOF(
						struct bpf_sock_ops_kern, sk),
				      si->dst_reg, si->src_reg,
				      offsetof(struct bpf_sock_ops_kern, sk));
		*insn++ = BPF_LDX_MEM(BPF_W, si->dst_reg, si->dst_reg,
				      offsetof(struct tcp_sock, rtt_min) +
				      sizeof_field(struct minmax_sample, t));
		break;

	case offsetof(struct bpf_sock_ops, bpf_sock_ops_cb_flags):
		SOCK_OPS_GET_FIELD(bpf_sock_ops_cb_flags, bpf_sock_ops_cb_flags,
				   struct tcp_sock);
		break;

	case offsetof(struct bpf_sock_ops, sk_txhash):
		SOCK_OPS_GET_OR_SET_FIELD(sk_txhash, sk_txhash,
					  struct sock, type);
		break;
	case offsetof(struct bpf_sock_ops, snd_cwnd):
		SOCK_OPS_GET_TCP_SOCK_FIELD(snd_cwnd);
		break;
	case offsetof(struct bpf_sock_ops, srtt_us):
		SOCK_OPS_GET_TCP_SOCK_FIELD(srtt_us);
		break;
	case offsetof(struct bpf_sock_ops, snd_ssthresh):
		SOCK_OPS_GET_TCP_SOCK_FIELD(snd_ssthresh);
		break;
	case offsetof(struct bpf_sock_ops, rcv_nxt):
		SOCK_OPS_GET_TCP_SOCK_FIELD(rcv_nxt);
		break;
	case offsetof(struct bpf_sock_ops, snd_nxt):
		SOCK_OPS_GET_TCP_SOCK_FIELD(snd_nxt);
		break;
	case offsetof(struct bpf_sock_ops, snd_una):
		SOCK_OPS_GET_TCP_SOCK_FIELD(snd_una);
		break;
	case offsetof(struct bpf_sock_ops, mss_cache):
		SOCK_OPS_GET_TCP_SOCK_FIELD(mss_cache);
		break;
	case offsetof(struct bpf_sock_ops, ecn_flags):
		SOCK_OPS_GET_TCP_SOCK_FIELD(ecn_flags);
		break;
	case offsetof(struct bpf_sock_ops, rate_delivered):
		SOCK_OPS_GET_TCP_SOCK_FIELD(rate_delivered);
		break;
	case offsetof(struct bpf_sock_ops, rate_interval_us):
		SOCK_OPS_GET_TCP_SOCK_FIELD(rate_interval_us);
		break;
	case offsetof(struct bpf_sock_ops, packets_out):
		SOCK_OPS_GET_TCP_SOCK_FIELD(packets_out);
		break;
	case offsetof(struct bpf_sock_ops, retrans_out):
		SOCK_OPS_GET_TCP_SOCK_FIELD(retrans_out);
		break;
	case offsetof(struct bpf_sock_ops, total_retrans):
		SOCK_OPS_GET_TCP_SOCK_FIELD(total_retrans);
		break;
	case offsetof(struct bpf_sock_ops, segs_in):
		SOCK_OPS_GET_TCP_SOCK_FIELD(segs_in);
		break;
	case offsetof(struct bpf_sock_ops, data_segs_in):
		SOCK_OPS_GET_TCP_SOCK_FIELD(data_segs_in);
		break;
	case offsetof(struct bpf_sock_ops, segs_out):
		SOCK_OPS_GET_TCP_SOCK_FIELD(segs_out);
		break;
	case offsetof(struct bpf_sock_ops, data_segs_out):
		SOCK_OPS_GET_TCP_SOCK_FIELD(data_segs_out);
		break;
	case offsetof(struct bpf_sock_ops, lost_out):
		SOCK_OPS_GET_TCP_SOCK_FIELD(lost_out);
		break;
	case offsetof(struct bpf_sock_ops, sacked_out):
		SOCK_OPS_GET_TCP_SOCK_FIELD(sacked_out);
		break;
	case offsetof(struct bpf_sock_ops, bytes_received):
		SOCK_OPS_GET_TCP_SOCK_FIELD(bytes_received);
		break;
	case offsetof(struct bpf_sock_ops, bytes_acked):
		SOCK_OPS_GET_TCP_SOCK_FIELD(bytes_acked);
		break;
	case offsetof(struct bpf_sock_ops, sk):
		SOCK_OPS_GET_SK();
		break;
	case offsetof(struct bpf_sock_ops, skb_data_end):
		*insn++ = BPF_LDX_MEM(BPF_FIELD_SIZEOF(struct bpf_sock_ops_kern,
						       skb_data_end),
				      si->dst_reg, si->src_reg,
				      offsetof(struct bpf_sock_ops_kern,
					       skb_data_end));
		break;
	case offsetof(struct bpf_sock_ops, skb_data):
		*insn++ = BPF_LDX_MEM(BPF_FIELD_SIZEOF(struct bpf_sock_ops_kern,
						       skb),
				      si->dst_reg, si->src_reg,
				      offsetof(struct bpf_sock_ops_kern,
					       skb));
		*insn++ = BPF_JMP_IMM(BPF_JEQ, si->dst_reg, 0, 1);
		*insn++ = BPF_LDX_MEM(BPF_FIELD_SIZEOF(struct sk_buff, data),
				      si->dst_reg, si->dst_reg,
				      offsetof(struct sk_buff, data));
		break;
	case offsetof(struct bpf_sock_ops, skb_len):
		*insn++ = BPF_LDX_MEM(BPF_FIELD_SIZEOF(struct bpf_sock_ops_kern,
						       skb),
				      si->dst_reg, si->src_reg,
				      offsetof(struct bpf_sock_ops_kern,
					       skb));
		*insn++ = BPF_JMP_IMM(BPF_JEQ, si->dst_reg, 0, 1);
		*insn++ = BPF_LDX_MEM(BPF_FIELD_SIZEOF(struct sk_buff, len),
				      si->dst_reg, si->dst_reg,
				      offsetof(struct sk_buff, len));
		break;
	case offsetof(struct bpf_sock_ops, skb_tcp_flags):
		off = offsetof(struct sk_buff, cb);
		off += offsetof(struct tcp_skb_cb, tcp_flags);
		*target_size = sizeof_field(struct tcp_skb_cb, tcp_flags);
		*insn++ = BPF_LDX_MEM(BPF_FIELD_SIZEOF(struct bpf_sock_ops_kern,
						       skb),
				      si->dst_reg, si->src_reg,
				      offsetof(struct bpf_sock_ops_kern,
					       skb));
		*insn++ = BPF_JMP_IMM(BPF_JEQ, si->dst_reg, 0, 1);
		*insn++ = BPF_LDX_MEM(BPF_FIELD_SIZEOF(struct tcp_skb_cb,
						       tcp_flags),
				      si->dst_reg, si->dst_reg, off);
		break;
	}
	return insn - insn_buf;
}

static u32 sk_skb_convert_ctx_access(enum bpf_access_type type,
				     const struct bpf_insn *si,
				     struct bpf_insn *insn_buf,
				     struct bpf_prog *prog, u32 *target_size)
{
	struct bpf_insn *insn = insn_buf;
	int off;

	switch (si->off) {
	case offsetof(struct __sk_buff, data_end):
		off  = si->off;
		off -= offsetof(struct __sk_buff, data_end);
		off += offsetof(struct sk_buff, cb);
		off += offsetof(struct tcp_skb_cb, bpf.data_end);
		*insn++ = BPF_LDX_MEM(BPF_SIZEOF(void *), si->dst_reg,
				      si->src_reg, off);
		break;
	default:
		return bpf_convert_ctx_access(type, si, insn_buf, prog,
					      target_size);
	}

	return insn - insn_buf;
}

static u32 sk_msg_convert_ctx_access(enum bpf_access_type type,
				     const struct bpf_insn *si,
				     struct bpf_insn *insn_buf,
				     struct bpf_prog *prog, u32 *target_size)
{
	struct bpf_insn *insn = insn_buf;
#if IS_ENABLED(CONFIG_IPV6)
	int off;
#endif

	/* convert ctx uses the fact sg element is first in struct */
	BUILD_BUG_ON(offsetof(struct sk_msg, sg) != 0);

	switch (si->off) {
	case offsetof(struct sk_msg_md, data):
		*insn++ = BPF_LDX_MEM(BPF_FIELD_SIZEOF(struct sk_msg, data),
				      si->dst_reg, si->src_reg,
				      offsetof(struct sk_msg, data));
		break;
	case offsetof(struct sk_msg_md, data_end):
		*insn++ = BPF_LDX_MEM(BPF_FIELD_SIZEOF(struct sk_msg, data_end),
				      si->dst_reg, si->src_reg,
				      offsetof(struct sk_msg, data_end));
		break;
	case offsetof(struct sk_msg_md, family):
		BUILD_BUG_ON(sizeof_field(struct sock_common, skc_family) != 2);

		*insn++ = BPF_LDX_MEM(BPF_FIELD_SIZEOF(
					      struct sk_msg, sk),
				      si->dst_reg, si->src_reg,
				      offsetof(struct sk_msg, sk));
		*insn++ = BPF_LDX_MEM(BPF_H, si->dst_reg, si->dst_reg,
				      offsetof(struct sock_common, skc_family));
		break;

	case offsetof(struct sk_msg_md, remote_ip4):
		BUILD_BUG_ON(sizeof_field(struct sock_common, skc_daddr) != 4);

		*insn++ = BPF_LDX_MEM(BPF_FIELD_SIZEOF(
						struct sk_msg, sk),
				      si->dst_reg, si->src_reg,
				      offsetof(struct sk_msg, sk));
		*insn++ = BPF_LDX_MEM(BPF_W, si->dst_reg, si->dst_reg,
				      offsetof(struct sock_common, skc_daddr));
		break;

	case offsetof(struct sk_msg_md, local_ip4):
		BUILD_BUG_ON(sizeof_field(struct sock_common,
					  skc_rcv_saddr) != 4);

		*insn++ = BPF_LDX_MEM(BPF_FIELD_SIZEOF(
					      struct sk_msg, sk),
				      si->dst_reg, si->src_reg,
				      offsetof(struct sk_msg, sk));
		*insn++ = BPF_LDX_MEM(BPF_W, si->dst_reg, si->dst_reg,
				      offsetof(struct sock_common,
					       skc_rcv_saddr));
		break;

	case offsetof(struct sk_msg_md, remote_ip6[0]) ...
	     offsetof(struct sk_msg_md, remote_ip6[3]):
#if IS_ENABLED(CONFIG_IPV6)
		BUILD_BUG_ON(sizeof_field(struct sock_common,
					  skc_v6_daddr.s6_addr32[0]) != 4);

		off = si->off;
		off -= offsetof(struct sk_msg_md, remote_ip6[0]);
		*insn++ = BPF_LDX_MEM(BPF_FIELD_SIZEOF(
						struct sk_msg, sk),
				      si->dst_reg, si->src_reg,
				      offsetof(struct sk_msg, sk));
		*insn++ = BPF_LDX_MEM(BPF_W, si->dst_reg, si->dst_reg,
				      offsetof(struct sock_common,
					       skc_v6_daddr.s6_addr32[0]) +
				      off);
#else
		*insn++ = BPF_MOV32_IMM(si->dst_reg, 0);
#endif
		break;

	case offsetof(struct sk_msg_md, local_ip6[0]) ...
	     offsetof(struct sk_msg_md, local_ip6[3]):
#if IS_ENABLED(CONFIG_IPV6)
		BUILD_BUG_ON(sizeof_field(struct sock_common,
					  skc_v6_rcv_saddr.s6_addr32[0]) != 4);

		off = si->off;
		off -= offsetof(struct sk_msg_md, local_ip6[0]);
		*insn++ = BPF_LDX_MEM(BPF_FIELD_SIZEOF(
						struct sk_msg, sk),
				      si->dst_reg, si->src_reg,
				      offsetof(struct sk_msg, sk));
		*insn++ = BPF_LDX_MEM(BPF_W, si->dst_reg, si->dst_reg,
				      offsetof(struct sock_common,
					       skc_v6_rcv_saddr.s6_addr32[0]) +
				      off);
#else
		*insn++ = BPF_MOV32_IMM(si->dst_reg, 0);
#endif
		break;

	case offsetof(struct sk_msg_md, remote_port):
		BUILD_BUG_ON(sizeof_field(struct sock_common, skc_dport) != 2);

		*insn++ = BPF_LDX_MEM(BPF_FIELD_SIZEOF(
						struct sk_msg, sk),
				      si->dst_reg, si->src_reg,
				      offsetof(struct sk_msg, sk));
		*insn++ = BPF_LDX_MEM(BPF_H, si->dst_reg, si->dst_reg,
				      offsetof(struct sock_common, skc_dport));
#ifndef __BIG_ENDIAN_BITFIELD
		*insn++ = BPF_ALU32_IMM(BPF_LSH, si->dst_reg, 16);
#endif
		break;

	case offsetof(struct sk_msg_md, local_port):
		BUILD_BUG_ON(sizeof_field(struct sock_common, skc_num) != 2);

		*insn++ = BPF_LDX_MEM(BPF_FIELD_SIZEOF(
						struct sk_msg, sk),
				      si->dst_reg, si->src_reg,
				      offsetof(struct sk_msg, sk));
		*insn++ = BPF_LDX_MEM(BPF_H, si->dst_reg, si->dst_reg,
				      offsetof(struct sock_common, skc_num));
		break;

	case offsetof(struct sk_msg_md, size):
		*insn++ = BPF_LDX_MEM(BPF_FIELD_SIZEOF(struct sk_msg_sg, size),
				      si->dst_reg, si->src_reg,
				      offsetof(struct sk_msg_sg, size));
		break;

	case offsetof(struct sk_msg_md, sk):
		*insn++ = BPF_LDX_MEM(BPF_FIELD_SIZEOF(struct sk_msg, sk),
				      si->dst_reg, si->src_reg,
				      offsetof(struct sk_msg, sk));
		break;
	}

	return insn - insn_buf;
}

const struct bpf_verifier_ops sk_filter_verifier_ops = {
	.get_func_proto		= sk_filter_func_proto,
	.is_valid_access	= sk_filter_is_valid_access,
	.convert_ctx_access	= bpf_convert_ctx_access,
	.gen_ld_abs		= bpf_gen_ld_abs,
};

const struct bpf_prog_ops sk_filter_prog_ops = {
	.test_run		= bpf_prog_test_run_skb,
};

const struct bpf_verifier_ops tc_cls_act_verifier_ops = {
	.get_func_proto		= tc_cls_act_func_proto,
	.is_valid_access	= tc_cls_act_is_valid_access,
	.convert_ctx_access	= tc_cls_act_convert_ctx_access,
	.gen_prologue		= tc_cls_act_prologue,
	.gen_ld_abs		= bpf_gen_ld_abs,
};

const struct bpf_prog_ops tc_cls_act_prog_ops = {
	.test_run		= bpf_prog_test_run_skb,
};

const struct bpf_verifier_ops xdp_verifier_ops = {
	.get_func_proto		= xdp_func_proto,
	.is_valid_access	= xdp_is_valid_access,
	.convert_ctx_access	= xdp_convert_ctx_access,
	.gen_prologue		= bpf_noop_prologue,
};

const struct bpf_prog_ops xdp_prog_ops = {
	.test_run		= bpf_prog_test_run_xdp,
};

const struct bpf_verifier_ops cg_skb_verifier_ops = {
	.get_func_proto		= cg_skb_func_proto,
	.is_valid_access	= cg_skb_is_valid_access,
	.convert_ctx_access	= bpf_convert_ctx_access,
};

const struct bpf_prog_ops cg_skb_prog_ops = {
	.test_run		= bpf_prog_test_run_skb,
};

const struct bpf_verifier_ops lwt_in_verifier_ops = {
	.get_func_proto		= lwt_in_func_proto,
	.is_valid_access	= lwt_is_valid_access,
	.convert_ctx_access	= bpf_convert_ctx_access,
};

const struct bpf_prog_ops lwt_in_prog_ops = {
	.test_run		= bpf_prog_test_run_skb,
};

const struct bpf_verifier_ops lwt_out_verifier_ops = {
	.get_func_proto		= lwt_out_func_proto,
	.is_valid_access	= lwt_is_valid_access,
	.convert_ctx_access	= bpf_convert_ctx_access,
};

const struct bpf_prog_ops lwt_out_prog_ops = {
	.test_run		= bpf_prog_test_run_skb,
};

const struct bpf_verifier_ops lwt_xmit_verifier_ops = {
	.get_func_proto		= lwt_xmit_func_proto,
	.is_valid_access	= lwt_is_valid_access,
	.convert_ctx_access	= bpf_convert_ctx_access,
	.gen_prologue		= tc_cls_act_prologue,
};

const struct bpf_prog_ops lwt_xmit_prog_ops = {
	.test_run		= bpf_prog_test_run_skb,
};

const struct bpf_verifier_ops lwt_seg6local_verifier_ops = {
	.get_func_proto		= lwt_seg6local_func_proto,
	.is_valid_access	= lwt_is_valid_access,
	.convert_ctx_access	= bpf_convert_ctx_access,
};

const struct bpf_prog_ops lwt_seg6local_prog_ops = {
	.test_run		= bpf_prog_test_run_skb,
};

const struct bpf_verifier_ops cg_sock_verifier_ops = {
	.get_func_proto		= sock_filter_func_proto,
	.is_valid_access	= sock_filter_is_valid_access,
	.convert_ctx_access	= bpf_sock_convert_ctx_access,
};

const struct bpf_prog_ops cg_sock_prog_ops = {
};

const struct bpf_verifier_ops cg_sock_addr_verifier_ops = {
	.get_func_proto		= sock_addr_func_proto,
	.is_valid_access	= sock_addr_is_valid_access,
	.convert_ctx_access	= sock_addr_convert_ctx_access,
};

const struct bpf_prog_ops cg_sock_addr_prog_ops = {
};

const struct bpf_verifier_ops sock_ops_verifier_ops = {
	.get_func_proto		= sock_ops_func_proto,
	.is_valid_access	= sock_ops_is_valid_access,
	.convert_ctx_access	= sock_ops_convert_ctx_access,
};

const struct bpf_prog_ops sock_ops_prog_ops = {
};

const struct bpf_verifier_ops sk_skb_verifier_ops = {
	.get_func_proto		= sk_skb_func_proto,
	.is_valid_access	= sk_skb_is_valid_access,
	.convert_ctx_access	= sk_skb_convert_ctx_access,
	.gen_prologue		= sk_skb_prologue,
};

const struct bpf_prog_ops sk_skb_prog_ops = {
};

const struct bpf_verifier_ops sk_msg_verifier_ops = {
	.get_func_proto		= sk_msg_func_proto,
	.is_valid_access	= sk_msg_is_valid_access,
	.convert_ctx_access	= sk_msg_convert_ctx_access,
	.gen_prologue		= bpf_noop_prologue,
};

const struct bpf_prog_ops sk_msg_prog_ops = {
};

const struct bpf_verifier_ops flow_dissector_verifier_ops = {
	.get_func_proto		= flow_dissector_func_proto,
	.is_valid_access	= flow_dissector_is_valid_access,
	.convert_ctx_access	= flow_dissector_convert_ctx_access,
};

const struct bpf_prog_ops flow_dissector_prog_ops = {
	.test_run		= bpf_prog_test_run_flow_dissector,
};

int sk_detach_filter(struct sock *sk)
{
	int ret = -ENOENT;
	struct sk_filter *filter;

	if (sock_flag(sk, SOCK_FILTER_LOCKED))
		return -EPERM;

	filter = rcu_dereference_protected(sk->sk_filter,
					   lockdep_sock_is_held(sk));
	if (filter) {
		RCU_INIT_POINTER(sk->sk_filter, NULL);
		sk_filter_uncharge(sk, filter);
		ret = 0;
	}

	return ret;
}
EXPORT_SYMBOL_GPL(sk_detach_filter);

int sk_get_filter(struct sock *sk, struct sock_filter __user *ubuf,
		  unsigned int len)
{
	struct sock_fprog_kern *fprog;
	struct sk_filter *filter;
	int ret = 0;

	lock_sock(sk);
	filter = rcu_dereference_protected(sk->sk_filter,
					   lockdep_sock_is_held(sk));
	if (!filter)
		goto out;

	/* We're copying the filter that has been originally attached,
	 * so no conversion/decode needed anymore. eBPF programs that
	 * have no original program cannot be dumped through this.
	 */
	ret = -EACCES;
	fprog = filter->prog->orig_prog;
	if (!fprog)
		goto out;

	ret = fprog->len;
	if (!len)
		/* User space only enquires number of filter blocks. */
		goto out;

	ret = -EINVAL;
	if (len < fprog->len)
		goto out;

	ret = -EFAULT;
	if (copy_to_user(ubuf, fprog->filter, bpf_classic_proglen(fprog)))
		goto out;

	/* Instead of bytes, the API requests to return the number
	 * of filter blocks.
	 */
	ret = fprog->len;
out:
	release_sock(sk);
	return ret;
}

#ifdef CONFIG_INET
static void bpf_init_reuseport_kern(struct sk_reuseport_kern *reuse_kern,
				    struct sock_reuseport *reuse,
				    struct sock *sk, struct sk_buff *skb,
				    u32 hash)
{
	reuse_kern->skb = skb;
	reuse_kern->sk = sk;
	reuse_kern->selected_sk = NULL;
	reuse_kern->data_end = skb->data + skb_headlen(skb);
	reuse_kern->hash = hash;
	reuse_kern->reuseport_id = reuse->reuseport_id;
	reuse_kern->bind_inany = reuse->bind_inany;
}

struct sock *bpf_run_sk_reuseport(struct sock_reuseport *reuse, struct sock *sk,
				  struct bpf_prog *prog, struct sk_buff *skb,
				  u32 hash)
{
	struct sk_reuseport_kern reuse_kern;
	enum sk_action action;

	bpf_init_reuseport_kern(&reuse_kern, reuse, sk, skb, hash);
	action = BPF_PROG_RUN(prog, &reuse_kern);

	if (action == SK_PASS)
		return reuse_kern.selected_sk;
	else
		return ERR_PTR(-ECONNREFUSED);
}

BPF_CALL_4(sk_select_reuseport, struct sk_reuseport_kern *, reuse_kern,
	   struct bpf_map *, map, void *, key, u32, flags)
{
	bool is_sockarray = map->map_type == BPF_MAP_TYPE_REUSEPORT_SOCKARRAY;
	struct sock_reuseport *reuse;
	struct sock *selected_sk;

	selected_sk = map->ops->map_lookup_elem(map, key);
	if (!selected_sk)
		return -ENOENT;

	reuse = rcu_dereference(selected_sk->sk_reuseport_cb);
	if (!reuse) {
		/* Lookup in sock_map can return TCP ESTABLISHED sockets. */
		if (sk_is_refcounted(selected_sk))
			sock_put(selected_sk);

		/* reuseport_array has only sk with non NULL sk_reuseport_cb.
		 * The only (!reuse) case here is - the sk has already been
		 * unhashed (e.g. by close()), so treat it as -ENOENT.
		 *
		 * Other maps (e.g. sock_map) do not provide this guarantee and
		 * the sk may never be in the reuseport group to begin with.
		 */
		return is_sockarray ? -ENOENT : -EINVAL;
	}

	if (unlikely(reuse->reuseport_id != reuse_kern->reuseport_id)) {
		struct sock *sk = reuse_kern->sk;

		if (sk->sk_protocol != selected_sk->sk_protocol)
			return -EPROTOTYPE;
		else if (sk->sk_family != selected_sk->sk_family)
			return -EAFNOSUPPORT;

		/* Catch all. Likely bound to a different sockaddr. */
		return -EBADFD;
	}

	reuse_kern->selected_sk = selected_sk;

	return 0;
}

static const struct bpf_func_proto sk_select_reuseport_proto = {
	.func           = sk_select_reuseport,
	.gpl_only       = false,
	.ret_type       = RET_INTEGER,
	.arg1_type	= ARG_PTR_TO_CTX,
	.arg2_type      = ARG_CONST_MAP_PTR,
	.arg3_type      = ARG_PTR_TO_MAP_KEY,
	.arg4_type	= ARG_ANYTHING,
};

BPF_CALL_4(sk_reuseport_load_bytes,
	   const struct sk_reuseport_kern *, reuse_kern, u32, offset,
	   void *, to, u32, len)
{
	return ____bpf_skb_load_bytes(reuse_kern->skb, offset, to, len);
}

static const struct bpf_func_proto sk_reuseport_load_bytes_proto = {
	.func		= sk_reuseport_load_bytes,
	.gpl_only	= false,
	.ret_type	= RET_INTEGER,
	.arg1_type	= ARG_PTR_TO_CTX,
	.arg2_type	= ARG_ANYTHING,
	.arg3_type	= ARG_PTR_TO_UNINIT_MEM,
	.arg4_type	= ARG_CONST_SIZE,
};

BPF_CALL_5(sk_reuseport_load_bytes_relative,
	   const struct sk_reuseport_kern *, reuse_kern, u32, offset,
	   void *, to, u32, len, u32, start_header)
{
	return ____bpf_skb_load_bytes_relative(reuse_kern->skb, offset, to,
					       len, start_header);
}

static const struct bpf_func_proto sk_reuseport_load_bytes_relative_proto = {
	.func		= sk_reuseport_load_bytes_relative,
	.gpl_only	= false,
	.ret_type	= RET_INTEGER,
	.arg1_type	= ARG_PTR_TO_CTX,
	.arg2_type	= ARG_ANYTHING,
	.arg3_type	= ARG_PTR_TO_UNINIT_MEM,
	.arg4_type	= ARG_CONST_SIZE,
	.arg5_type	= ARG_ANYTHING,
};

static const struct bpf_func_proto *
sk_reuseport_func_proto(enum bpf_func_id func_id,
			const struct bpf_prog *prog)
{
	switch (func_id) {
	case BPF_FUNC_sk_select_reuseport:
		return &sk_select_reuseport_proto;
	case BPF_FUNC_skb_load_bytes:
		return &sk_reuseport_load_bytes_proto;
	case BPF_FUNC_skb_load_bytes_relative:
		return &sk_reuseport_load_bytes_relative_proto;
	default:
		return bpf_base_func_proto(func_id);
	}
}

static bool
sk_reuseport_is_valid_access(int off, int size,
			     enum bpf_access_type type,
			     const struct bpf_prog *prog,
			     struct bpf_insn_access_aux *info)
{
	const u32 size_default = sizeof(__u32);

	if (off < 0 || off >= sizeof(struct sk_reuseport_md) ||
	    off % size || type != BPF_READ)
		return false;

	switch (off) {
	case offsetof(struct sk_reuseport_md, data):
		info->reg_type = PTR_TO_PACKET;
		return size == sizeof(__u64);

	case offsetof(struct sk_reuseport_md, data_end):
		info->reg_type = PTR_TO_PACKET_END;
		return size == sizeof(__u64);

	case offsetof(struct sk_reuseport_md, hash):
		return size == size_default;

	/* Fields that allow narrowing */
	case bpf_ctx_range(struct sk_reuseport_md, eth_protocol):
		if (size < sizeof_field(struct sk_buff, protocol))
			return false;
		fallthrough;
	case bpf_ctx_range(struct sk_reuseport_md, ip_protocol):
	case bpf_ctx_range(struct sk_reuseport_md, bind_inany):
	case bpf_ctx_range(struct sk_reuseport_md, len):
		bpf_ctx_record_field_size(info, size_default);
		return bpf_ctx_narrow_access_ok(off, size, size_default);

	default:
		return false;
	}
}

#define SK_REUSEPORT_LOAD_FIELD(F) ({					\
	*insn++ = BPF_LDX_MEM(BPF_FIELD_SIZEOF(struct sk_reuseport_kern, F), \
			      si->dst_reg, si->src_reg,			\
			      bpf_target_off(struct sk_reuseport_kern, F, \
					     sizeof_field(struct sk_reuseport_kern, F), \
					     target_size));		\
	})

#define SK_REUSEPORT_LOAD_SKB_FIELD(SKB_FIELD)				\
	SOCK_ADDR_LOAD_NESTED_FIELD(struct sk_reuseport_kern,		\
				    struct sk_buff,			\
				    skb,				\
				    SKB_FIELD)

#define SK_REUSEPORT_LOAD_SK_FIELD(SK_FIELD)				\
	SOCK_ADDR_LOAD_NESTED_FIELD(struct sk_reuseport_kern,		\
				    struct sock,			\
				    sk,					\
				    SK_FIELD)

static u32 sk_reuseport_convert_ctx_access(enum bpf_access_type type,
					   const struct bpf_insn *si,
					   struct bpf_insn *insn_buf,
					   struct bpf_prog *prog,
					   u32 *target_size)
{
	struct bpf_insn *insn = insn_buf;

	switch (si->off) {
	case offsetof(struct sk_reuseport_md, data):
		SK_REUSEPORT_LOAD_SKB_FIELD(data);
		break;

	case offsetof(struct sk_reuseport_md, len):
		SK_REUSEPORT_LOAD_SKB_FIELD(len);
		break;

	case offsetof(struct sk_reuseport_md, eth_protocol):
		SK_REUSEPORT_LOAD_SKB_FIELD(protocol);
		break;

	case offsetof(struct sk_reuseport_md, ip_protocol):
		SK_REUSEPORT_LOAD_SK_FIELD(sk_protocol);
		break;

	case offsetof(struct sk_reuseport_md, data_end):
		SK_REUSEPORT_LOAD_FIELD(data_end);
		break;

	case offsetof(struct sk_reuseport_md, hash):
		SK_REUSEPORT_LOAD_FIELD(hash);
		break;

	case offsetof(struct sk_reuseport_md, bind_inany):
		SK_REUSEPORT_LOAD_FIELD(bind_inany);
		break;
	}

	return insn - insn_buf;
}

const struct bpf_verifier_ops sk_reuseport_verifier_ops = {
	.get_func_proto		= sk_reuseport_func_proto,
	.is_valid_access	= sk_reuseport_is_valid_access,
	.convert_ctx_access	= sk_reuseport_convert_ctx_access,
};

const struct bpf_prog_ops sk_reuseport_prog_ops = {
};

DEFINE_STATIC_KEY_FALSE(bpf_sk_lookup_enabled);
EXPORT_SYMBOL(bpf_sk_lookup_enabled);

BPF_CALL_3(bpf_sk_lookup_assign, struct bpf_sk_lookup_kern *, ctx,
	   struct sock *, sk, u64, flags)
{
	if (unlikely(flags & ~(BPF_SK_LOOKUP_F_REPLACE |
			       BPF_SK_LOOKUP_F_NO_REUSEPORT)))
		return -EINVAL;
	if (unlikely(sk && sk_is_refcounted(sk)))
		return -ESOCKTNOSUPPORT; /* reject non-RCU freed sockets */
	if (unlikely(sk && sk->sk_state == TCP_ESTABLISHED))
		return -ESOCKTNOSUPPORT; /* reject connected sockets */

	/* Check if socket is suitable for packet L3/L4 protocol */
	if (sk && sk->sk_protocol != ctx->protocol)
		return -EPROTOTYPE;
	if (sk && sk->sk_family != ctx->family &&
	    (sk->sk_family == AF_INET || ipv6_only_sock(sk)))
		return -EAFNOSUPPORT;

	if (ctx->selected_sk && !(flags & BPF_SK_LOOKUP_F_REPLACE))
		return -EEXIST;

	/* Select socket as lookup result */
	ctx->selected_sk = sk;
	ctx->no_reuseport = flags & BPF_SK_LOOKUP_F_NO_REUSEPORT;
	return 0;
}

static const struct bpf_func_proto bpf_sk_lookup_assign_proto = {
	.func		= bpf_sk_lookup_assign,
	.gpl_only	= false,
	.ret_type	= RET_INTEGER,
	.arg1_type	= ARG_PTR_TO_CTX,
	.arg2_type	= ARG_PTR_TO_SOCKET_OR_NULL,
	.arg3_type	= ARG_ANYTHING,
};

static const struct bpf_func_proto *
sk_lookup_func_proto(enum bpf_func_id func_id, const struct bpf_prog *prog)
{
	switch (func_id) {
	case BPF_FUNC_perf_event_output:
		return &bpf_event_output_data_proto;
	case BPF_FUNC_sk_assign:
		return &bpf_sk_lookup_assign_proto;
	case BPF_FUNC_sk_release:
		return &bpf_sk_release_proto;
	default:
		return bpf_sk_base_func_proto(func_id);
	}
}

static bool sk_lookup_is_valid_access(int off, int size,
				      enum bpf_access_type type,
				      const struct bpf_prog *prog,
				      struct bpf_insn_access_aux *info)
{
	if (off < 0 || off >= sizeof(struct bpf_sk_lookup))
		return false;
	if (off % size != 0)
		return false;
	if (type != BPF_READ)
		return false;

	switch (off) {
	case offsetof(struct bpf_sk_lookup, sk):
		info->reg_type = PTR_TO_SOCKET_OR_NULL;
		return size == sizeof(__u64);

	case bpf_ctx_range(struct bpf_sk_lookup, family):
	case bpf_ctx_range(struct bpf_sk_lookup, protocol):
	case bpf_ctx_range(struct bpf_sk_lookup, remote_ip4):
	case bpf_ctx_range(struct bpf_sk_lookup, local_ip4):
	case bpf_ctx_range_till(struct bpf_sk_lookup, remote_ip6[0], remote_ip6[3]):
	case bpf_ctx_range_till(struct bpf_sk_lookup, local_ip6[0], local_ip6[3]):
	case bpf_ctx_range(struct bpf_sk_lookup, remote_port):
	case bpf_ctx_range(struct bpf_sk_lookup, local_port):
		bpf_ctx_record_field_size(info, sizeof(__u32));
		return bpf_ctx_narrow_access_ok(off, size, sizeof(__u32));

	default:
		return false;
	}
}

static u32 sk_lookup_convert_ctx_access(enum bpf_access_type type,
					const struct bpf_insn *si,
					struct bpf_insn *insn_buf,
					struct bpf_prog *prog,
					u32 *target_size)
{
	struct bpf_insn *insn = insn_buf;

	switch (si->off) {
	case offsetof(struct bpf_sk_lookup, sk):
		*insn++ = BPF_LDX_MEM(BPF_SIZEOF(void *), si->dst_reg, si->src_reg,
				      offsetof(struct bpf_sk_lookup_kern, selected_sk));
		break;

	case offsetof(struct bpf_sk_lookup, family):
		*insn++ = BPF_LDX_MEM(BPF_H, si->dst_reg, si->src_reg,
				      bpf_target_off(struct bpf_sk_lookup_kern,
						     family, 2, target_size));
		break;

	case offsetof(struct bpf_sk_lookup, protocol):
		*insn++ = BPF_LDX_MEM(BPF_H, si->dst_reg, si->src_reg,
				      bpf_target_off(struct bpf_sk_lookup_kern,
						     protocol, 2, target_size));
		break;

	case offsetof(struct bpf_sk_lookup, remote_ip4):
		*insn++ = BPF_LDX_MEM(BPF_W, si->dst_reg, si->src_reg,
				      bpf_target_off(struct bpf_sk_lookup_kern,
						     v4.saddr, 4, target_size));
		break;

	case offsetof(struct bpf_sk_lookup, local_ip4):
		*insn++ = BPF_LDX_MEM(BPF_W, si->dst_reg, si->src_reg,
				      bpf_target_off(struct bpf_sk_lookup_kern,
						     v4.daddr, 4, target_size));
		break;

	case bpf_ctx_range_till(struct bpf_sk_lookup,
				remote_ip6[0], remote_ip6[3]): {
#if IS_ENABLED(CONFIG_IPV6)
		int off = si->off;

		off -= offsetof(struct bpf_sk_lookup, remote_ip6[0]);
		off += bpf_target_off(struct in6_addr, s6_addr32[0], 4, target_size);
		*insn++ = BPF_LDX_MEM(BPF_SIZEOF(void *), si->dst_reg, si->src_reg,
				      offsetof(struct bpf_sk_lookup_kern, v6.saddr));
		*insn++ = BPF_JMP_IMM(BPF_JEQ, si->dst_reg, 0, 1);
		*insn++ = BPF_LDX_MEM(BPF_W, si->dst_reg, si->dst_reg, off);
#else
		*insn++ = BPF_MOV32_IMM(si->dst_reg, 0);
#endif
		break;
	}
	case bpf_ctx_range_till(struct bpf_sk_lookup,
				local_ip6[0], local_ip6[3]): {
#if IS_ENABLED(CONFIG_IPV6)
		int off = si->off;

		off -= offsetof(struct bpf_sk_lookup, local_ip6[0]);
		off += bpf_target_off(struct in6_addr, s6_addr32[0], 4, target_size);
		*insn++ = BPF_LDX_MEM(BPF_SIZEOF(void *), si->dst_reg, si->src_reg,
				      offsetof(struct bpf_sk_lookup_kern, v6.daddr));
		*insn++ = BPF_JMP_IMM(BPF_JEQ, si->dst_reg, 0, 1);
		*insn++ = BPF_LDX_MEM(BPF_W, si->dst_reg, si->dst_reg, off);
#else
		*insn++ = BPF_MOV32_IMM(si->dst_reg, 0);
#endif
		break;
	}
	case offsetof(struct bpf_sk_lookup, remote_port):
		*insn++ = BPF_LDX_MEM(BPF_H, si->dst_reg, si->src_reg,
				      bpf_target_off(struct bpf_sk_lookup_kern,
						     sport, 2, target_size));
		break;

	case offsetof(struct bpf_sk_lookup, local_port):
		*insn++ = BPF_LDX_MEM(BPF_H, si->dst_reg, si->src_reg,
				      bpf_target_off(struct bpf_sk_lookup_kern,
						     dport, 2, target_size));
		break;
	}

	return insn - insn_buf;
}

const struct bpf_prog_ops sk_lookup_prog_ops = {
};

const struct bpf_verifier_ops sk_lookup_verifier_ops = {
	.get_func_proto		= sk_lookup_func_proto,
	.is_valid_access	= sk_lookup_is_valid_access,
	.convert_ctx_access	= sk_lookup_convert_ctx_access,
};

#endif /* CONFIG_INET */

DEFINE_BPF_DISPATCHER(xdp)

void bpf_prog_change_xdp(struct bpf_prog *prev_prog, struct bpf_prog *prog)
{
	bpf_dispatcher_change_prog(BPF_DISPATCHER_PTR(xdp), prev_prog, prog);
}

#ifdef CONFIG_DEBUG_INFO_BTF
BTF_ID_LIST_GLOBAL(btf_sock_ids)
#define BTF_SOCK_TYPE(name, type) BTF_ID(struct, type)
BTF_SOCK_TYPE_xxx
#undef BTF_SOCK_TYPE
#else
u32 btf_sock_ids[MAX_BTF_SOCK_TYPE];
#endif

BPF_CALL_1(bpf_skc_to_tcp6_sock, struct sock *, sk)
{
	/* tcp6_sock type is not generated in dwarf and hence btf,
	 * trigger an explicit type generation here.
	 */
	BTF_TYPE_EMIT(struct tcp6_sock);
	if (sk && sk_fullsock(sk) && sk->sk_protocol == IPPROTO_TCP &&
	    sk->sk_family == AF_INET6)
		return (unsigned long)sk;

	return (unsigned long)NULL;
}

const struct bpf_func_proto bpf_skc_to_tcp6_sock_proto = {
	.func			= bpf_skc_to_tcp6_sock,
	.gpl_only		= false,
	.ret_type		= RET_PTR_TO_BTF_ID_OR_NULL,
	.arg1_type		= ARG_PTR_TO_BTF_ID_SOCK_COMMON,
	.ret_btf_id		= &btf_sock_ids[BTF_SOCK_TYPE_TCP6],
};

BPF_CALL_1(bpf_skc_to_tcp_sock, struct sock *, sk)
{
	if (sk && sk_fullsock(sk) && sk->sk_protocol == IPPROTO_TCP)
		return (unsigned long)sk;

	return (unsigned long)NULL;
}

const struct bpf_func_proto bpf_skc_to_tcp_sock_proto = {
	.func			= bpf_skc_to_tcp_sock,
	.gpl_only		= false,
	.ret_type		= RET_PTR_TO_BTF_ID_OR_NULL,
	.arg1_type		= ARG_PTR_TO_BTF_ID_SOCK_COMMON,
	.ret_btf_id		= &btf_sock_ids[BTF_SOCK_TYPE_TCP],
};

BPF_CALL_1(bpf_skc_to_tcp_timewait_sock, struct sock *, sk)
{
	/* BTF types for tcp_timewait_sock and inet_timewait_sock are not
	 * generated if CONFIG_INET=n. Trigger an explicit generation here.
	 */
	BTF_TYPE_EMIT(struct inet_timewait_sock);
	BTF_TYPE_EMIT(struct tcp_timewait_sock);

#ifdef CONFIG_INET
	if (sk && sk->sk_prot == &tcp_prot && sk->sk_state == TCP_TIME_WAIT)
		return (unsigned long)sk;
#endif

#if IS_BUILTIN(CONFIG_IPV6)
	if (sk && sk->sk_prot == &tcpv6_prot && sk->sk_state == TCP_TIME_WAIT)
		return (unsigned long)sk;
#endif

	return (unsigned long)NULL;
}

const struct bpf_func_proto bpf_skc_to_tcp_timewait_sock_proto = {
	.func			= bpf_skc_to_tcp_timewait_sock,
	.gpl_only		= false,
	.ret_type		= RET_PTR_TO_BTF_ID_OR_NULL,
	.arg1_type		= ARG_PTR_TO_BTF_ID_SOCK_COMMON,
	.ret_btf_id		= &btf_sock_ids[BTF_SOCK_TYPE_TCP_TW],
};

BPF_CALL_1(bpf_skc_to_tcp_request_sock, struct sock *, sk)
{
#ifdef CONFIG_INET
	if (sk && sk->sk_prot == &tcp_prot && sk->sk_state == TCP_NEW_SYN_RECV)
		return (unsigned long)sk;
#endif

#if IS_BUILTIN(CONFIG_IPV6)
	if (sk && sk->sk_prot == &tcpv6_prot && sk->sk_state == TCP_NEW_SYN_RECV)
		return (unsigned long)sk;
#endif

	return (unsigned long)NULL;
}

const struct bpf_func_proto bpf_skc_to_tcp_request_sock_proto = {
	.func			= bpf_skc_to_tcp_request_sock,
	.gpl_only		= false,
	.ret_type		= RET_PTR_TO_BTF_ID_OR_NULL,
	.arg1_type		= ARG_PTR_TO_BTF_ID_SOCK_COMMON,
	.ret_btf_id		= &btf_sock_ids[BTF_SOCK_TYPE_TCP_REQ],
};

BPF_CALL_1(bpf_skc_to_udp6_sock, struct sock *, sk)
{
	/* udp6_sock type is not generated in dwarf and hence btf,
	 * trigger an explicit type generation here.
	 */
	BTF_TYPE_EMIT(struct udp6_sock);
	if (sk && sk_fullsock(sk) && sk->sk_protocol == IPPROTO_UDP &&
	    sk->sk_type == SOCK_DGRAM && sk->sk_family == AF_INET6)
		return (unsigned long)sk;

	return (unsigned long)NULL;
}

const struct bpf_func_proto bpf_skc_to_udp6_sock_proto = {
	.func			= bpf_skc_to_udp6_sock,
	.gpl_only		= false,
	.ret_type		= RET_PTR_TO_BTF_ID_OR_NULL,
	.arg1_type		= ARG_PTR_TO_BTF_ID_SOCK_COMMON,
	.ret_btf_id		= &btf_sock_ids[BTF_SOCK_TYPE_UDP6],
};

BPF_CALL_1(bpf_sock_from_file, struct file *, file)
{
	return (unsigned long)sock_from_file(file);
}

BTF_ID_LIST(bpf_sock_from_file_btf_ids)
BTF_ID(struct, socket)
BTF_ID(struct, file)

const struct bpf_func_proto bpf_sock_from_file_proto = {
	.func		= bpf_sock_from_file,
	.gpl_only	= false,
	.ret_type	= RET_PTR_TO_BTF_ID_OR_NULL,
	.ret_btf_id	= &bpf_sock_from_file_btf_ids[0],
	.arg1_type	= ARG_PTR_TO_BTF_ID,
	.arg1_btf_id	= &bpf_sock_from_file_btf_ids[1],
};

static const struct bpf_func_proto *
bpf_sk_base_func_proto(enum bpf_func_id func_id)
{
	const struct bpf_func_proto *func;

	switch (func_id) {
	case BPF_FUNC_skc_to_tcp6_sock:
		func = &bpf_skc_to_tcp6_sock_proto;
		break;
	case BPF_FUNC_skc_to_tcp_sock:
		func = &bpf_skc_to_tcp_sock_proto;
		break;
	case BPF_FUNC_skc_to_tcp_timewait_sock:
		func = &bpf_skc_to_tcp_timewait_sock_proto;
		break;
	case BPF_FUNC_skc_to_tcp_request_sock:
		func = &bpf_skc_to_tcp_request_sock_proto;
		break;
	case BPF_FUNC_skc_to_udp6_sock:
		func = &bpf_skc_to_udp6_sock_proto;
		break;
	default:
		return bpf_base_func_proto(func_id);
	}

	if (!perfmon_capable())
		return NULL;

	return func;
}<|MERGE_RESOLUTION|>--- conflicted
+++ resolved
@@ -5658,11 +5658,7 @@
 	if (unlikely(flags & ~(BPF_MTU_CHK_SEGS)))
 		return -EINVAL;
 
-<<<<<<< HEAD
-	if (unlikely(flags & BPF_MTU_CHK_SEGS && len_diff))
-=======
 	if (unlikely(flags & BPF_MTU_CHK_SEGS && (len_diff || *mtu_len)))
->>>>>>> 7aef27f0
 		return -EINVAL;
 
 	dev = __dev_via_ifindex(dev, ifindex);
@@ -5672,15 +5668,11 @@
 	mtu = READ_ONCE(dev->mtu);
 
 	dev_len = mtu + dev->hard_header_len;
-<<<<<<< HEAD
-	skb_len = skb->len + len_diff; /* minus result pass check */
-=======
 
 	/* If set use *mtu_len as input, L3 as iph->tot_len (like fib_lookup) */
 	skb_len = *mtu_len ? *mtu_len + dev->hard_header_len : skb->len;
 
 	skb_len += len_diff; /* minus result pass check */
->>>>>>> 7aef27f0
 	if (skb_len <= dev_len) {
 		ret = BPF_MTU_CHK_RET_SUCCESS;
 		goto out;
@@ -5725,13 +5717,10 @@
 	/* Add L2-header as dev MTU is L3 size */
 	dev_len = mtu + dev->hard_header_len;
 
-<<<<<<< HEAD
-=======
 	/* Use *mtu_len as input, L3 as iph->tot_len (like fib_lookup) */
 	if (*mtu_len)
 		xdp_len = *mtu_len + dev->hard_header_len;
 
->>>>>>> 7aef27f0
 	xdp_len += len_diff; /* minus result pass check */
 	if (xdp_len > dev_len)
 		ret = BPF_MTU_CHK_RET_FRAG_NEEDED;
