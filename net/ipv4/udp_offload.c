// SPDX-License-Identifier: GPL-2.0-or-later
/*
 *	IPV4 GSO/GRO offload support
 *	Linux INET implementation
 *
 *	UDPv4 GSO support
 */

#include <linux/skbuff.h>
#include <net/gro.h>
#include <net/gso.h>
#include <net/udp.h>
#include <net/protocol.h>
#include <net/inet_common.h>

static struct sk_buff *__skb_udp_tunnel_segment(struct sk_buff *skb,
	netdev_features_t features,
	struct sk_buff *(*gso_inner_segment)(struct sk_buff *skb,
					     netdev_features_t features),
	__be16 new_protocol, bool is_ipv6)
{
	int tnl_hlen = skb_inner_mac_header(skb) - skb_transport_header(skb);
	bool remcsum, need_csum, offload_csum, gso_partial;
	struct sk_buff *segs = ERR_PTR(-EINVAL);
	struct udphdr *uh = udp_hdr(skb);
	u16 mac_offset = skb->mac_header;
	__be16 protocol = skb->protocol;
	u16 mac_len = skb->mac_len;
	int udp_offset, outer_hlen;
	__wsum partial;
	bool need_ipsec;

	if (unlikely(!pskb_may_pull(skb, tnl_hlen)))
		goto out;

	/* Adjust partial header checksum to negate old length.
	 * We cannot rely on the value contained in uh->len as it is
	 * possible that the actual value exceeds the boundaries of the
	 * 16 bit length field due to the header being added outside of an
	 * IP or IPv6 frame that was already limited to 64K - 1.
	 */
	if (skb_shinfo(skb)->gso_type & SKB_GSO_PARTIAL)
		partial = (__force __wsum)uh->len;
	else
		partial = (__force __wsum)htonl(skb->len);
	partial = csum_sub(csum_unfold(uh->check), partial);

	/* setup inner skb. */
	skb->encapsulation = 0;
	SKB_GSO_CB(skb)->encap_level = 0;
	__skb_pull(skb, tnl_hlen);
	skb_reset_mac_header(skb);
	skb_set_network_header(skb, skb_inner_network_offset(skb));
	skb_set_transport_header(skb, skb_inner_transport_offset(skb));
	skb->mac_len = skb_inner_network_offset(skb);
	skb->protocol = new_protocol;

	need_csum = !!(skb_shinfo(skb)->gso_type & SKB_GSO_UDP_TUNNEL_CSUM);
	skb->encap_hdr_csum = need_csum;

	remcsum = !!(skb_shinfo(skb)->gso_type & SKB_GSO_TUNNEL_REMCSUM);
	skb->remcsum_offload = remcsum;

	need_ipsec = skb_dst(skb) && dst_xfrm(skb_dst(skb));
	/* Try to offload checksum if possible */
	offload_csum = !!(need_csum &&
			  !need_ipsec &&
			  (skb->dev->features &
			   (is_ipv6 ? (NETIF_F_HW_CSUM | NETIF_F_IPV6_CSUM) :
				      (NETIF_F_HW_CSUM | NETIF_F_IP_CSUM))));

	features &= skb->dev->hw_enc_features;
	if (need_csum)
		features &= ~NETIF_F_SCTP_CRC;

	/* The only checksum offload we care about from here on out is the
	 * outer one so strip the existing checksum feature flags and
	 * instead set the flag based on our outer checksum offload value.
	 */
	if (remcsum) {
		features &= ~NETIF_F_CSUM_MASK;
		if (!need_csum || offload_csum)
			features |= NETIF_F_HW_CSUM;
	}

	/* segment inner packet. */
	segs = gso_inner_segment(skb, features);
	if (IS_ERR_OR_NULL(segs)) {
		skb_gso_error_unwind(skb, protocol, tnl_hlen, mac_offset,
				     mac_len);
		goto out;
	}

	gso_partial = !!(skb_shinfo(segs)->gso_type & SKB_GSO_PARTIAL);

	outer_hlen = skb_tnl_header_len(skb);
	udp_offset = outer_hlen - tnl_hlen;
	skb = segs;
	do {
		unsigned int len;

		if (remcsum)
			skb->ip_summed = CHECKSUM_NONE;

		/* Set up inner headers if we are offloading inner checksum */
		if (skb->ip_summed == CHECKSUM_PARTIAL) {
			skb_reset_inner_headers(skb);
			skb->encapsulation = 1;
		}

		skb->mac_len = mac_len;
		skb->protocol = protocol;

		__skb_push(skb, outer_hlen);
		skb_reset_mac_header(skb);
		skb_set_network_header(skb, mac_len);
		skb_set_transport_header(skb, udp_offset);
		len = skb->len - udp_offset;
		uh = udp_hdr(skb);

		/* If we are only performing partial GSO the inner header
		 * will be using a length value equal to only one MSS sized
		 * segment instead of the entire frame.
		 */
		if (gso_partial && skb_is_gso(skb)) {
			uh->len = htons(skb_shinfo(skb)->gso_size +
					SKB_GSO_CB(skb)->data_offset +
					skb->head - (unsigned char *)uh);
		} else {
			uh->len = htons(len);
		}

		if (!need_csum)
			continue;

		uh->check = ~csum_fold(csum_add(partial,
				       (__force __wsum)htonl(len)));

		if (skb->encapsulation || !offload_csum) {
			uh->check = gso_make_checksum(skb, ~uh->check);
			if (uh->check == 0)
				uh->check = CSUM_MANGLED_0;
		} else {
			skb->ip_summed = CHECKSUM_PARTIAL;
			skb->csum_start = skb_transport_header(skb) - skb->head;
			skb->csum_offset = offsetof(struct udphdr, check);
		}
	} while ((skb = skb->next));
out:
	return segs;
}

struct sk_buff *skb_udp_tunnel_segment(struct sk_buff *skb,
				       netdev_features_t features,
				       bool is_ipv6)
{
	const struct net_offload __rcu **offloads;
	__be16 protocol = skb->protocol;
	const struct net_offload *ops;
	struct sk_buff *segs = ERR_PTR(-EINVAL);
	struct sk_buff *(*gso_inner_segment)(struct sk_buff *skb,
					     netdev_features_t features);

	rcu_read_lock();

	switch (skb->inner_protocol_type) {
	case ENCAP_TYPE_ETHER:
		protocol = skb->inner_protocol;
		gso_inner_segment = skb_mac_gso_segment;
		break;
	case ENCAP_TYPE_IPPROTO:
		offloads = is_ipv6 ? inet6_offloads : inet_offloads;
		ops = rcu_dereference(offloads[skb->inner_ipproto]);
		if (!ops || !ops->callbacks.gso_segment)
			goto out_unlock;
		gso_inner_segment = ops->callbacks.gso_segment;
		break;
	default:
		goto out_unlock;
	}

	segs = __skb_udp_tunnel_segment(skb, features, gso_inner_segment,
					protocol, is_ipv6);

out_unlock:
	rcu_read_unlock();

	return segs;
}
EXPORT_SYMBOL(skb_udp_tunnel_segment);

static void __udpv4_gso_segment_csum(struct sk_buff *seg,
				     __be32 *oldip, __be32 *newip,
				     __be16 *oldport, __be16 *newport)
{
	struct udphdr *uh;
	struct iphdr *iph;

	if (*oldip == *newip && *oldport == *newport)
		return;

	uh = udp_hdr(seg);
	iph = ip_hdr(seg);

	if (uh->check) {
		inet_proto_csum_replace4(&uh->check, seg, *oldip, *newip,
					 true);
		inet_proto_csum_replace2(&uh->check, seg, *oldport, *newport,
					 false);
		if (!uh->check)
			uh->check = CSUM_MANGLED_0;
	}
	*oldport = *newport;

	csum_replace4(&iph->check, *oldip, *newip);
	*oldip = *newip;
}

static struct sk_buff *__udpv4_gso_segment_list_csum(struct sk_buff *segs)
{
	struct sk_buff *seg;
	struct udphdr *uh, *uh2;
	struct iphdr *iph, *iph2;

	seg = segs;
	uh = udp_hdr(seg);
	iph = ip_hdr(seg);

	if ((udp_hdr(seg)->dest == udp_hdr(seg->next)->dest) &&
	    (udp_hdr(seg)->source == udp_hdr(seg->next)->source) &&
	    (ip_hdr(seg)->daddr == ip_hdr(seg->next)->daddr) &&
	    (ip_hdr(seg)->saddr == ip_hdr(seg->next)->saddr))
		return segs;

	while ((seg = seg->next)) {
		uh2 = udp_hdr(seg);
		iph2 = ip_hdr(seg);

		__udpv4_gso_segment_csum(seg,
					 &iph2->saddr, &iph->saddr,
					 &uh2->source, &uh->source);
		__udpv4_gso_segment_csum(seg,
					 &iph2->daddr, &iph->daddr,
					 &uh2->dest, &uh->dest);
	}

	return segs;
}

static struct sk_buff *__udp_gso_segment_list(struct sk_buff *skb,
					      netdev_features_t features,
					      bool is_ipv6)
{
	unsigned int mss = skb_shinfo(skb)->gso_size;

	skb = skb_segment_list(skb, features, skb_mac_header_len(skb));
	if (IS_ERR(skb))
		return skb;

	udp_hdr(skb)->len = htons(sizeof(struct udphdr) + mss);

	return is_ipv6 ? skb : __udpv4_gso_segment_list_csum(skb);
}

struct sk_buff *__udp_gso_segment(struct sk_buff *gso_skb,
				  netdev_features_t features, bool is_ipv6)
{
	struct sock *sk = gso_skb->sk;
	unsigned int sum_truesize = 0;
	struct sk_buff *segs, *seg;
	struct udphdr *uh;
	unsigned int mss;
	bool copy_dtor;
	__sum16 check;
	__be16 newlen;

	mss = skb_shinfo(gso_skb)->gso_size;
	if (gso_skb->len <= sizeof(*uh) + mss)
		return ERR_PTR(-EINVAL);

	if (unlikely(skb_checksum_start(gso_skb) !=
<<<<<<< HEAD
		     skb_transport_header(gso_skb)))
=======
		     skb_transport_header(gso_skb) &&
		     !(skb_shinfo(gso_skb)->gso_type & SKB_GSO_FRAGLIST)))
>>>>>>> 17b65575
		return ERR_PTR(-EINVAL);

	/* We don't know if egress device can segment and checksum the packet
	 * when IPv6 extension headers are present. Fall back to software GSO.
	 */
	if (gso_skb->ip_summed != CHECKSUM_PARTIAL)
		features &= ~(NETIF_F_GSO_UDP_L4 | NETIF_F_CSUM_MASK);

	if (skb_gso_ok(gso_skb, features | NETIF_F_GSO_ROBUST)) {
		/* Packet is from an untrusted source, reset gso_segs. */
		skb_shinfo(gso_skb)->gso_segs = DIV_ROUND_UP(gso_skb->len - sizeof(*uh),
							     mss);
		return NULL;
	}

	if (skb_shinfo(gso_skb)->gso_type & SKB_GSO_FRAGLIST)
		return __udp_gso_segment_list(gso_skb, features, is_ipv6);

	skb_pull(gso_skb, sizeof(*uh));

	/* clear destructor to avoid skb_segment assigning it to tail */
	copy_dtor = gso_skb->destructor == sock_wfree;
	if (copy_dtor)
		gso_skb->destructor = NULL;

	segs = skb_segment(gso_skb, features);
	if (IS_ERR_OR_NULL(segs)) {
		if (copy_dtor)
			gso_skb->destructor = sock_wfree;
		return segs;
	}

	/* GSO partial and frag_list segmentation only requires splitting
	 * the frame into an MSS multiple and possibly a remainder, both
	 * cases return a GSO skb. So update the mss now.
	 */
	if (skb_is_gso(segs))
		mss *= skb_shinfo(segs)->gso_segs;

	seg = segs;
	uh = udp_hdr(seg);

	/* preserve TX timestamp flags and TS key for first segment */
	skb_shinfo(seg)->tskey = skb_shinfo(gso_skb)->tskey;
	skb_shinfo(seg)->tx_flags |=
			(skb_shinfo(gso_skb)->tx_flags & SKBTX_ANY_TSTAMP);

	/* compute checksum adjustment based on old length versus new */
	newlen = htons(sizeof(*uh) + mss);
	check = csum16_add(csum16_sub(uh->check, uh->len), newlen);

	for (;;) {
		if (copy_dtor) {
			seg->destructor = sock_wfree;
			seg->sk = sk;
			sum_truesize += seg->truesize;
		}

		if (!seg->next)
			break;

		uh->len = newlen;
		uh->check = check;

		if (seg->ip_summed == CHECKSUM_PARTIAL)
			gso_reset_checksum(seg, ~check);
		else
			uh->check = gso_make_checksum(seg, ~check) ? :
				    CSUM_MANGLED_0;

		seg = seg->next;
		uh = udp_hdr(seg);
	}

	/* last packet can be partial gso_size, account for that in checksum */
	newlen = htons(skb_tail_pointer(seg) - skb_transport_header(seg) +
		       seg->data_len);
	check = csum16_add(csum16_sub(uh->check, uh->len), newlen);

	uh->len = newlen;
	uh->check = check;

	if (seg->ip_summed == CHECKSUM_PARTIAL)
		gso_reset_checksum(seg, ~check);
	else
		uh->check = gso_make_checksum(seg, ~check) ? : CSUM_MANGLED_0;

	/* On the TX path, CHECKSUM_NONE and CHECKSUM_UNNECESSARY have the same
	 * meaning. However, check for bad offloads in the GSO stack expects the
	 * latter, if the checksum was calculated in software. To vouch for the
	 * segment skbs we actually need to set it on the gso_skb.
	 */
	if (gso_skb->ip_summed == CHECKSUM_NONE)
		gso_skb->ip_summed = CHECKSUM_UNNECESSARY;

	/* update refcount for the packet */
	if (copy_dtor) {
		int delta = sum_truesize - gso_skb->truesize;

		/* In some pathological cases, delta can be negative.
		 * We need to either use refcount_add() or refcount_sub_and_test()
		 */
		if (likely(delta >= 0))
			refcount_add(delta, &sk->sk_wmem_alloc);
		else
			WARN_ON_ONCE(refcount_sub_and_test(-delta, &sk->sk_wmem_alloc));
	}
	return segs;
}
EXPORT_SYMBOL_GPL(__udp_gso_segment);

static struct sk_buff *udp4_ufo_fragment(struct sk_buff *skb,
					 netdev_features_t features)
{
	struct sk_buff *segs = ERR_PTR(-EINVAL);
	unsigned int mss;
	__wsum csum;
	struct udphdr *uh;
	struct iphdr *iph;

	if (skb->encapsulation &&
	    (skb_shinfo(skb)->gso_type &
	     (SKB_GSO_UDP_TUNNEL|SKB_GSO_UDP_TUNNEL_CSUM))) {
		segs = skb_udp_tunnel_segment(skb, features, false);
		goto out;
	}

	if (!(skb_shinfo(skb)->gso_type & (SKB_GSO_UDP | SKB_GSO_UDP_L4)))
		goto out;

	if (!pskb_may_pull(skb, sizeof(struct udphdr)))
		goto out;

	if (skb_shinfo(skb)->gso_type & SKB_GSO_UDP_L4)
		return __udp_gso_segment(skb, features, false);

	mss = skb_shinfo(skb)->gso_size;
	if (unlikely(skb->len <= mss))
		goto out;

	/* Do software UFO. Complete and fill in the UDP checksum as
	 * HW cannot do checksum of UDP packets sent as multiple
	 * IP fragments.
	 */

	uh = udp_hdr(skb);
	iph = ip_hdr(skb);

	uh->check = 0;
	csum = skb_checksum(skb, 0, skb->len, 0);
	uh->check = udp_v4_check(skb->len, iph->saddr, iph->daddr, csum);
	if (uh->check == 0)
		uh->check = CSUM_MANGLED_0;

	skb->ip_summed = CHECKSUM_UNNECESSARY;

	/* If there is no outer header we can fake a checksum offload
	 * due to the fact that we have already done the checksum in
	 * software prior to segmenting the frame.
	 */
	if (!skb->encap_hdr_csum)
		features |= NETIF_F_HW_CSUM;

	/* Fragment the skb. IP headers of the fragments are updated in
	 * inet_gso_segment()
	 */
	segs = skb_segment(skb, features);
out:
	return segs;
}


#define UDP_GRO_CNT_MAX 64
static struct sk_buff *udp_gro_receive_segment(struct list_head *head,
					       struct sk_buff *skb)
{
	struct udphdr *uh = udp_gro_udphdr(skb);
	struct sk_buff *pp = NULL;
	struct udphdr *uh2;
	struct sk_buff *p;
	unsigned int ulen;
	int ret = 0;
	int flush;

	/* requires non zero csum, for symmetry with GSO */
	if (!uh->check) {
		NAPI_GRO_CB(skb)->flush = 1;
		return NULL;
	}

	/* Do not deal with padded or malicious packets, sorry ! */
	ulen = ntohs(uh->len);
	if (ulen <= sizeof(*uh) || ulen != skb_gro_len(skb)) {
		NAPI_GRO_CB(skb)->flush = 1;
		return NULL;
	}
	/* pull encapsulating udp header */
	skb_gro_pull(skb, sizeof(struct udphdr));

	list_for_each_entry(p, head, list) {
		if (!NAPI_GRO_CB(p)->same_flow)
			continue;

		uh2 = udp_hdr(p);

		/* Match ports only, as csum is always non zero */
		if ((*(u32 *)&uh->source != *(u32 *)&uh2->source)) {
			NAPI_GRO_CB(p)->same_flow = 0;
			continue;
		}

		if (NAPI_GRO_CB(skb)->is_flist != NAPI_GRO_CB(p)->is_flist) {
			NAPI_GRO_CB(skb)->flush = 1;
			return p;
		}

		flush = gro_receive_network_flush(uh, uh2, p);

		/* Terminate the flow on len mismatch or if it grow "too much".
		 * Under small packet flood GRO count could elsewhere grow a lot
		 * leading to excessive truesize values.
		 * On len mismatch merge the first packet shorter than gso_size,
		 * otherwise complete the GRO packet.
		 */
		if (ulen > ntohs(uh2->len) || flush) {
			pp = p;
		} else {
			if (NAPI_GRO_CB(skb)->is_flist) {
				if (!pskb_may_pull(skb, skb_gro_offset(skb))) {
					NAPI_GRO_CB(skb)->flush = 1;
					return NULL;
				}
				if ((skb->ip_summed != p->ip_summed) ||
				    (skb->csum_level != p->csum_level)) {
					NAPI_GRO_CB(skb)->flush = 1;
					return NULL;
				}
				ret = skb_gro_receive_list(p, skb);
			} else {
				skb_gro_postpull_rcsum(skb, uh,
						       sizeof(struct udphdr));

				ret = skb_gro_receive(p, skb);
			}
		}

		if (ret || ulen != ntohs(uh2->len) ||
		    NAPI_GRO_CB(p)->count >= UDP_GRO_CNT_MAX)
			pp = p;

		return pp;
	}

	/* mismatch, but we never need to flush */
	return NULL;
}

struct sk_buff *udp_gro_receive(struct list_head *head, struct sk_buff *skb,
				struct udphdr *uh, struct sock *sk)
{
	struct sk_buff *pp = NULL;
	struct sk_buff *p;
	struct udphdr *uh2;
	unsigned int off = skb_gro_offset(skb);
	int flush = 1;

	/* We can do L4 aggregation only if the packet can't land in a tunnel
	 * otherwise we could corrupt the inner stream. Detecting such packets
	 * cannot be foolproof and the aggregation might still happen in some
	 * cases. Such packets should be caught in udp_unexpected_gso later.
	 */
	NAPI_GRO_CB(skb)->is_flist = 0;
	if (!sk || !udp_sk(sk)->gro_receive) {
		/* If the packet was locally encapsulated in a UDP tunnel that
		 * wasn't detected above, do not GRO.
		 */
		if (skb->encapsulation)
			goto out;

		if (skb->dev->features & NETIF_F_GRO_FRAGLIST)
			NAPI_GRO_CB(skb)->is_flist = sk ? !udp_test_bit(GRO_ENABLED, sk) : 1;

		if ((!sk && (skb->dev->features & NETIF_F_GRO_UDP_FWD)) ||
		    (sk && udp_test_bit(GRO_ENABLED, sk)) || NAPI_GRO_CB(skb)->is_flist)
			return call_gro_receive(udp_gro_receive_segment, head, skb);

		/* no GRO, be sure flush the current packet */
		goto out;
	}

	if (NAPI_GRO_CB(skb)->encap_mark ||
	    (uh->check && skb->ip_summed != CHECKSUM_PARTIAL &&
	     NAPI_GRO_CB(skb)->csum_cnt == 0 &&
	     !NAPI_GRO_CB(skb)->csum_valid))
		goto out;

	/* mark that this skb passed once through the tunnel gro layer */
	NAPI_GRO_CB(skb)->encap_mark = 1;

	flush = 0;

	list_for_each_entry(p, head, list) {
		if (!NAPI_GRO_CB(p)->same_flow)
			continue;

		uh2 = (struct udphdr   *)(p->data + off);

		/* Match ports and either checksums are either both zero
		 * or nonzero.
		 */
		if ((*(u32 *)&uh->source != *(u32 *)&uh2->source) ||
		    (!uh->check ^ !uh2->check)) {
			NAPI_GRO_CB(p)->same_flow = 0;
			continue;
		}
	}

	skb_gro_pull(skb, sizeof(struct udphdr)); /* pull encapsulating udp header */
	skb_gro_postpull_rcsum(skb, uh, sizeof(struct udphdr));
	pp = call_gro_receive_sk(udp_sk(sk)->gro_receive, sk, head, skb);

out:
	skb_gro_flush_final(skb, pp, flush);
	return pp;
}
EXPORT_SYMBOL(udp_gro_receive);

static struct sock *udp4_gro_lookup_skb(struct sk_buff *skb, __be16 sport,
					__be16 dport)
{
	const struct iphdr *iph = skb_gro_network_header(skb);
	struct net *net = dev_net(skb->dev);
	int iif, sdif;

	inet_get_iif_sdif(skb, &iif, &sdif);

	return __udp4_lib_lookup(net, iph->saddr, sport,
				 iph->daddr, dport, iif,
				 sdif, net->ipv4.udp_table, NULL);
}

INDIRECT_CALLABLE_SCOPE
struct sk_buff *udp4_gro_receive(struct list_head *head, struct sk_buff *skb)
{
	struct udphdr *uh = udp_gro_udphdr(skb);
	struct sock *sk = NULL;
	struct sk_buff *pp;

	if (unlikely(!uh))
		goto flush;

	/* Don't bother verifying checksum if we're going to flush anyway. */
	if (NAPI_GRO_CB(skb)->flush)
		goto skip;

	if (skb_gro_checksum_validate_zero_check(skb, IPPROTO_UDP, uh->check,
						 inet_gro_compute_pseudo))
		goto flush;
	else if (uh->check)
		skb_gro_checksum_try_convert(skb, IPPROTO_UDP,
					     inet_gro_compute_pseudo);
skip:
	NAPI_GRO_CB(skb)->is_ipv6 = 0;

	if (static_branch_unlikely(&udp_encap_needed_key))
		sk = udp4_gro_lookup_skb(skb, uh->source, uh->dest);

	pp = udp_gro_receive(head, skb, uh, sk);
	return pp;

flush:
	NAPI_GRO_CB(skb)->flush = 1;
	return NULL;
}

static int udp_gro_complete_segment(struct sk_buff *skb)
{
	struct udphdr *uh = udp_hdr(skb);

	skb->csum_start = (unsigned char *)uh - skb->head;
	skb->csum_offset = offsetof(struct udphdr, check);
	skb->ip_summed = CHECKSUM_PARTIAL;

	skb_shinfo(skb)->gso_segs = NAPI_GRO_CB(skb)->count;
	skb_shinfo(skb)->gso_type |= SKB_GSO_UDP_L4;

	if (skb->encapsulation)
		skb->inner_transport_header = skb->transport_header;

	return 0;
}

int udp_gro_complete(struct sk_buff *skb, int nhoff,
		     udp_lookup_t lookup)
{
	__be16 newlen = htons(skb->len - nhoff);
	struct udphdr *uh = (struct udphdr *)(skb->data + nhoff);
	struct sock *sk;
	int err;

	uh->len = newlen;

	sk = INDIRECT_CALL_INET(lookup, udp6_lib_lookup_skb,
				udp4_lib_lookup_skb, skb, uh->source, uh->dest);
	if (sk && udp_sk(sk)->gro_complete) {
		skb_shinfo(skb)->gso_type = uh->check ? SKB_GSO_UDP_TUNNEL_CSUM
					: SKB_GSO_UDP_TUNNEL;

		/* clear the encap mark, so that inner frag_list gro_complete
		 * can take place
		 */
		NAPI_GRO_CB(skb)->encap_mark = 0;

		/* Set encapsulation before calling into inner gro_complete()
		 * functions to make them set up the inner offsets.
		 */
		skb->encapsulation = 1;
		err = udp_sk(sk)->gro_complete(sk, skb,
				nhoff + sizeof(struct udphdr));
	} else {
		err = udp_gro_complete_segment(skb);
	}

	if (skb->remcsum_offload)
		skb_shinfo(skb)->gso_type |= SKB_GSO_TUNNEL_REMCSUM;

	return err;
}
EXPORT_SYMBOL(udp_gro_complete);

INDIRECT_CALLABLE_SCOPE int udp4_gro_complete(struct sk_buff *skb, int nhoff)
{
	const u16 offset = NAPI_GRO_CB(skb)->network_offsets[skb->encapsulation];
	const struct iphdr *iph = (struct iphdr *)(skb->data + offset);
	struct udphdr *uh = (struct udphdr *)(skb->data + nhoff);

	/* do fraglist only if there is no outer UDP encap (or we already processed it) */
	if (NAPI_GRO_CB(skb)->is_flist && !NAPI_GRO_CB(skb)->encap_mark) {
		uh->len = htons(skb->len - nhoff);

		skb_shinfo(skb)->gso_type |= (SKB_GSO_FRAGLIST|SKB_GSO_UDP_L4);
		skb_shinfo(skb)->gso_segs = NAPI_GRO_CB(skb)->count;

		__skb_incr_checksum_unnecessary(skb);

		return 0;
	}

	if (uh->check)
		uh->check = ~udp_v4_check(skb->len - nhoff, iph->saddr,
					  iph->daddr, 0);

	return udp_gro_complete(skb, nhoff, udp4_lib_lookup_skb);
}

int __init udpv4_offload_init(void)
{
	net_hotdata.udpv4_offload = (struct net_offload) {
		.callbacks = {
			.gso_segment = udp4_ufo_fragment,
			.gro_receive  =	udp4_gro_receive,
			.gro_complete =	udp4_gro_complete,
		},
	};
	return inet_add_offload(&net_hotdata.udpv4_offload, IPPROTO_UDP);
}<|MERGE_RESOLUTION|>--- conflicted
+++ resolved
@@ -279,12 +279,8 @@
 		return ERR_PTR(-EINVAL);
 
 	if (unlikely(skb_checksum_start(gso_skb) !=
-<<<<<<< HEAD
-		     skb_transport_header(gso_skb)))
-=======
 		     skb_transport_header(gso_skb) &&
 		     !(skb_shinfo(gso_skb)->gso_type & SKB_GSO_FRAGLIST)))
->>>>>>> 17b65575
 		return ERR_PTR(-EINVAL);
 
 	/* We don't know if egress device can segment and checksum the packet
