/*
 * VGIC MMIO handling functions
 *
 * This program is free software; you can redistribute it and/or modify
 * it under the terms of the GNU General Public License version 2 as
 * published by the Free Software Foundation.
 *
 * This program is distributed in the hope that it will be useful,
 * but WITHOUT ANY WARRANTY; without even the implied warranty of
 * MERCHANTABILITY or FITNESS FOR A PARTICULAR PURPOSE.  See the
 * GNU General Public License for more details.
 */

#include <linux/bitops.h>
#include <linux/bsearch.h>
#include <linux/kvm.h>
#include <linux/kvm_host.h>
#include <kvm/iodev.h>
#include <kvm/arm_arch_timer.h>
#include <kvm/arm_vgic.h>

#include "vgic.h"
#include "vgic-mmio.h"

unsigned long vgic_mmio_read_raz(struct kvm_vcpu *vcpu,
				 gpa_t addr, unsigned int len)
{
	return 0;
}

unsigned long vgic_mmio_read_rao(struct kvm_vcpu *vcpu,
				 gpa_t addr, unsigned int len)
{
	return -1UL;
}

void vgic_mmio_write_wi(struct kvm_vcpu *vcpu, gpa_t addr,
			unsigned int len, unsigned long val)
{
	/* Ignore */
}

/*
 * Read accesses to both GICD_ICENABLER and GICD_ISENABLER return the value
 * of the enabled bit, so there is only one function for both here.
 */
unsigned long vgic_mmio_read_enable(struct kvm_vcpu *vcpu,
				    gpa_t addr, unsigned int len)
{
	u32 intid = VGIC_ADDR_TO_INTID(addr, 1);
	u32 value = 0;
	int i;

	/* Loop over all IRQs affected by this read */
	for (i = 0; i < len * 8; i++) {
		struct vgic_irq *irq = vgic_get_irq(vcpu->kvm, vcpu, intid + i);

		if (irq->enabled)
			value |= (1U << i);

		vgic_put_irq(vcpu->kvm, irq);
	}

	return value;
}

void vgic_mmio_write_senable(struct kvm_vcpu *vcpu,
			     gpa_t addr, unsigned int len,
			     unsigned long val)
{
	u32 intid = VGIC_ADDR_TO_INTID(addr, 1);
	int i;
	unsigned long flags;

	for_each_set_bit(i, &val, len * 8) {
		struct vgic_irq *irq = vgic_get_irq(vcpu->kvm, vcpu, intid + i);

		spin_lock_irqsave(&irq->irq_lock, flags);
		irq->enabled = true;
		vgic_queue_irq_unlock(vcpu->kvm, irq, flags);

		vgic_put_irq(vcpu->kvm, irq);
	}
}

void vgic_mmio_write_cenable(struct kvm_vcpu *vcpu,
			     gpa_t addr, unsigned int len,
			     unsigned long val)
{
	u32 intid = VGIC_ADDR_TO_INTID(addr, 1);
	int i;
	unsigned long flags;

	for_each_set_bit(i, &val, len * 8) {
		struct vgic_irq *irq = vgic_get_irq(vcpu->kvm, vcpu, intid + i);

		spin_lock_irqsave(&irq->irq_lock, flags);

		irq->enabled = false;

		spin_unlock_irqrestore(&irq->irq_lock, flags);
		vgic_put_irq(vcpu->kvm, irq);
	}
}

unsigned long vgic_mmio_read_pending(struct kvm_vcpu *vcpu,
				     gpa_t addr, unsigned int len)
{
	u32 intid = VGIC_ADDR_TO_INTID(addr, 1);
	u32 value = 0;
	int i;

	/* Loop over all IRQs affected by this read */
	for (i = 0; i < len * 8; i++) {
		struct vgic_irq *irq = vgic_get_irq(vcpu->kvm, vcpu, intid + i);

		if (irq_is_pending(irq))
			value |= (1U << i);

		vgic_put_irq(vcpu->kvm, irq);
	}

	return value;
}

/*
 * This function will return the VCPU that performed the MMIO access and
 * trapped from within the VM, and will return NULL if this is a userspace
 * access.
 *
 * We can disable preemption locally around accessing the per-CPU variable,
 * and use the resolved vcpu pointer after enabling preemption again, because
 * even if the current thread is migrated to another CPU, reading the per-CPU
 * value later will give us the same value as we update the per-CPU variable
 * in the preempt notifier handlers.
 */
static struct kvm_vcpu *vgic_get_mmio_requester_vcpu(void)
{
	struct kvm_vcpu *vcpu;

	preempt_disable();
	vcpu = kvm_arm_get_running_vcpu();
	preempt_enable();
	return vcpu;
}

/* Must be called with irq->irq_lock held */
static void vgic_hw_irq_spending(struct kvm_vcpu *vcpu, struct vgic_irq *irq,
				 bool is_uaccess)
{
	if (is_uaccess)
		return;

	irq->pending_latch = true;
	vgic_irq_set_phys_active(irq, true);
}

void vgic_mmio_write_spending(struct kvm_vcpu *vcpu,
			      gpa_t addr, unsigned int len,
			      unsigned long val)
{
	bool is_uaccess = !vgic_get_mmio_requester_vcpu();
	u32 intid = VGIC_ADDR_TO_INTID(addr, 1);
	int i;
	unsigned long flags;

	for_each_set_bit(i, &val, len * 8) {
		struct vgic_irq *irq = vgic_get_irq(vcpu->kvm, vcpu, intid + i);

		spin_lock_irqsave(&irq->irq_lock, flags);
<<<<<<< HEAD
		irq->pending_latch = true;

=======
		if (irq->hw)
			vgic_hw_irq_spending(vcpu, irq, is_uaccess);
		else
			irq->pending_latch = true;
>>>>>>> 661e50bc
		vgic_queue_irq_unlock(vcpu->kvm, irq, flags);
		vgic_put_irq(vcpu->kvm, irq);
	}
}

/* Must be called with irq->irq_lock held */
static void vgic_hw_irq_cpending(struct kvm_vcpu *vcpu, struct vgic_irq *irq,
				 bool is_uaccess)
{
	if (is_uaccess)
		return;

	irq->pending_latch = false;

	/*
	 * We don't want the guest to effectively mask the physical
	 * interrupt by doing a write to SPENDR followed by a write to
	 * CPENDR for HW interrupts, so we clear the active state on
	 * the physical side if the virtual interrupt is not active.
	 * This may lead to taking an additional interrupt on the
	 * host, but that should not be a problem as the worst that
	 * can happen is an additional vgic injection.  We also clear
	 * the pending state to maintain proper semantics for edge HW
	 * interrupts.
	 */
	vgic_irq_set_phys_pending(irq, false);
	if (!irq->active)
		vgic_irq_set_phys_active(irq, false);
}

void vgic_mmio_write_cpending(struct kvm_vcpu *vcpu,
			      gpa_t addr, unsigned int len,
			      unsigned long val)
{
	bool is_uaccess = !vgic_get_mmio_requester_vcpu();
	u32 intid = VGIC_ADDR_TO_INTID(addr, 1);
	int i;
	unsigned long flags;

	for_each_set_bit(i, &val, len * 8) {
		struct vgic_irq *irq = vgic_get_irq(vcpu->kvm, vcpu, intid + i);

		spin_lock_irqsave(&irq->irq_lock, flags);

		if (irq->hw)
			vgic_hw_irq_cpending(vcpu, irq, is_uaccess);
		else
			irq->pending_latch = false;

		spin_unlock_irqrestore(&irq->irq_lock, flags);
		vgic_put_irq(vcpu->kvm, irq);
	}
}

unsigned long vgic_mmio_read_active(struct kvm_vcpu *vcpu,
				    gpa_t addr, unsigned int len)
{
	u32 intid = VGIC_ADDR_TO_INTID(addr, 1);
	u32 value = 0;
	int i;

	/* Loop over all IRQs affected by this read */
	for (i = 0; i < len * 8; i++) {
		struct vgic_irq *irq = vgic_get_irq(vcpu->kvm, vcpu, intid + i);

		if (irq->active)
			value |= (1U << i);

		vgic_put_irq(vcpu->kvm, irq);
	}

	return value;
}

/* Must be called with irq->irq_lock held */
static void vgic_hw_irq_change_active(struct kvm_vcpu *vcpu, struct vgic_irq *irq,
				      bool active, bool is_uaccess)
{
	if (is_uaccess)
		return;

	irq->active = active;
	vgic_irq_set_phys_active(irq, active);
}

static void vgic_mmio_change_active(struct kvm_vcpu *vcpu, struct vgic_irq *irq,
				    bool active)
{
<<<<<<< HEAD
	struct kvm_vcpu *requester_vcpu;
	unsigned long flags;
	spin_lock_irqsave(&irq->irq_lock, flags);
=======
	unsigned long flags;
	struct kvm_vcpu *requester_vcpu = vgic_get_mmio_requester_vcpu();
>>>>>>> 661e50bc

	spin_lock_irqsave(&irq->irq_lock, flags);

	/*
	 * If this virtual IRQ was written into a list register, we
	 * have to make sure the CPU that runs the VCPU thread has
	 * synced back the LR state to the struct vgic_irq.
	 *
	 * As long as the conditions below are true, we know the VCPU thread
	 * may be on its way back from the guest (we kicked the VCPU thread in
	 * vgic_change_active_prepare)  and still has to sync back this IRQ,
	 * so we release and re-acquire the spin_lock to let the other thread
	 * sync back the IRQ.
	 *
	 * When accessing VGIC state from user space, requester_vcpu is
	 * NULL, which is fine, because we guarantee that no VCPUs are running
	 * when accessing VGIC state from user space so irq->vcpu->cpu is
	 * always -1.
	 */
	while (irq->vcpu && /* IRQ may have state in an LR somewhere */
	       irq->vcpu != requester_vcpu && /* Current thread is not the VCPU thread */
	       irq->vcpu->cpu != -1) /* VCPU thread is running */
		cond_resched_lock(&irq->irq_lock);

<<<<<<< HEAD
	irq->active = new_active_state;
	if (new_active_state)
=======
	if (irq->hw)
		vgic_hw_irq_change_active(vcpu, irq, active, !requester_vcpu);
	else
		irq->active = active;

	if (irq->active)
>>>>>>> 661e50bc
		vgic_queue_irq_unlock(vcpu->kvm, irq, flags);
	else
		spin_unlock_irqrestore(&irq->irq_lock, flags);
}

/*
 * If we are fiddling with an IRQ's active state, we have to make sure the IRQ
 * is not queued on some running VCPU's LRs, because then the change to the
 * active state can be overwritten when the VCPU's state is synced coming back
 * from the guest.
 *
 * For shared interrupts, we have to stop all the VCPUs because interrupts can
 * be migrated while we don't hold the IRQ locks and we don't want to be
 * chasing moving targets.
 *
 * For private interrupts we don't have to do anything because userspace
 * accesses to the VGIC state already require all VCPUs to be stopped, and
 * only the VCPU itself can modify its private interrupts active state, which
 * guarantees that the VCPU is not running.
 */
static void vgic_change_active_prepare(struct kvm_vcpu *vcpu, u32 intid)
{
	if (intid > VGIC_NR_PRIVATE_IRQS)
		kvm_arm_halt_guest(vcpu->kvm);
}

/* See vgic_change_active_prepare */
static void vgic_change_active_finish(struct kvm_vcpu *vcpu, u32 intid)
{
	if (intid > VGIC_NR_PRIVATE_IRQS)
		kvm_arm_resume_guest(vcpu->kvm);
}

static void __vgic_mmio_write_cactive(struct kvm_vcpu *vcpu,
				      gpa_t addr, unsigned int len,
				      unsigned long val)
{
	u32 intid = VGIC_ADDR_TO_INTID(addr, 1);
	int i;

	for_each_set_bit(i, &val, len * 8) {
		struct vgic_irq *irq = vgic_get_irq(vcpu->kvm, vcpu, intid + i);
		vgic_mmio_change_active(vcpu, irq, false);
		vgic_put_irq(vcpu->kvm, irq);
	}
}

void vgic_mmio_write_cactive(struct kvm_vcpu *vcpu,
			     gpa_t addr, unsigned int len,
			     unsigned long val)
{
	u32 intid = VGIC_ADDR_TO_INTID(addr, 1);

	mutex_lock(&vcpu->kvm->lock);
	vgic_change_active_prepare(vcpu, intid);

	__vgic_mmio_write_cactive(vcpu, addr, len, val);

	vgic_change_active_finish(vcpu, intid);
	mutex_unlock(&vcpu->kvm->lock);
}

void vgic_mmio_uaccess_write_cactive(struct kvm_vcpu *vcpu,
				     gpa_t addr, unsigned int len,
				     unsigned long val)
{
	__vgic_mmio_write_cactive(vcpu, addr, len, val);
}

static void __vgic_mmio_write_sactive(struct kvm_vcpu *vcpu,
				      gpa_t addr, unsigned int len,
				      unsigned long val)
{
	u32 intid = VGIC_ADDR_TO_INTID(addr, 1);
	int i;

	for_each_set_bit(i, &val, len * 8) {
		struct vgic_irq *irq = vgic_get_irq(vcpu->kvm, vcpu, intid + i);
		vgic_mmio_change_active(vcpu, irq, true);
		vgic_put_irq(vcpu->kvm, irq);
	}
}

void vgic_mmio_write_sactive(struct kvm_vcpu *vcpu,
			     gpa_t addr, unsigned int len,
			     unsigned long val)
{
	u32 intid = VGIC_ADDR_TO_INTID(addr, 1);

	mutex_lock(&vcpu->kvm->lock);
	vgic_change_active_prepare(vcpu, intid);

	__vgic_mmio_write_sactive(vcpu, addr, len, val);

	vgic_change_active_finish(vcpu, intid);
	mutex_unlock(&vcpu->kvm->lock);
}

void vgic_mmio_uaccess_write_sactive(struct kvm_vcpu *vcpu,
				     gpa_t addr, unsigned int len,
				     unsigned long val)
{
	__vgic_mmio_write_sactive(vcpu, addr, len, val);
}

unsigned long vgic_mmio_read_priority(struct kvm_vcpu *vcpu,
				      gpa_t addr, unsigned int len)
{
	u32 intid = VGIC_ADDR_TO_INTID(addr, 8);
	int i;
	u64 val = 0;

	for (i = 0; i < len; i++) {
		struct vgic_irq *irq = vgic_get_irq(vcpu->kvm, vcpu, intid + i);

		val |= (u64)irq->priority << (i * 8);

		vgic_put_irq(vcpu->kvm, irq);
	}

	return val;
}

/*
 * We currently don't handle changing the priority of an interrupt that
 * is already pending on a VCPU. If there is a need for this, we would
 * need to make this VCPU exit and re-evaluate the priorities, potentially
 * leading to this interrupt getting presented now to the guest (if it has
 * been masked by the priority mask before).
 */
void vgic_mmio_write_priority(struct kvm_vcpu *vcpu,
			      gpa_t addr, unsigned int len,
			      unsigned long val)
{
	u32 intid = VGIC_ADDR_TO_INTID(addr, 8);
	int i;
	unsigned long flags;

	for (i = 0; i < len; i++) {
		struct vgic_irq *irq = vgic_get_irq(vcpu->kvm, vcpu, intid + i);

		spin_lock_irqsave(&irq->irq_lock, flags);
		/* Narrow the priority range to what we actually support */
		irq->priority = (val >> (i * 8)) & GENMASK(7, 8 - VGIC_PRI_BITS);
		spin_unlock_irqrestore(&irq->irq_lock, flags);

		vgic_put_irq(vcpu->kvm, irq);
	}
}

unsigned long vgic_mmio_read_config(struct kvm_vcpu *vcpu,
				    gpa_t addr, unsigned int len)
{
	u32 intid = VGIC_ADDR_TO_INTID(addr, 2);
	u32 value = 0;
	int i;

	for (i = 0; i < len * 4; i++) {
		struct vgic_irq *irq = vgic_get_irq(vcpu->kvm, vcpu, intid + i);

		if (irq->config == VGIC_CONFIG_EDGE)
			value |= (2U << (i * 2));

		vgic_put_irq(vcpu->kvm, irq);
	}

	return value;
}

void vgic_mmio_write_config(struct kvm_vcpu *vcpu,
			    gpa_t addr, unsigned int len,
			    unsigned long val)
{
	u32 intid = VGIC_ADDR_TO_INTID(addr, 2);
	int i;
	unsigned long flags;

	for (i = 0; i < len * 4; i++) {
		struct vgic_irq *irq;

		/*
		 * The configuration cannot be changed for SGIs in general,
		 * for PPIs this is IMPLEMENTATION DEFINED. The arch timer
		 * code relies on PPIs being level triggered, so we also
		 * make them read-only here.
		 */
		if (intid + i < VGIC_NR_PRIVATE_IRQS)
			continue;

		irq = vgic_get_irq(vcpu->kvm, vcpu, intid + i);
		spin_lock_irqsave(&irq->irq_lock, flags);

		if (test_bit(i * 2 + 1, &val))
			irq->config = VGIC_CONFIG_EDGE;
		else
			irq->config = VGIC_CONFIG_LEVEL;

		spin_unlock_irqrestore(&irq->irq_lock, flags);
		vgic_put_irq(vcpu->kvm, irq);
	}
}

u64 vgic_read_irq_line_level_info(struct kvm_vcpu *vcpu, u32 intid)
{
	int i;
	u64 val = 0;
	int nr_irqs = vcpu->kvm->arch.vgic.nr_spis + VGIC_NR_PRIVATE_IRQS;

	for (i = 0; i < 32; i++) {
		struct vgic_irq *irq;

		if ((intid + i) < VGIC_NR_SGIS || (intid + i) >= nr_irqs)
			continue;

		irq = vgic_get_irq(vcpu->kvm, vcpu, intid + i);
		if (irq->config == VGIC_CONFIG_LEVEL && irq->line_level)
			val |= (1U << i);

		vgic_put_irq(vcpu->kvm, irq);
	}

	return val;
}

void vgic_write_irq_line_level_info(struct kvm_vcpu *vcpu, u32 intid,
				    const u64 val)
{
	int i;
	int nr_irqs = vcpu->kvm->arch.vgic.nr_spis + VGIC_NR_PRIVATE_IRQS;
	unsigned long flags;

	for (i = 0; i < 32; i++) {
		struct vgic_irq *irq;
		bool new_level;

		if ((intid + i) < VGIC_NR_SGIS || (intid + i) >= nr_irqs)
			continue;

		irq = vgic_get_irq(vcpu->kvm, vcpu, intid + i);

		/*
		 * Line level is set irrespective of irq type
		 * (level or edge) to avoid dependency that VM should
		 * restore irq config before line level.
		 */
		new_level = !!(val & (1U << i));
		spin_lock_irqsave(&irq->irq_lock, flags);
		irq->line_level = new_level;
		if (new_level)
			vgic_queue_irq_unlock(vcpu->kvm, irq, flags);
		else
			spin_unlock_irqrestore(&irq->irq_lock, flags);

		vgic_put_irq(vcpu->kvm, irq);
	}
}

static int match_region(const void *key, const void *elt)
{
	const unsigned int offset = (unsigned long)key;
	const struct vgic_register_region *region = elt;

	if (offset < region->reg_offset)
		return -1;

	if (offset >= region->reg_offset + region->len)
		return 1;

	return 0;
}

const struct vgic_register_region *
vgic_find_mmio_region(const struct vgic_register_region *regions,
		      int nr_regions, unsigned int offset)
{
	return bsearch((void *)(uintptr_t)offset, regions, nr_regions,
		       sizeof(regions[0]), match_region);
}

void vgic_set_vmcr(struct kvm_vcpu *vcpu, struct vgic_vmcr *vmcr)
{
	if (kvm_vgic_global_state.type == VGIC_V2)
		vgic_v2_set_vmcr(vcpu, vmcr);
	else
		vgic_v3_set_vmcr(vcpu, vmcr);
}

void vgic_get_vmcr(struct kvm_vcpu *vcpu, struct vgic_vmcr *vmcr)
{
	if (kvm_vgic_global_state.type == VGIC_V2)
		vgic_v2_get_vmcr(vcpu, vmcr);
	else
		vgic_v3_get_vmcr(vcpu, vmcr);
}

/*
 * kvm_mmio_read_buf() returns a value in a format where it can be converted
 * to a byte array and be directly observed as the guest wanted it to appear
 * in memory if it had done the store itself, which is LE for the GIC, as the
 * guest knows the GIC is always LE.
 *
 * We convert this value to the CPUs native format to deal with it as a data
 * value.
 */
unsigned long vgic_data_mmio_bus_to_host(const void *val, unsigned int len)
{
	unsigned long data = kvm_mmio_read_buf(val, len);

	switch (len) {
	case 1:
		return data;
	case 2:
		return le16_to_cpu(data);
	case 4:
		return le32_to_cpu(data);
	default:
		return le64_to_cpu(data);
	}
}

/*
 * kvm_mmio_write_buf() expects a value in a format such that if converted to
 * a byte array it is observed as the guest would see it if it could perform
 * the load directly.  Since the GIC is LE, and the guest knows this, the
 * guest expects a value in little endian format.
 *
 * We convert the data value from the CPUs native format to LE so that the
 * value is returned in the proper format.
 */
void vgic_data_host_to_mmio_bus(void *buf, unsigned int len,
				unsigned long data)
{
	switch (len) {
	case 1:
		break;
	case 2:
		data = cpu_to_le16(data);
		break;
	case 4:
		data = cpu_to_le32(data);
		break;
	default:
		data = cpu_to_le64(data);
	}

	kvm_mmio_write_buf(buf, len, data);
}

static
struct vgic_io_device *kvm_to_vgic_iodev(const struct kvm_io_device *dev)
{
	return container_of(dev, struct vgic_io_device, dev);
}

static bool check_region(const struct kvm *kvm,
			 const struct vgic_register_region *region,
			 gpa_t addr, int len)
{
	int flags, nr_irqs = kvm->arch.vgic.nr_spis + VGIC_NR_PRIVATE_IRQS;

	switch (len) {
	case sizeof(u8):
		flags = VGIC_ACCESS_8bit;
		break;
	case sizeof(u32):
		flags = VGIC_ACCESS_32bit;
		break;
	case sizeof(u64):
		flags = VGIC_ACCESS_64bit;
		break;
	default:
		return false;
	}

	if ((region->access_flags & flags) && IS_ALIGNED(addr, len)) {
		if (!region->bits_per_irq)
			return true;

		/* Do we access a non-allocated IRQ? */
		return VGIC_ADDR_TO_INTID(addr, region->bits_per_irq) < nr_irqs;
	}

	return false;
}

const struct vgic_register_region *
vgic_get_mmio_region(struct kvm_vcpu *vcpu, struct vgic_io_device *iodev,
		     gpa_t addr, int len)
{
	const struct vgic_register_region *region;

	region = vgic_find_mmio_region(iodev->regions, iodev->nr_regions,
				       addr - iodev->base_addr);
	if (!region || !check_region(vcpu->kvm, region, addr, len))
		return NULL;

	return region;
}

static int vgic_uaccess_read(struct kvm_vcpu *vcpu, struct kvm_io_device *dev,
			     gpa_t addr, u32 *val)
{
	struct vgic_io_device *iodev = kvm_to_vgic_iodev(dev);
	const struct vgic_register_region *region;
	struct kvm_vcpu *r_vcpu;

	region = vgic_get_mmio_region(vcpu, iodev, addr, sizeof(u32));
	if (!region) {
		*val = 0;
		return 0;
	}

	r_vcpu = iodev->redist_vcpu ? iodev->redist_vcpu : vcpu;
	if (region->uaccess_read)
		*val = region->uaccess_read(r_vcpu, addr, sizeof(u32));
	else
		*val = region->read(r_vcpu, addr, sizeof(u32));

	return 0;
}

static int vgic_uaccess_write(struct kvm_vcpu *vcpu, struct kvm_io_device *dev,
			      gpa_t addr, const u32 *val)
{
	struct vgic_io_device *iodev = kvm_to_vgic_iodev(dev);
	const struct vgic_register_region *region;
	struct kvm_vcpu *r_vcpu;

	region = vgic_get_mmio_region(vcpu, iodev, addr, sizeof(u32));
	if (!region)
		return 0;

	r_vcpu = iodev->redist_vcpu ? iodev->redist_vcpu : vcpu;
	if (region->uaccess_write)
		region->uaccess_write(r_vcpu, addr, sizeof(u32), *val);
	else
		region->write(r_vcpu, addr, sizeof(u32), *val);

	return 0;
}

/*
 * Userland access to VGIC registers.
 */
int vgic_uaccess(struct kvm_vcpu *vcpu, struct vgic_io_device *dev,
		 bool is_write, int offset, u32 *val)
{
	if (is_write)
		return vgic_uaccess_write(vcpu, &dev->dev, offset, val);
	else
		return vgic_uaccess_read(vcpu, &dev->dev, offset, val);
}

static int dispatch_mmio_read(struct kvm_vcpu *vcpu, struct kvm_io_device *dev,
			      gpa_t addr, int len, void *val)
{
	struct vgic_io_device *iodev = kvm_to_vgic_iodev(dev);
	const struct vgic_register_region *region;
	unsigned long data = 0;

	region = vgic_get_mmio_region(vcpu, iodev, addr, len);
	if (!region) {
		memset(val, 0, len);
		return 0;
	}

	switch (iodev->iodev_type) {
	case IODEV_CPUIF:
		data = region->read(vcpu, addr, len);
		break;
	case IODEV_DIST:
		data = region->read(vcpu, addr, len);
		break;
	case IODEV_REDIST:
		data = region->read(iodev->redist_vcpu, addr, len);
		break;
	case IODEV_ITS:
		data = region->its_read(vcpu->kvm, iodev->its, addr, len);
		break;
	}

	vgic_data_host_to_mmio_bus(val, len, data);
	return 0;
}

static int dispatch_mmio_write(struct kvm_vcpu *vcpu, struct kvm_io_device *dev,
			       gpa_t addr, int len, const void *val)
{
	struct vgic_io_device *iodev = kvm_to_vgic_iodev(dev);
	const struct vgic_register_region *region;
	unsigned long data = vgic_data_mmio_bus_to_host(val, len);

	region = vgic_get_mmio_region(vcpu, iodev, addr, len);
	if (!region)
		return 0;

	switch (iodev->iodev_type) {
	case IODEV_CPUIF:
		region->write(vcpu, addr, len, data);
		break;
	case IODEV_DIST:
		region->write(vcpu, addr, len, data);
		break;
	case IODEV_REDIST:
		region->write(iodev->redist_vcpu, addr, len, data);
		break;
	case IODEV_ITS:
		region->its_write(vcpu->kvm, iodev->its, addr, len, data);
		break;
	}

	return 0;
}

struct kvm_io_device_ops kvm_io_gic_ops = {
	.read = dispatch_mmio_read,
	.write = dispatch_mmio_write,
};

int vgic_register_dist_iodev(struct kvm *kvm, gpa_t dist_base_address,
			     enum vgic_type type)
{
	struct vgic_io_device *io_device = &kvm->arch.vgic.dist_iodev;
	int ret = 0;
	unsigned int len;

	switch (type) {
	case VGIC_V2:
		len = vgic_v2_init_dist_iodev(io_device);
		break;
	case VGIC_V3:
		len = vgic_v3_init_dist_iodev(io_device);
		break;
	default:
		BUG_ON(1);
	}

	io_device->base_addr = dist_base_address;
	io_device->iodev_type = IODEV_DIST;
	io_device->redist_vcpu = NULL;

	mutex_lock(&kvm->slots_lock);
	ret = kvm_io_bus_register_dev(kvm, KVM_MMIO_BUS, dist_base_address,
				      len, &io_device->dev);
	mutex_unlock(&kvm->slots_lock);

	return ret;
}<|MERGE_RESOLUTION|>--- conflicted
+++ resolved
@@ -168,15 +168,10 @@
 		struct vgic_irq *irq = vgic_get_irq(vcpu->kvm, vcpu, intid + i);
 
 		spin_lock_irqsave(&irq->irq_lock, flags);
-<<<<<<< HEAD
-		irq->pending_latch = true;
-
-=======
 		if (irq->hw)
 			vgic_hw_irq_spending(vcpu, irq, is_uaccess);
 		else
 			irq->pending_latch = true;
->>>>>>> 661e50bc
 		vgic_queue_irq_unlock(vcpu->kvm, irq, flags);
 		vgic_put_irq(vcpu->kvm, irq);
 	}
@@ -265,14 +260,8 @@
 static void vgic_mmio_change_active(struct kvm_vcpu *vcpu, struct vgic_irq *irq,
 				    bool active)
 {
-<<<<<<< HEAD
-	struct kvm_vcpu *requester_vcpu;
-	unsigned long flags;
-	spin_lock_irqsave(&irq->irq_lock, flags);
-=======
 	unsigned long flags;
 	struct kvm_vcpu *requester_vcpu = vgic_get_mmio_requester_vcpu();
->>>>>>> 661e50bc
 
 	spin_lock_irqsave(&irq->irq_lock, flags);
 
@@ -297,17 +286,12 @@
 	       irq->vcpu->cpu != -1) /* VCPU thread is running */
 		cond_resched_lock(&irq->irq_lock);
 
-<<<<<<< HEAD
-	irq->active = new_active_state;
-	if (new_active_state)
-=======
 	if (irq->hw)
 		vgic_hw_irq_change_active(vcpu, irq, active, !requester_vcpu);
 	else
 		irq->active = active;
 
 	if (irq->active)
->>>>>>> 661e50bc
 		vgic_queue_irq_unlock(vcpu->kvm, irq, flags);
 	else
 		spin_unlock_irqrestore(&irq->irq_lock, flags);
