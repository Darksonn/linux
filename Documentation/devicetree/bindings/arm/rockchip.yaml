--- conflicted
+++ resolved
@@ -48,14 +48,11 @@
               - anbernic,rg-arc-d
               - anbernic,rg-arc-s
           - const: rockchip,rk3566
-<<<<<<< HEAD
-=======
 
       - description: ArmSoM Sige7 board
         items:
           - const: armsom,sige7
           - const: rockchip,rk3588
->>>>>>> 0c383648
 
       - description: Asus Tinker board
         items:
@@ -206,8 +203,6 @@
           - const: firefly,rk3568-roc-pc
           - const: rockchip,rk3568
 
-<<<<<<< HEAD
-=======
       - description: Forlinx FET3588-C SoM
         items:
           - enum:
@@ -215,7 +210,6 @@
           - const: forlinx,fet3588-c
           - const: rockchip,rk3588
 
->>>>>>> 0c383648
       - description: FriendlyElec NanoPi R2 series boards
         items:
           - enum:
@@ -254,14 +248,11 @@
           - const: friendlyarm,nanopc-t6
           - const: rockchip,rk3588
 
-<<<<<<< HEAD
-=======
       - description: GameForce Chi
         items:
           - const: gameforce,chi
           - const: rockchip,rk3326
 
->>>>>>> 0c383648
       - description: GeekBuying GeekBox
         items:
           - const: geekbuying,geekbox
@@ -708,11 +699,7 @@
           - const: pine64,quartzpro64
           - const: rockchip,rk3588
 
-<<<<<<< HEAD
-      - description: Pine64 SoQuartz SoM
-=======
       - description: Pine64 SOQuartz
->>>>>>> 0c383648
         items:
           - enum:
               - pine64,soquartz-blade
@@ -730,24 +717,17 @@
               - powkiddy,x55
           - const: rockchip,rk3566
 
-<<<<<<< HEAD
-=======
       - description: Protonic MECSBC board
         items:
           - const: prt,mecsbc
           - const: rockchip,rk3568
 
->>>>>>> 0c383648
       - description: QNAP TS-433-4G 4-Bay NAS
         items:
           - const: qnap,ts433
           - const: rockchip,rk3568
 
-<<<<<<< HEAD
-      - description: Radxa Compute Module 3(CM3)
-=======
       - description: Radxa Compute Module 3 (CM3)
->>>>>>> 0c383648
         items:
           - enum:
               - radxa,cm3-io
@@ -974,14 +954,11 @@
           - const: turing,rk1
           - const: rockchip,rk3588
 
-<<<<<<< HEAD
-=======
       - description: WolfVision PF5 mainboard
         items:
           - const: wolfvision,rk3568-pf5
           - const: rockchip,rk3568
 
->>>>>>> 0c383648
       - description: Xunlong Orange Pi 5 Plus
         items:
           - const: xunlong,orangepi-5-plus
