/* SPDX-License-Identifier: GPL-2.0 */
#ifndef __LINUX_GFP_TYPES_H
#define __LINUX_GFP_TYPES_H

#include <linux/bits.h>

/* The typedef is in types.h but we want the documentation here */
#if 0
/**
 * typedef gfp_t - Memory allocation flags.
 *
 * GFP flags are commonly used throughout Linux to indicate how memory
 * should be allocated.  The GFP acronym stands for get_free_pages(),
 * the underlying memory allocation function.  Not every GFP flag is
 * supported by every function which may allocate memory.  Most users
 * will want to use a plain ``GFP_KERNEL``.
 */
typedef unsigned int __bitwise gfp_t;
#endif

/*
 * In case of changes, please don't forget to update
 * include/trace/events/mmflags.h and tools/perf/builtin-kmem.c
 */

enum {
	___GFP_DMA_BIT,
	___GFP_HIGHMEM_BIT,
	___GFP_DMA32_BIT,
	___GFP_MOVABLE_BIT,
	___GFP_RECLAIMABLE_BIT,
	___GFP_HIGH_BIT,
	___GFP_IO_BIT,
	___GFP_FS_BIT,
	___GFP_ZERO_BIT,
	___GFP_UNUSED_BIT,	/* 0x200u unused */
	___GFP_DIRECT_RECLAIM_BIT,
	___GFP_KSWAPD_RECLAIM_BIT,
	___GFP_WRITE_BIT,
	___GFP_NOWARN_BIT,
	___GFP_RETRY_MAYFAIL_BIT,
	___GFP_NOFAIL_BIT,
	___GFP_NORETRY_BIT,
	___GFP_MEMALLOC_BIT,
	___GFP_COMP_BIT,
	___GFP_NOMEMALLOC_BIT,
	___GFP_HARDWALL_BIT,
	___GFP_THISNODE_BIT,
	___GFP_ACCOUNT_BIT,
	___GFP_ZEROTAGS_BIT,
#ifdef CONFIG_KASAN_HW_TAGS
	___GFP_SKIP_ZERO_BIT,
	___GFP_SKIP_KASAN_BIT,
#endif
#ifdef CONFIG_LOCKDEP
	___GFP_NOLOCKDEP_BIT,
#endif
<<<<<<< HEAD
=======
#ifdef CONFIG_SLAB_OBJ_EXT
	___GFP_NO_OBJ_EXT_BIT,
#endif
>>>>>>> 0c383648
	___GFP_LAST_BIT
};

/* Plain integer GFP bitmasks. Do not use this directly. */
#define ___GFP_DMA		BIT(___GFP_DMA_BIT)
#define ___GFP_HIGHMEM		BIT(___GFP_HIGHMEM_BIT)
#define ___GFP_DMA32		BIT(___GFP_DMA32_BIT)
#define ___GFP_MOVABLE		BIT(___GFP_MOVABLE_BIT)
#define ___GFP_RECLAIMABLE	BIT(___GFP_RECLAIMABLE_BIT)
#define ___GFP_HIGH		BIT(___GFP_HIGH_BIT)
#define ___GFP_IO		BIT(___GFP_IO_BIT)
#define ___GFP_FS		BIT(___GFP_FS_BIT)
#define ___GFP_ZERO		BIT(___GFP_ZERO_BIT)
/* 0x200u unused */
#define ___GFP_DIRECT_RECLAIM	BIT(___GFP_DIRECT_RECLAIM_BIT)
#define ___GFP_KSWAPD_RECLAIM	BIT(___GFP_KSWAPD_RECLAIM_BIT)
#define ___GFP_WRITE		BIT(___GFP_WRITE_BIT)
#define ___GFP_NOWARN		BIT(___GFP_NOWARN_BIT)
#define ___GFP_RETRY_MAYFAIL	BIT(___GFP_RETRY_MAYFAIL_BIT)
#define ___GFP_NOFAIL		BIT(___GFP_NOFAIL_BIT)
#define ___GFP_NORETRY		BIT(___GFP_NORETRY_BIT)
#define ___GFP_MEMALLOC		BIT(___GFP_MEMALLOC_BIT)
#define ___GFP_COMP		BIT(___GFP_COMP_BIT)
#define ___GFP_NOMEMALLOC	BIT(___GFP_NOMEMALLOC_BIT)
#define ___GFP_HARDWALL		BIT(___GFP_HARDWALL_BIT)
#define ___GFP_THISNODE		BIT(___GFP_THISNODE_BIT)
#define ___GFP_ACCOUNT		BIT(___GFP_ACCOUNT_BIT)
#define ___GFP_ZEROTAGS		BIT(___GFP_ZEROTAGS_BIT)
#ifdef CONFIG_KASAN_HW_TAGS
#define ___GFP_SKIP_ZERO	BIT(___GFP_SKIP_ZERO_BIT)
#define ___GFP_SKIP_KASAN	BIT(___GFP_SKIP_KASAN_BIT)
#else
#define ___GFP_SKIP_ZERO	0
#define ___GFP_SKIP_KASAN	0
#endif
#ifdef CONFIG_LOCKDEP
#define ___GFP_NOLOCKDEP	BIT(___GFP_NOLOCKDEP_BIT)
#else
#define ___GFP_NOLOCKDEP	0
#endif
<<<<<<< HEAD
=======
#ifdef CONFIG_SLAB_OBJ_EXT
#define ___GFP_NO_OBJ_EXT       BIT(___GFP_NO_OBJ_EXT_BIT)
#else
#define ___GFP_NO_OBJ_EXT       0
#endif
>>>>>>> 0c383648

/*
 * Physical address zone modifiers (see linux/mmzone.h - low four bits)
 *
 * Do not put any conditional on these. If necessary modify the definitions
 * without the underscores and use them consistently. The definitions here may
 * be used in bit comparisons.
 */
#define __GFP_DMA	((__force gfp_t)___GFP_DMA)
#define __GFP_HIGHMEM	((__force gfp_t)___GFP_HIGHMEM)
#define __GFP_DMA32	((__force gfp_t)___GFP_DMA32)
#define __GFP_MOVABLE	((__force gfp_t)___GFP_MOVABLE)  /* ZONE_MOVABLE allowed */
#define GFP_ZONEMASK	(__GFP_DMA|__GFP_HIGHMEM|__GFP_DMA32|__GFP_MOVABLE)

/**
 * DOC: Page mobility and placement hints
 *
 * Page mobility and placement hints
 * ---------------------------------
 *
 * These flags provide hints about how mobile the page is. Pages with similar
 * mobility are placed within the same pageblocks to minimise problems due
 * to external fragmentation.
 *
 * %__GFP_MOVABLE (also a zone modifier) indicates that the page can be
 * moved by page migration during memory compaction or can be reclaimed.
 *
 * %__GFP_RECLAIMABLE is used for slab allocations that specify
 * SLAB_RECLAIM_ACCOUNT and whose pages can be freed via shrinkers.
 *
 * %__GFP_WRITE indicates the caller intends to dirty the page. Where possible,
 * these pages will be spread between local zones to avoid all the dirty
 * pages being in one zone (fair zone allocation policy).
 *
 * %__GFP_HARDWALL enforces the cpuset memory allocation policy.
 *
 * %__GFP_THISNODE forces the allocation to be satisfied from the requested
 * node with no fallbacks or placement policy enforcements.
 *
 * %__GFP_ACCOUNT causes the allocation to be accounted to kmemcg.
 *
 * %__GFP_NO_OBJ_EXT causes slab allocation to have no object extension.
 */
#define __GFP_RECLAIMABLE ((__force gfp_t)___GFP_RECLAIMABLE)
#define __GFP_WRITE	((__force gfp_t)___GFP_WRITE)
#define __GFP_HARDWALL   ((__force gfp_t)___GFP_HARDWALL)
#define __GFP_THISNODE	((__force gfp_t)___GFP_THISNODE)
#define __GFP_ACCOUNT	((__force gfp_t)___GFP_ACCOUNT)
#define __GFP_NO_OBJ_EXT   ((__force gfp_t)___GFP_NO_OBJ_EXT)

/**
 * DOC: Watermark modifiers
 *
 * Watermark modifiers -- controls access to emergency reserves
 * ------------------------------------------------------------
 *
 * %__GFP_HIGH indicates that the caller is high-priority and that granting
 * the request is necessary before the system can make forward progress.
 * For example creating an IO context to clean pages and requests
 * from atomic context.
 *
 * %__GFP_MEMALLOC allows access to all memory. This should only be used when
 * the caller guarantees the allocation will allow more memory to be freed
 * very shortly e.g. process exiting or swapping. Users either should
 * be the MM or co-ordinating closely with the VM (e.g. swap over NFS).
 * Users of this flag have to be extremely careful to not deplete the reserve
 * completely and implement a throttling mechanism which controls the
 * consumption of the reserve based on the amount of freed memory.
 * Usage of a pre-allocated pool (e.g. mempool) should be always considered
 * before using this flag.
 *
 * %__GFP_NOMEMALLOC is used to explicitly forbid access to emergency reserves.
 * This takes precedence over the %__GFP_MEMALLOC flag if both are set.
 */
#define __GFP_HIGH	((__force gfp_t)___GFP_HIGH)
#define __GFP_MEMALLOC	((__force gfp_t)___GFP_MEMALLOC)
#define __GFP_NOMEMALLOC ((__force gfp_t)___GFP_NOMEMALLOC)

/**
 * DOC: Reclaim modifiers
 *
 * Reclaim modifiers
 * -----------------
 * Please note that all the following flags are only applicable to sleepable
 * allocations (e.g. %GFP_NOWAIT and %GFP_ATOMIC will ignore them).
 *
 * %__GFP_IO can start physical IO.
 *
 * %__GFP_FS can call down to the low-level FS. Clearing the flag avoids the
 * allocator recursing into the filesystem which might already be holding
 * locks.
 *
 * %__GFP_DIRECT_RECLAIM indicates that the caller may enter direct reclaim.
 * This flag can be cleared to avoid unnecessary delays when a fallback
 * option is available.
 *
 * %__GFP_KSWAPD_RECLAIM indicates that the caller wants to wake kswapd when
 * the low watermark is reached and have it reclaim pages until the high
 * watermark is reached. A caller may wish to clear this flag when fallback
 * options are available and the reclaim is likely to disrupt the system. The
 * canonical example is THP allocation where a fallback is cheap but
 * reclaim/compaction may cause indirect stalls.
 *
 * %__GFP_RECLAIM is shorthand to allow/forbid both direct and kswapd reclaim.
 *
 * The default allocator behavior depends on the request size. We have a concept
 * of so-called costly allocations (with order > %PAGE_ALLOC_COSTLY_ORDER).
 * !costly allocations are too essential to fail so they are implicitly
 * non-failing by default (with some exceptions like OOM victims might fail so
 * the caller still has to check for failures) while costly requests try to be
 * not disruptive and back off even without invoking the OOM killer.
 * The following three modifiers might be used to override some of these
 * implicit rules.
 *
 * %__GFP_NORETRY: The VM implementation will try only very lightweight
 * memory direct reclaim to get some memory under memory pressure (thus
 * it can sleep). It will avoid disruptive actions like OOM killer. The
 * caller must handle the failure which is quite likely to happen under
 * heavy memory pressure. The flag is suitable when failure can easily be
 * handled at small cost, such as reduced throughput.
 *
 * %__GFP_RETRY_MAYFAIL: The VM implementation will retry memory reclaim
 * procedures that have previously failed if there is some indication
 * that progress has been made elsewhere.  It can wait for other
 * tasks to attempt high-level approaches to freeing memory such as
 * compaction (which removes fragmentation) and page-out.
 * There is still a definite limit to the number of retries, but it is
 * a larger limit than with %__GFP_NORETRY.
 * Allocations with this flag may fail, but only when there is
 * genuinely little unused memory. While these allocations do not
 * directly trigger the OOM killer, their failure indicates that
 * the system is likely to need to use the OOM killer soon.  The
 * caller must handle failure, but can reasonably do so by failing
 * a higher-level request, or completing it only in a much less
 * efficient manner.
 * If the allocation does fail, and the caller is in a position to
 * free some non-essential memory, doing so could benefit the system
 * as a whole.
 *
 * %__GFP_NOFAIL: The VM implementation _must_ retry infinitely: the caller
 * cannot handle allocation failures. The allocation could block
 * indefinitely but will never return with failure. Testing for
 * failure is pointless.
 * New users should be evaluated carefully (and the flag should be
 * used only when there is no reasonable failure policy) but it is
 * definitely preferable to use the flag rather than opencode endless
 * loop around allocator.
 * Using this flag for costly allocations is _highly_ discouraged.
 */
#define __GFP_IO	((__force gfp_t)___GFP_IO)
#define __GFP_FS	((__force gfp_t)___GFP_FS)
#define __GFP_DIRECT_RECLAIM	((__force gfp_t)___GFP_DIRECT_RECLAIM) /* Caller can reclaim */
#define __GFP_KSWAPD_RECLAIM	((__force gfp_t)___GFP_KSWAPD_RECLAIM) /* kswapd can wake */
#define __GFP_RECLAIM ((__force gfp_t)(___GFP_DIRECT_RECLAIM|___GFP_KSWAPD_RECLAIM))
#define __GFP_RETRY_MAYFAIL	((__force gfp_t)___GFP_RETRY_MAYFAIL)
#define __GFP_NOFAIL	((__force gfp_t)___GFP_NOFAIL)
#define __GFP_NORETRY	((__force gfp_t)___GFP_NORETRY)

/**
 * DOC: Action modifiers
 *
 * Action modifiers
 * ----------------
 *
 * %__GFP_NOWARN suppresses allocation failure reports.
 *
 * %__GFP_COMP address compound page metadata.
 *
 * %__GFP_ZERO returns a zeroed page on success.
 *
 * %__GFP_ZEROTAGS zeroes memory tags at allocation time if the memory itself
 * is being zeroed (either via __GFP_ZERO or via init_on_alloc, provided that
 * __GFP_SKIP_ZERO is not set). This flag is intended for optimization: setting
 * memory tags at the same time as zeroing memory has minimal additional
 * performance impact.
 *
 * %__GFP_SKIP_KASAN makes KASAN skip unpoisoning on page allocation.
 * Used for userspace and vmalloc pages; the latter are unpoisoned by
 * kasan_unpoison_vmalloc instead. For userspace pages, results in
 * poisoning being skipped as well, see should_skip_kasan_poison for
 * details. Only effective in HW_TAGS mode.
 */
#define __GFP_NOWARN	((__force gfp_t)___GFP_NOWARN)
#define __GFP_COMP	((__force gfp_t)___GFP_COMP)
#define __GFP_ZERO	((__force gfp_t)___GFP_ZERO)
#define __GFP_ZEROTAGS	((__force gfp_t)___GFP_ZEROTAGS)
#define __GFP_SKIP_ZERO ((__force gfp_t)___GFP_SKIP_ZERO)
#define __GFP_SKIP_KASAN ((__force gfp_t)___GFP_SKIP_KASAN)

/* Disable lockdep for GFP context tracking */
#define __GFP_NOLOCKDEP ((__force gfp_t)___GFP_NOLOCKDEP)

/* Room for N __GFP_FOO bits */
#define __GFP_BITS_SHIFT ___GFP_LAST_BIT
#define __GFP_BITS_MASK ((__force gfp_t)((1 << __GFP_BITS_SHIFT) - 1))

/**
 * DOC: Useful GFP flag combinations
 *
 * Useful GFP flag combinations
 * ----------------------------
 *
 * Useful GFP flag combinations that are commonly used. It is recommended
 * that subsystems start with one of these combinations and then set/clear
 * %__GFP_FOO flags as necessary.
 *
 * %GFP_ATOMIC users can not sleep and need the allocation to succeed. A lower
 * watermark is applied to allow access to "atomic reserves".
 * The current implementation doesn't support NMI and few other strict
 * non-preemptive contexts (e.g. raw_spin_lock). The same applies to %GFP_NOWAIT.
 *
 * %GFP_KERNEL is typical for kernel-internal allocations. The caller requires
 * %ZONE_NORMAL or a lower zone for direct access but can direct reclaim.
 *
 * %GFP_KERNEL_ACCOUNT is the same as GFP_KERNEL, except the allocation is
 * accounted to kmemcg.
 *
 * %GFP_NOWAIT is for kernel allocations that should not stall for direct
 * reclaim, start physical IO or use any filesystem callback.  It is very
 * likely to fail to allocate memory, even for very small allocations.
 *
 * %GFP_NOIO will use direct reclaim to discard clean pages or slab pages
 * that do not require the starting of any physical IO.
 * Please try to avoid using this flag directly and instead use
 * memalloc_noio_{save,restore} to mark the whole scope which cannot
 * perform any IO with a short explanation why. All allocation requests
 * will inherit GFP_NOIO implicitly.
 *
 * %GFP_NOFS will use direct reclaim but will not use any filesystem interfaces.
 * Please try to avoid using this flag directly and instead use
 * memalloc_nofs_{save,restore} to mark the whole scope which cannot/shouldn't
 * recurse into the FS layer with a short explanation why. All allocation
 * requests will inherit GFP_NOFS implicitly.
 *
 * %GFP_USER is for userspace allocations that also need to be directly
 * accessibly by the kernel or hardware. It is typically used by hardware
 * for buffers that are mapped to userspace (e.g. graphics) that hardware
 * still must DMA to. cpuset limits are enforced for these allocations.
 *
 * %GFP_DMA exists for historical reasons and should be avoided where possible.
 * The flags indicates that the caller requires that the lowest zone be
 * used (%ZONE_DMA or 16M on x86-64). Ideally, this would be removed but
 * it would require careful auditing as some users really require it and
 * others use the flag to avoid lowmem reserves in %ZONE_DMA and treat the
 * lowest zone as a type of emergency reserve.
 *
 * %GFP_DMA32 is similar to %GFP_DMA except that the caller requires a 32-bit
 * address. Note that kmalloc(..., GFP_DMA32) does not return DMA32 memory
 * because the DMA32 kmalloc cache array is not implemented.
 * (Reason: there is no such user in kernel).
 *
 * %GFP_HIGHUSER is for userspace allocations that may be mapped to userspace,
 * do not need to be directly accessible by the kernel but that cannot
 * move once in use. An example may be a hardware allocation that maps
 * data directly into userspace but has no addressing limitations.
 *
 * %GFP_HIGHUSER_MOVABLE is for userspace allocations that the kernel does not
 * need direct access to but can use kmap() when access is required. They
 * are expected to be movable via page reclaim or page migration. Typically,
 * pages on the LRU would also be allocated with %GFP_HIGHUSER_MOVABLE.
 *
 * %GFP_TRANSHUGE and %GFP_TRANSHUGE_LIGHT are used for THP allocations. They
 * are compound allocations that will generally fail quickly if memory is not
 * available and will not wake kswapd/kcompactd on failure. The _LIGHT
 * version does not attempt reclaim/compaction at all and is by default used
 * in page fault path, while the non-light is used by khugepaged.
 */
#define GFP_ATOMIC	(__GFP_HIGH|__GFP_KSWAPD_RECLAIM)
#define GFP_KERNEL	(__GFP_RECLAIM | __GFP_IO | __GFP_FS)
#define GFP_KERNEL_ACCOUNT (GFP_KERNEL | __GFP_ACCOUNT)
#define GFP_NOWAIT	(__GFP_KSWAPD_RECLAIM | __GFP_NOWARN)
#define GFP_NOIO	(__GFP_RECLAIM)
#define GFP_NOFS	(__GFP_RECLAIM | __GFP_IO)
#define GFP_USER	(__GFP_RECLAIM | __GFP_IO | __GFP_FS | __GFP_HARDWALL)
#define GFP_DMA		__GFP_DMA
#define GFP_DMA32	__GFP_DMA32
#define GFP_HIGHUSER	(GFP_USER | __GFP_HIGHMEM)
#define GFP_HIGHUSER_MOVABLE	(GFP_HIGHUSER | __GFP_MOVABLE | __GFP_SKIP_KASAN)
#define GFP_TRANSHUGE_LIGHT	((GFP_HIGHUSER_MOVABLE | __GFP_COMP | \
			 __GFP_NOMEMALLOC | __GFP_NOWARN) & ~__GFP_RECLAIM)
#define GFP_TRANSHUGE	(GFP_TRANSHUGE_LIGHT | __GFP_DIRECT_RECLAIM)

#endif /* __LINUX_GFP_TYPES_H */<|MERGE_RESOLUTION|>--- conflicted
+++ resolved
@@ -55,12 +55,9 @@
 #ifdef CONFIG_LOCKDEP
 	___GFP_NOLOCKDEP_BIT,
 #endif
-<<<<<<< HEAD
-=======
 #ifdef CONFIG_SLAB_OBJ_EXT
 	___GFP_NO_OBJ_EXT_BIT,
 #endif
->>>>>>> 0c383648
 	___GFP_LAST_BIT
 };
 
@@ -101,14 +98,11 @@
 #else
 #define ___GFP_NOLOCKDEP	0
 #endif
-<<<<<<< HEAD
-=======
 #ifdef CONFIG_SLAB_OBJ_EXT
 #define ___GFP_NO_OBJ_EXT       BIT(___GFP_NO_OBJ_EXT_BIT)
 #else
 #define ___GFP_NO_OBJ_EXT       0
 #endif
->>>>>>> 0c383648
 
 /*
  * Physical address zone modifiers (see linux/mmzone.h - low four bits)
