--- conflicted
+++ resolved
@@ -55,11 +55,7 @@
 #define BD_MAKE_IT_FAIL		(1u<<12)
 #endif
 	dev_t			bd_dev;
-<<<<<<< HEAD
-	struct inode		*bd_inode;	/* will die */
-=======
 	struct address_space	*bd_mapping;	/* page cache */
->>>>>>> 0c383648
 
 	atomic_t		bd_openers;
 	spinlock_t		bd_size_lock; /* for bd_inode->i_size updates */
@@ -74,13 +70,6 @@
 	struct mutex		bd_fsfreeze_mutex; /* serialize freeze/thaw */
 
 	struct partition_meta_info *bd_meta_info;
-<<<<<<< HEAD
-#ifdef CONFIG_FAIL_MAKE_REQUEST
-	bool			bd_make_it_fail;
-#endif
-	bool			bd_ro_warned;
-=======
->>>>>>> 0c383648
 	int			bd_writers;
 	/*
 	 * keep this out-of-line as it's both big and not needed in the fast
