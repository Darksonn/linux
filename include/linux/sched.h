--- conflicted
+++ resolved
@@ -1644,14 +1644,9 @@
 #define PF__HOLE__02000000	0x02000000
 #define PF_NO_SETAFFINITY	0x04000000	/* Userland is not allowed to meddle with cpus_mask */
 #define PF_MCE_EARLY		0x08000000      /* Early kill for mce process policy */
-<<<<<<< HEAD
-#define PF_MEMALLOC_PIN		0x10000000	/* Allocation context constrained to zones which allow long term pinning. */
-#define PF_BLOCK_TS		0x20000000	/* plug has ts that needs updating */
-=======
 #define PF_MEMALLOC_PIN		0x10000000	/* Allocations constrained to zones which allow long term pinning.
 						 * See memalloc_pin_save() */
-#define PF__HOLE__20000000	0x20000000
->>>>>>> 270700dd
+#define PF_BLOCK_TS		0x20000000	/* plug has ts that needs updating */
 #define PF__HOLE__40000000	0x40000000
 #define PF_SUSPEND_TASK		0x80000000      /* This thread called freeze_processes() and should not be frozen */
 
