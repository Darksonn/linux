/* SPDX-License-Identifier: GPL-2.0
 *
 * simple_card_utils.h
 *
 * Copyright (c) 2016 Kuninori Morimoto <kuninori.morimoto.gx@renesas.com>
 */

#ifndef __SIMPLE_CARD_UTILS_H
#define __SIMPLE_CARD_UTILS_H

#include <sound/soc.h>

#define asoc_simple_init_hp(card, sjack, prefix) \
	asoc_simple_init_jack(card, sjack, 1, prefix)
#define asoc_simple_init_mic(card, sjack, prefix) \
	asoc_simple_init_jack(card, sjack, 0, prefix)

struct asoc_simple_dai {
	const char *name;
	unsigned int sysclk;
	int clk_direction;
	int slots;
	int slot_width;
	unsigned int tx_slot_mask;
	unsigned int rx_slot_mask;
	struct clk *clk;
};

struct asoc_simple_data {
	u32 convert_rate;
	u32 convert_channels;
};

struct asoc_simple_jack {
	struct snd_soc_jack jack;
	struct snd_soc_jack_pin pin;
	struct snd_soc_jack_gpio gpio;
};

struct asoc_simple_priv {
	struct snd_soc_card snd_card;
	struct simple_dai_props {
		struct asoc_simple_dai *cpu_dai;
		struct asoc_simple_dai *codec_dai;
<<<<<<< HEAD
=======
		struct snd_soc_dai_link_component cpus;   /* single cpu */
>>>>>>> 4ff96fb5
		struct snd_soc_dai_link_component codecs; /* single codec */
		struct snd_soc_dai_link_component platforms;
		struct asoc_simple_data adata;
		struct snd_soc_codec_conf *codec_conf;
		unsigned int mclk_fs;
	} *dai_props;
	struct asoc_simple_jack hp_jack;
	struct asoc_simple_jack mic_jack;
	struct snd_soc_dai_link *dai_link;
	struct asoc_simple_dai *dais;
	struct snd_soc_codec_conf *codec_conf;
	struct gpio_desc *pa_gpio;
};
#define simple_priv_to_card(priv)	(&(priv)->snd_card)
#define simple_priv_to_props(priv, i)	((priv)->dai_props + (i))
#define simple_priv_to_dev(priv)	(simple_priv_to_card(priv)->dev)
#define simple_priv_to_link(priv, i)	(simple_priv_to_card(priv)->dai_link + (i))

struct link_info {
	int dais; /* number of dai  */
	int link; /* number of link */
	int conf; /* number of codec_conf */
	int cpu;  /* turn for CPU / Codec */
};

int asoc_simple_parse_daifmt(struct device *dev,
			     struct device_node *node,
			     struct device_node *codec,
			     char *prefix,
			     unsigned int *retfmt);
__printf(3, 4)
int asoc_simple_set_dailink_name(struct device *dev,
				 struct snd_soc_dai_link *dai_link,
				 const char *fmt, ...);
int asoc_simple_parse_card_name(struct snd_soc_card *card,
				char *prefix);

#define asoc_simple_parse_clk_cpu(dev, node, dai_link, simple_dai)		\
<<<<<<< HEAD
	asoc_simple_parse_clk(dev, node, dai_link->cpu_of_node, simple_dai, \
				   dai_link->cpu_dai_name, NULL)
#define asoc_simple_parse_clk_codec(dev, node, dai_link, simple_dai)	\
	asoc_simple_parse_clk(dev, node, dai_link->codec_of_node, simple_dai,\
				   dai_link->codec_dai_name, dai_link->codecs)
int asoc_simple_parse_clk(struct device *dev,
			  struct device_node *node,
			  struct device_node *dai_of_node,
			  struct asoc_simple_dai *simple_dai,
			  const char *dai_name,
=======
	asoc_simple_parse_clk(dev, node, simple_dai, dai_link->cpus)
#define asoc_simple_parse_clk_codec(dev, node, dai_link, simple_dai)	\
	asoc_simple_parse_clk(dev, node, simple_dai, dai_link->codecs)
int asoc_simple_parse_clk(struct device *dev,
			  struct device_node *node,
			  struct asoc_simple_dai *simple_dai,
>>>>>>> 4ff96fb5
			  struct snd_soc_dai_link_component *dlc);
int asoc_simple_startup(struct snd_pcm_substream *substream);
void asoc_simple_shutdown(struct snd_pcm_substream *substream);
int asoc_simple_hw_params(struct snd_pcm_substream *substream,
			  struct snd_pcm_hw_params *params);
int asoc_simple_dai_init(struct snd_soc_pcm_runtime *rtd);
int asoc_simple_be_hw_params_fixup(struct snd_soc_pcm_runtime *rtd,
				   struct snd_pcm_hw_params *params);

#define asoc_simple_parse_cpu(node, dai_link, is_single_link)	\
<<<<<<< HEAD
	asoc_simple_parse_dai(node, NULL,				\
		&dai_link->cpu_of_node,					\
		&dai_link->cpu_dai_name, is_single_link)
#define asoc_simple_parse_codec(node, dai_link)	\
	asoc_simple_parse_dai(node, dai_link->codecs,			\
				   &dai_link->codec_of_node,			\
				   &dai_link->codec_dai_name, NULL)
#define asoc_simple_parse_platform(node, dai_link)	\
	asoc_simple_parse_dai(node, dai_link->platforms,			\
		&dai_link->platform_of_node, NULL, NULL)
=======
	asoc_simple_parse_dai(node, dai_link->cpus, is_single_link)
#define asoc_simple_parse_codec(node, dai_link)	\
	asoc_simple_parse_dai(node, dai_link->codecs, NULL)
#define asoc_simple_parse_platform(node, dai_link)	\
	asoc_simple_parse_dai(node, dai_link->platforms, NULL)
>>>>>>> 4ff96fb5

#define asoc_simple_parse_tdm(np, dai)			\
	snd_soc_of_parse_tdm_slot(np,	&(dai)->tx_slot_mask,	\
					&(dai)->rx_slot_mask,	\
					&(dai)->slots,		\
					&(dai)->slot_width);

void asoc_simple_canonicalize_platform(struct snd_soc_dai_link *dai_link);
void asoc_simple_canonicalize_cpu(struct snd_soc_dai_link *dai_link,
				      int is_single_links);

int asoc_simple_clean_reference(struct snd_soc_card *card);

void asoc_simple_convert_fixup(struct asoc_simple_data *data,
				      struct snd_pcm_hw_params *params);
void asoc_simple_parse_convert(struct device *dev,
			       struct device_node *np, char *prefix,
			       struct asoc_simple_data *data);

int asoc_simple_parse_routing(struct snd_soc_card *card,
				      char *prefix);
int asoc_simple_parse_widgets(struct snd_soc_card *card,
				      char *prefix);
int asoc_simple_parse_pin_switches(struct snd_soc_card *card,
				   char *prefix);

int asoc_simple_init_jack(struct snd_soc_card *card,
			       struct asoc_simple_jack *sjack,
			       int is_hp, char *prefix);
int asoc_simple_init_priv(struct asoc_simple_priv *priv,
			       struct link_info *li);

#ifdef DEBUG
inline void asoc_simple_debug_dai(struct asoc_simple_priv *priv,
				  char *name,
				  struct asoc_simple_dai *dai)
{
	struct device *dev = simple_priv_to_dev(priv);

	if (dai->name)
		dev_dbg(dev, "%s dai name = %s\n",
			name, dai->name);
	if (dai->sysclk)
		dev_dbg(dev, "%s sysclk = %d\n",
			name, dai->sysclk);

	dev_dbg(dev, "%s direction = %s\n",
		name, dai->clk_direction ? "OUT" : "IN");

	if (dai->slots)
		dev_dbg(dev, "%s slots = %d\n", name, dai->slots);
	if (dai->slot_width)
		dev_dbg(dev, "%s slot width = %d\n", name, dai->slot_width);
	if (dai->tx_slot_mask)
		dev_dbg(dev, "%s tx slot mask = %d\n", name, dai->tx_slot_mask);
	if (dai->rx_slot_mask)
		dev_dbg(dev, "%s rx slot mask = %d\n", name, dai->rx_slot_mask);
	if (dai->clk)
		dev_dbg(dev, "%s clk %luHz\n", name, clk_get_rate(dai->clk));
}

inline void asoc_simple_debug_info(struct asoc_simple_priv *priv)
{
	struct snd_soc_card *card = simple_priv_to_card(priv);
	struct device *dev = simple_priv_to_dev(priv);

	int i;

	if (card->name)
		dev_dbg(dev, "Card Name: %s\n", card->name);

	for (i = 0; i < card->num_links; i++) {
		struct simple_dai_props *props = simple_priv_to_props(priv, i);
		struct snd_soc_dai_link *link = simple_priv_to_link(priv, i);

		dev_dbg(dev, "DAI%d\n", i);

		asoc_simple_debug_dai(priv, "cpu", props->cpu_dai);
		asoc_simple_debug_dai(priv, "codec", props->codec_dai);

		if (link->name)
			dev_dbg(dev, "dai name = %s\n", link->name);

		dev_dbg(dev, "dai format = %04x\n", link->dai_fmt);

		if (props->adata.convert_rate)
			dev_dbg(dev, "convert_rate = %d\n",
				props->adata.convert_rate);
		if (props->adata.convert_channels)
			dev_dbg(dev, "convert_channels = %d\n",
				props->adata.convert_channels);
		if (props->codec_conf && props->codec_conf->name_prefix)
			dev_dbg(dev, "name prefix = %s\n",
				props->codec_conf->name_prefix);
		if (props->mclk_fs)
			dev_dbg(dev, "mclk-fs = %d\n",
				props->mclk_fs);
	}
}
#else
#define  asoc_simple_debug_info(priv)
#endif /* DEBUG */

#endif /* __SIMPLE_CARD_UTILS_H */<|MERGE_RESOLUTION|>--- conflicted
+++ resolved
@@ -42,10 +42,7 @@
 	struct simple_dai_props {
 		struct asoc_simple_dai *cpu_dai;
 		struct asoc_simple_dai *codec_dai;
-<<<<<<< HEAD
-=======
 		struct snd_soc_dai_link_component cpus;   /* single cpu */
->>>>>>> 4ff96fb5
 		struct snd_soc_dai_link_component codecs; /* single codec */
 		struct snd_soc_dai_link_component platforms;
 		struct asoc_simple_data adata;
@@ -84,25 +81,12 @@
 				char *prefix);
 
 #define asoc_simple_parse_clk_cpu(dev, node, dai_link, simple_dai)		\
-<<<<<<< HEAD
-	asoc_simple_parse_clk(dev, node, dai_link->cpu_of_node, simple_dai, \
-				   dai_link->cpu_dai_name, NULL)
-#define asoc_simple_parse_clk_codec(dev, node, dai_link, simple_dai)	\
-	asoc_simple_parse_clk(dev, node, dai_link->codec_of_node, simple_dai,\
-				   dai_link->codec_dai_name, dai_link->codecs)
-int asoc_simple_parse_clk(struct device *dev,
-			  struct device_node *node,
-			  struct device_node *dai_of_node,
-			  struct asoc_simple_dai *simple_dai,
-			  const char *dai_name,
-=======
 	asoc_simple_parse_clk(dev, node, simple_dai, dai_link->cpus)
 #define asoc_simple_parse_clk_codec(dev, node, dai_link, simple_dai)	\
 	asoc_simple_parse_clk(dev, node, simple_dai, dai_link->codecs)
 int asoc_simple_parse_clk(struct device *dev,
 			  struct device_node *node,
 			  struct asoc_simple_dai *simple_dai,
->>>>>>> 4ff96fb5
 			  struct snd_soc_dai_link_component *dlc);
 int asoc_simple_startup(struct snd_pcm_substream *substream);
 void asoc_simple_shutdown(struct snd_pcm_substream *substream);
@@ -113,24 +97,11 @@
 				   struct snd_pcm_hw_params *params);
 
 #define asoc_simple_parse_cpu(node, dai_link, is_single_link)	\
-<<<<<<< HEAD
-	asoc_simple_parse_dai(node, NULL,				\
-		&dai_link->cpu_of_node,					\
-		&dai_link->cpu_dai_name, is_single_link)
-#define asoc_simple_parse_codec(node, dai_link)	\
-	asoc_simple_parse_dai(node, dai_link->codecs,			\
-				   &dai_link->codec_of_node,			\
-				   &dai_link->codec_dai_name, NULL)
-#define asoc_simple_parse_platform(node, dai_link)	\
-	asoc_simple_parse_dai(node, dai_link->platforms,			\
-		&dai_link->platform_of_node, NULL, NULL)
-=======
 	asoc_simple_parse_dai(node, dai_link->cpus, is_single_link)
 #define asoc_simple_parse_codec(node, dai_link)	\
 	asoc_simple_parse_dai(node, dai_link->codecs, NULL)
 #define asoc_simple_parse_platform(node, dai_link)	\
 	asoc_simple_parse_dai(node, dai_link->platforms, NULL)
->>>>>>> 4ff96fb5
 
 #define asoc_simple_parse_tdm(np, dai)			\
 	snd_soc_of_parse_tdm_slot(np,	&(dai)->tx_slot_mask,	\
