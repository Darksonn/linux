// SPDX-License-Identifier: GPL-2.0-only
/* Copyright (c) 2016 Facebook
 */
#include <linux/bpf.h>
#include <linux/jhash.h>
#include <linux/filter.h>
#include <linux/kernel.h>
#include <linux/stacktrace.h>
#include <linux/perf_event.h>
#include <linux/btf_ids.h>
#include <linux/buildid.h>
#include "percpu_freelist.h"
#include "mmap_unlock_work.h"

#define STACK_CREATE_FLAG_MASK					\
	(BPF_F_NUMA_NODE | BPF_F_RDONLY | BPF_F_WRONLY |	\
	 BPF_F_STACK_BUILD_ID)

struct stack_map_bucket {
	struct pcpu_freelist_node fnode;
	u32 hash;
	u32 nr;
	u64 data[];
};

struct bpf_stack_map {
	struct bpf_map map;
	void *elems;
	struct pcpu_freelist freelist;
	u32 n_buckets;
	struct stack_map_bucket *buckets[] __counted_by(n_buckets);
};

static inline bool stack_map_use_build_id(struct bpf_map *map)
{
	return (map->map_flags & BPF_F_STACK_BUILD_ID);
}

static inline int stack_map_data_size(struct bpf_map *map)
{
	return stack_map_use_build_id(map) ?
		sizeof(struct bpf_stack_build_id) : sizeof(u64);
}

/**
 * stack_map_calculate_max_depth - Calculate maximum allowed stack trace depth
 * @size:  Size of the buffer/map value in bytes
 * @elem_size:  Size of each stack trace element
 * @flags:  BPF stack trace flags (BPF_F_USER_STACK, BPF_F_USER_BUILD_ID, ...)
 *
 * Return: Maximum number of stack trace entries that can be safely stored
 */
static u32 stack_map_calculate_max_depth(u32 size, u32 elem_size, u64 flags)
{
	u32 skip = flags & BPF_F_SKIP_FIELD_MASK;
	u32 max_depth;
	u32 curr_sysctl_max_stack = READ_ONCE(sysctl_perf_event_max_stack);

	max_depth = size / elem_size;
	max_depth += skip;
	if (max_depth > curr_sysctl_max_stack)
		return curr_sysctl_max_stack;

	return max_depth;
}

static int prealloc_elems_and_freelist(struct bpf_stack_map *smap)
{
	u64 elem_size = sizeof(struct stack_map_bucket) +
			(u64)smap->map.value_size;
	int err;

	smap->elems = bpf_map_area_alloc(elem_size * smap->map.max_entries,
					 smap->map.numa_node);
	if (!smap->elems)
		return -ENOMEM;

	err = pcpu_freelist_init(&smap->freelist);
	if (err)
		goto free_elems;

	pcpu_freelist_populate(&smap->freelist, smap->elems, elem_size,
			       smap->map.max_entries);
	return 0;

free_elems:
	bpf_map_area_free(smap->elems);
	return err;
}

/* Called from syscall */
static struct bpf_map *stack_map_alloc(union bpf_attr *attr)
{
	u32 value_size = attr->value_size;
	struct bpf_stack_map *smap;
	u64 cost, n_buckets;
	int err;

	if (attr->map_flags & ~STACK_CREATE_FLAG_MASK)
		return ERR_PTR(-EINVAL);

	/* check sanity of attributes */
	if (attr->max_entries == 0 || attr->key_size != 4 ||
	    value_size < 8 || value_size % 8)
		return ERR_PTR(-EINVAL);

	BUILD_BUG_ON(sizeof(struct bpf_stack_build_id) % sizeof(u64));
	if (attr->map_flags & BPF_F_STACK_BUILD_ID) {
		if (value_size % sizeof(struct bpf_stack_build_id) ||
		    value_size / sizeof(struct bpf_stack_build_id)
		    > sysctl_perf_event_max_stack)
			return ERR_PTR(-EINVAL);
	} else if (value_size / 8 > sysctl_perf_event_max_stack)
		return ERR_PTR(-EINVAL);

	/* hash table size must be power of 2; roundup_pow_of_two() can overflow
	 * into UB on 32-bit arches, so check that first
	 */
	if (attr->max_entries > 1UL << 31)
		return ERR_PTR(-E2BIG);

	n_buckets = roundup_pow_of_two(attr->max_entries);

	cost = n_buckets * sizeof(struct stack_map_bucket *) + sizeof(*smap);
	smap = bpf_map_area_alloc(cost, bpf_map_attr_numa_node(attr));
	if (!smap)
		return ERR_PTR(-ENOMEM);

	bpf_map_init_from_attr(&smap->map, attr);
	smap->n_buckets = n_buckets;

	err = get_callchain_buffers(sysctl_perf_event_max_stack);
	if (err)
		goto free_smap;

	err = prealloc_elems_and_freelist(smap);
	if (err)
		goto put_buffers;

	return &smap->map;

put_buffers:
	put_callchain_buffers();
free_smap:
	bpf_map_area_free(smap);
	return ERR_PTR(err);
}

static int fetch_build_id(struct vm_area_struct *vma, unsigned char *build_id, bool may_fault)
{
	return may_fault ? build_id_parse(vma, build_id, NULL)
			 : build_id_parse_nofault(vma, build_id, NULL);
}

/*
 * Expects all id_offs[i].ip values to be set to correct initial IPs.
 * They will be subsequently:
 *   - either adjusted in place to a file offset, if build ID fetching
 *     succeeds; in this case id_offs[i].build_id is set to correct build ID,
 *     and id_offs[i].status is set to BPF_STACK_BUILD_ID_VALID;
 *   - or IP will be kept intact, if build ID fetching failed; in this case
 *     id_offs[i].build_id is zeroed out and id_offs[i].status is set to
 *     BPF_STACK_BUILD_ID_IP.
 */
static void stack_map_get_build_id_offset(struct bpf_stack_build_id *id_offs,
					  u32 trace_nr, bool user, bool may_fault)
{
	int i;
	struct mmap_unlock_irq_work *work = NULL;
	bool irq_work_busy = bpf_mmap_unlock_get_irq_work(&work);
	struct vm_area_struct *vma, *prev_vma = NULL;
	const char *prev_build_id;

	/* If the irq_work is in use, fall back to report ips. Same
	 * fallback is used for kernel stack (!user) on a stackmap with
	 * build_id.
	 */
	if (!user || !current || !current->mm || irq_work_busy ||
	    !mmap_read_trylock(current->mm)) {
		/* cannot access current->mm, fall back to ips */
		for (i = 0; i < trace_nr; i++) {
			id_offs[i].status = BPF_STACK_BUILD_ID_IP;
			memset(id_offs[i].build_id, 0, BUILD_ID_SIZE_MAX);
		}
		return;
	}

	for (i = 0; i < trace_nr; i++) {
		u64 ip = READ_ONCE(id_offs[i].ip);

		if (range_in_vma(prev_vma, ip, ip)) {
			vma = prev_vma;
			memcpy(id_offs[i].build_id, prev_build_id, BUILD_ID_SIZE_MAX);
			goto build_id_valid;
		}
		vma = find_vma(current->mm, ip);
		if (!vma || fetch_build_id(vma, id_offs[i].build_id, may_fault)) {
			/* per entry fall back to ips */
			id_offs[i].status = BPF_STACK_BUILD_ID_IP;
			memset(id_offs[i].build_id, 0, BUILD_ID_SIZE_MAX);
			continue;
		}
build_id_valid:
		id_offs[i].offset = (vma->vm_pgoff << PAGE_SHIFT) + ip - vma->vm_start;
		id_offs[i].status = BPF_STACK_BUILD_ID_VALID;
		prev_vma = vma;
		prev_build_id = id_offs[i].build_id;
	}
	bpf_mmap_unlock_mm(work, current->mm);
}

static struct perf_callchain_entry *
get_callchain_entry_for_task(struct task_struct *task, u32 max_depth)
{
#ifdef CONFIG_STACKTRACE
	struct perf_callchain_entry *entry;
	int rctx;

	entry = get_callchain_entry(&rctx);

	if (!entry)
		return NULL;

	entry->nr = stack_trace_save_tsk(task, (unsigned long *)entry->ip,
					 max_depth, 0);

	/* stack_trace_save_tsk() works on unsigned long array, while
	 * perf_callchain_entry uses u64 array. For 32-bit systems, it is
	 * necessary to fix this mismatch.
	 */
	if (__BITS_PER_LONG != 64) {
		unsigned long *from = (unsigned long *) entry->ip;
		u64 *to = entry->ip;
		int i;

		/* copy data from the end to avoid using extra buffer */
		for (i = entry->nr - 1; i >= 0; i--)
			to[i] = (u64)(from[i]);
	}

	put_callchain_entry(rctx);

	return entry;
#else /* CONFIG_STACKTRACE */
	return NULL;
#endif
}

static long __bpf_get_stackid(struct bpf_map *map,
			      struct perf_callchain_entry *trace, u64 flags)
{
	struct bpf_stack_map *smap = container_of(map, struct bpf_stack_map, map);
	struct stack_map_bucket *bucket, *new_bucket, *old_bucket;
	u32 hash, id, trace_nr, trace_len, i, max_depth;
	u32 skip = flags & BPF_F_SKIP_FIELD_MASK;
	bool user = flags & BPF_F_USER_STACK;
	u64 *ips;
	bool hash_matches;

	if (trace->nr <= skip)
		/* skipping more than usable stack trace */
		return -EFAULT;

	max_depth = stack_map_calculate_max_depth(map->value_size, stack_map_data_size(map), flags);
	trace_nr = min_t(u32, trace->nr - skip, max_depth - skip);
	trace_len = trace_nr * sizeof(u64);
	ips = trace->ip + skip;
	hash = jhash2((u32 *)ips, trace_len / sizeof(u32), 0);
	id = hash & (smap->n_buckets - 1);
	bucket = READ_ONCE(smap->buckets[id]);

	hash_matches = bucket && bucket->hash == hash;
	/* fast cmp */
	if (hash_matches && flags & BPF_F_FAST_STACK_CMP)
		return id;

	if (stack_map_use_build_id(map)) {
		struct bpf_stack_build_id *id_offs;

		/* for build_id+offset, pop a bucket before slow cmp */
		new_bucket = (struct stack_map_bucket *)
			pcpu_freelist_pop(&smap->freelist);
		if (unlikely(!new_bucket))
			return -ENOMEM;
		new_bucket->nr = trace_nr;
		id_offs = (struct bpf_stack_build_id *)new_bucket->data;
		for (i = 0; i < trace_nr; i++)
			id_offs[i].ip = ips[i];
		stack_map_get_build_id_offset(id_offs, trace_nr, user, false /* !may_fault */);
		trace_len = trace_nr * sizeof(struct bpf_stack_build_id);
		if (hash_matches && bucket->nr == trace_nr &&
		    memcmp(bucket->data, new_bucket->data, trace_len) == 0) {
			pcpu_freelist_push(&smap->freelist, &new_bucket->fnode);
			return id;
		}
		if (bucket && !(flags & BPF_F_REUSE_STACKID)) {
			pcpu_freelist_push(&smap->freelist, &new_bucket->fnode);
			return -EEXIST;
		}
	} else {
		if (hash_matches && bucket->nr == trace_nr &&
		    memcmp(bucket->data, ips, trace_len) == 0)
			return id;
		if (bucket && !(flags & BPF_F_REUSE_STACKID))
			return -EEXIST;

		new_bucket = (struct stack_map_bucket *)
			pcpu_freelist_pop(&smap->freelist);
		if (unlikely(!new_bucket))
			return -ENOMEM;
		memcpy(new_bucket->data, ips, trace_len);
	}

	new_bucket->hash = hash;
	new_bucket->nr = trace_nr;

	old_bucket = xchg(&smap->buckets[id], new_bucket);
	if (old_bucket)
		pcpu_freelist_push(&smap->freelist, &old_bucket->fnode);
	return id;
}

BPF_CALL_3(bpf_get_stackid, struct pt_regs *, regs, struct bpf_map *, map,
	   u64, flags)
{
	u32 elem_size = stack_map_data_size(map);
	bool user = flags & BPF_F_USER_STACK;
	struct perf_callchain_entry *trace;
	bool kernel = !user;
	u32 max_depth;

	if (unlikely(flags & ~(BPF_F_SKIP_FIELD_MASK | BPF_F_USER_STACK |
			       BPF_F_FAST_STACK_CMP | BPF_F_REUSE_STACKID)))
		return -EINVAL;

	max_depth = stack_map_calculate_max_depth(map->value_size, elem_size, flags);
	trace = get_perf_callchain(regs, kernel, user, max_depth,
				   false, false, 0);

	if (unlikely(!trace))
		/* couldn't fetch the stack trace */
		return -EFAULT;

	return __bpf_get_stackid(map, trace, flags);
}

const struct bpf_func_proto bpf_get_stackid_proto = {
	.func		= bpf_get_stackid,
	.gpl_only	= true,
	.ret_type	= RET_INTEGER,
	.arg1_type	= ARG_PTR_TO_CTX,
	.arg2_type	= ARG_CONST_MAP_PTR,
	.arg3_type	= ARG_ANYTHING,
};

static __u64 count_kernel_ip(struct perf_callchain_entry *trace)
{
	__u64 nr_kernel = 0;

	while (nr_kernel < trace->nr) {
		if (trace->ip[nr_kernel] == PERF_CONTEXT_USER)
			break;
		nr_kernel++;
	}
	return nr_kernel;
}

BPF_CALL_3(bpf_get_stackid_pe, struct bpf_perf_event_data_kern *, ctx,
	   struct bpf_map *, map, u64, flags)
{
	struct perf_event *event = ctx->event;
	struct perf_callchain_entry *trace;
	bool kernel, user;
	__u64 nr_kernel;
	int ret;

	/* perf_sample_data doesn't have callchain, use bpf_get_stackid */
	if (!(event->attr.sample_type & PERF_SAMPLE_CALLCHAIN))
		return bpf_get_stackid((unsigned long)(ctx->regs),
				       (unsigned long) map, flags, 0, 0);

	if (unlikely(flags & ~(BPF_F_SKIP_FIELD_MASK | BPF_F_USER_STACK |
			       BPF_F_FAST_STACK_CMP | BPF_F_REUSE_STACKID)))
		return -EINVAL;

	user = flags & BPF_F_USER_STACK;
	kernel = !user;

	trace = ctx->data->callchain;
	if (unlikely(!trace))
		return -EFAULT;

	nr_kernel = count_kernel_ip(trace);
	__u64 nr = trace->nr; /* save original */

	if (kernel) {
		trace->nr = nr_kernel;
		ret = __bpf_get_stackid(map, trace, flags);
	} else { /* user */
		u64 skip = flags & BPF_F_SKIP_FIELD_MASK;

		skip += nr_kernel;
		if (skip > BPF_F_SKIP_FIELD_MASK)
			return -EFAULT;

		flags = (flags & ~BPF_F_SKIP_FIELD_MASK) | skip;
		ret = __bpf_get_stackid(map, trace, flags);
	}

	/* restore nr */
	trace->nr = nr;

	return ret;
}

const struct bpf_func_proto bpf_get_stackid_proto_pe = {
	.func		= bpf_get_stackid_pe,
	.gpl_only	= false,
	.ret_type	= RET_INTEGER,
	.arg1_type	= ARG_PTR_TO_CTX,
	.arg2_type	= ARG_CONST_MAP_PTR,
	.arg3_type	= ARG_ANYTHING,
};

static long __bpf_get_stack(struct pt_regs *regs, struct task_struct *task,
			    struct perf_callchain_entry *trace_in,
			    void *buf, u32 size, u64 flags, bool may_fault)
{
	u32 trace_nr, copy_len, elem_size, max_depth;
	bool user_build_id = flags & BPF_F_USER_BUILD_ID;
	bool crosstask = task && task != current;
	u32 skip = flags & BPF_F_SKIP_FIELD_MASK;
	bool user = flags & BPF_F_USER_STACK;
	struct perf_callchain_entry *trace;
	bool kernel = !user;
	int err = -EINVAL;
	u64 *ips;

	if (unlikely(flags & ~(BPF_F_SKIP_FIELD_MASK | BPF_F_USER_STACK |
			       BPF_F_USER_BUILD_ID)))
		goto clear;
	if (kernel && user_build_id)
		goto clear;

	elem_size = user_build_id ? sizeof(struct bpf_stack_build_id) : sizeof(u64);
	if (unlikely(size % elem_size))
		goto clear;

	/* cannot get valid user stack for task without user_mode regs */
	if (task && user && !user_mode(regs))
		goto err_fault;

	/* get_perf_callchain does not support crosstask user stack walking
	 * but returns an empty stack instead of NULL.
	 */
	if (crosstask && user) {
		err = -EOPNOTSUPP;
		goto clear;
	}

	max_depth = stack_map_calculate_max_depth(size, elem_size, flags);

	if (may_fault)
		rcu_read_lock(); /* need RCU for perf's callchain below */

	if (trace_in) {
		trace = trace_in;
		trace->nr = min_t(u32, trace->nr, max_depth);
	} else if (kernel && task) {
		trace = get_callchain_entry_for_task(task, max_depth);
	} else {
		trace = get_perf_callchain(regs, kernel, user, max_depth,
<<<<<<< HEAD
					   crosstask, false, 0);
=======
					   crosstask, false);
	}
>>>>>>> ff34657a

	if (unlikely(!trace) || trace->nr < skip) {
		if (may_fault)
			rcu_read_unlock();
		goto err_fault;
	}

	trace_nr = trace->nr - skip;
	copy_len = trace_nr * elem_size;

	ips = trace->ip + skip;
	if (user_build_id) {
		struct bpf_stack_build_id *id_offs = buf;
		u32 i;

		for (i = 0; i < trace_nr; i++)
			id_offs[i].ip = ips[i];
	} else {
		memcpy(buf, ips, copy_len);
	}

	/* trace/ips should not be dereferenced after this point */
	if (may_fault)
		rcu_read_unlock();

	if (user_build_id)
		stack_map_get_build_id_offset(buf, trace_nr, user, may_fault);

	if (size > copy_len)
		memset(buf + copy_len, 0, size - copy_len);
	return copy_len;

err_fault:
	err = -EFAULT;
clear:
	memset(buf, 0, size);
	return err;
}

BPF_CALL_4(bpf_get_stack, struct pt_regs *, regs, void *, buf, u32, size,
	   u64, flags)
{
	return __bpf_get_stack(regs, NULL, NULL, buf, size, flags, false /* !may_fault */);
}

const struct bpf_func_proto bpf_get_stack_proto = {
	.func		= bpf_get_stack,
	.gpl_only	= true,
	.ret_type	= RET_INTEGER,
	.arg1_type	= ARG_PTR_TO_CTX,
	.arg2_type	= ARG_PTR_TO_UNINIT_MEM,
	.arg3_type	= ARG_CONST_SIZE_OR_ZERO,
	.arg4_type	= ARG_ANYTHING,
};

BPF_CALL_4(bpf_get_stack_sleepable, struct pt_regs *, regs, void *, buf, u32, size,
	   u64, flags)
{
	return __bpf_get_stack(regs, NULL, NULL, buf, size, flags, true /* may_fault */);
}

const struct bpf_func_proto bpf_get_stack_sleepable_proto = {
	.func		= bpf_get_stack_sleepable,
	.gpl_only	= true,
	.ret_type	= RET_INTEGER,
	.arg1_type	= ARG_PTR_TO_CTX,
	.arg2_type	= ARG_PTR_TO_UNINIT_MEM,
	.arg3_type	= ARG_CONST_SIZE_OR_ZERO,
	.arg4_type	= ARG_ANYTHING,
};

static long __bpf_get_task_stack(struct task_struct *task, void *buf, u32 size,
				 u64 flags, bool may_fault)
{
	struct pt_regs *regs;
	long res = -EINVAL;

	if (!try_get_task_stack(task))
		return -EFAULT;

	regs = task_pt_regs(task);
	if (regs)
		res = __bpf_get_stack(regs, task, NULL, buf, size, flags, may_fault);
	put_task_stack(task);

	return res;
}

BPF_CALL_4(bpf_get_task_stack, struct task_struct *, task, void *, buf,
	   u32, size, u64, flags)
{
	return __bpf_get_task_stack(task, buf, size, flags, false /* !may_fault */);
}

const struct bpf_func_proto bpf_get_task_stack_proto = {
	.func		= bpf_get_task_stack,
	.gpl_only	= false,
	.ret_type	= RET_INTEGER,
	.arg1_type	= ARG_PTR_TO_BTF_ID,
	.arg1_btf_id	= &btf_tracing_ids[BTF_TRACING_TYPE_TASK],
	.arg2_type	= ARG_PTR_TO_UNINIT_MEM,
	.arg3_type	= ARG_CONST_SIZE_OR_ZERO,
	.arg4_type	= ARG_ANYTHING,
};

BPF_CALL_4(bpf_get_task_stack_sleepable, struct task_struct *, task, void *, buf,
	   u32, size, u64, flags)
{
	return __bpf_get_task_stack(task, buf, size, flags, true /* !may_fault */);
}

const struct bpf_func_proto bpf_get_task_stack_sleepable_proto = {
	.func		= bpf_get_task_stack_sleepable,
	.gpl_only	= false,
	.ret_type	= RET_INTEGER,
	.arg1_type	= ARG_PTR_TO_BTF_ID,
	.arg1_btf_id	= &btf_tracing_ids[BTF_TRACING_TYPE_TASK],
	.arg2_type	= ARG_PTR_TO_UNINIT_MEM,
	.arg3_type	= ARG_CONST_SIZE_OR_ZERO,
	.arg4_type	= ARG_ANYTHING,
};

BPF_CALL_4(bpf_get_stack_pe, struct bpf_perf_event_data_kern *, ctx,
	   void *, buf, u32, size, u64, flags)
{
	struct pt_regs *regs = (struct pt_regs *)(ctx->regs);
	struct perf_event *event = ctx->event;
	struct perf_callchain_entry *trace;
	bool kernel, user;
	int err = -EINVAL;
	__u64 nr_kernel;

	if (!(event->attr.sample_type & PERF_SAMPLE_CALLCHAIN))
		return __bpf_get_stack(regs, NULL, NULL, buf, size, flags, false /* !may_fault */);

	if (unlikely(flags & ~(BPF_F_SKIP_FIELD_MASK | BPF_F_USER_STACK |
			       BPF_F_USER_BUILD_ID)))
		goto clear;

	user = flags & BPF_F_USER_STACK;
	kernel = !user;

	err = -EFAULT;
	trace = ctx->data->callchain;
	if (unlikely(!trace))
		goto clear;

	nr_kernel = count_kernel_ip(trace);

	if (kernel) {
		__u64 nr = trace->nr;

		trace->nr = nr_kernel;
		err = __bpf_get_stack(regs, NULL, trace, buf, size, flags, false /* !may_fault */);

		/* restore nr */
		trace->nr = nr;
	} else { /* user */
		u64 skip = flags & BPF_F_SKIP_FIELD_MASK;

		skip += nr_kernel;
		if (skip > BPF_F_SKIP_FIELD_MASK)
			goto clear;

		flags = (flags & ~BPF_F_SKIP_FIELD_MASK) | skip;
		err = __bpf_get_stack(regs, NULL, trace, buf, size, flags, false /* !may_fault */);
	}
	return err;

clear:
	memset(buf, 0, size);
	return err;

}

const struct bpf_func_proto bpf_get_stack_proto_pe = {
	.func		= bpf_get_stack_pe,
	.gpl_only	= true,
	.ret_type	= RET_INTEGER,
	.arg1_type	= ARG_PTR_TO_CTX,
	.arg2_type	= ARG_PTR_TO_UNINIT_MEM,
	.arg3_type	= ARG_CONST_SIZE_OR_ZERO,
	.arg4_type	= ARG_ANYTHING,
};

/* Called from eBPF program */
static void *stack_map_lookup_elem(struct bpf_map *map, void *key)
{
	return ERR_PTR(-EOPNOTSUPP);
}

/* Called from syscall */
static int stack_map_lookup_and_delete_elem(struct bpf_map *map, void *key,
					    void *value, u64 flags)
{
	return bpf_stackmap_extract(map, key, value, true);
}

/* Called from syscall */
int bpf_stackmap_extract(struct bpf_map *map, void *key, void *value,
			 bool delete)
{
	struct bpf_stack_map *smap = container_of(map, struct bpf_stack_map, map);
	struct stack_map_bucket *bucket, *old_bucket;
	u32 id = *(u32 *)key, trace_len;

	if (unlikely(id >= smap->n_buckets))
		return -ENOENT;

	bucket = xchg(&smap->buckets[id], NULL);
	if (!bucket)
		return -ENOENT;

	trace_len = bucket->nr * stack_map_data_size(map);
	memcpy(value, bucket->data, trace_len);
	memset(value + trace_len, 0, map->value_size - trace_len);

	if (delete)
		old_bucket = bucket;
	else
		old_bucket = xchg(&smap->buckets[id], bucket);
	if (old_bucket)
		pcpu_freelist_push(&smap->freelist, &old_bucket->fnode);
	return 0;
}

static int stack_map_get_next_key(struct bpf_map *map, void *key,
				  void *next_key)
{
	struct bpf_stack_map *smap = container_of(map,
						  struct bpf_stack_map, map);
	u32 id;

	WARN_ON_ONCE(!rcu_read_lock_held());

	if (!key) {
		id = 0;
	} else {
		id = *(u32 *)key;
		if (id >= smap->n_buckets || !smap->buckets[id])
			id = 0;
		else
			id++;
	}

	while (id < smap->n_buckets && !smap->buckets[id])
		id++;

	if (id >= smap->n_buckets)
		return -ENOENT;

	*(u32 *)next_key = id;
	return 0;
}

static long stack_map_update_elem(struct bpf_map *map, void *key, void *value,
				  u64 map_flags)
{
	return -EINVAL;
}

/* Called from syscall or from eBPF program */
static long stack_map_delete_elem(struct bpf_map *map, void *key)
{
	struct bpf_stack_map *smap = container_of(map, struct bpf_stack_map, map);
	struct stack_map_bucket *old_bucket;
	u32 id = *(u32 *)key;

	if (unlikely(id >= smap->n_buckets))
		return -E2BIG;

	old_bucket = xchg(&smap->buckets[id], NULL);
	if (old_bucket) {
		pcpu_freelist_push(&smap->freelist, &old_bucket->fnode);
		return 0;
	} else {
		return -ENOENT;
	}
}

/* Called when map->refcnt goes to zero, either from workqueue or from syscall */
static void stack_map_free(struct bpf_map *map)
{
	struct bpf_stack_map *smap = container_of(map, struct bpf_stack_map, map);

	bpf_map_area_free(smap->elems);
	pcpu_freelist_destroy(&smap->freelist);
	bpf_map_area_free(smap);
	put_callchain_buffers();
}

static u64 stack_map_mem_usage(const struct bpf_map *map)
{
	struct bpf_stack_map *smap = container_of(map, struct bpf_stack_map, map);
	u64 value_size = map->value_size;
	u64 n_buckets = smap->n_buckets;
	u64 enties = map->max_entries;
	u64 usage = sizeof(*smap);

	usage += n_buckets * sizeof(struct stack_map_bucket *);
	usage += enties * (sizeof(struct stack_map_bucket) + value_size);
	return usage;
}

BTF_ID_LIST_SINGLE(stack_trace_map_btf_ids, struct, bpf_stack_map)
const struct bpf_map_ops stack_trace_map_ops = {
	.map_meta_equal = bpf_map_meta_equal,
	.map_alloc = stack_map_alloc,
	.map_free = stack_map_free,
	.map_get_next_key = stack_map_get_next_key,
	.map_lookup_elem = stack_map_lookup_elem,
	.map_lookup_and_delete_elem = stack_map_lookup_and_delete_elem,
	.map_update_elem = stack_map_update_elem,
	.map_delete_elem = stack_map_delete_elem,
	.map_check_btf = map_check_no_btf,
	.map_mem_usage = stack_map_mem_usage,
	.map_btf_id = &stack_trace_map_btf_ids[0],
};<|MERGE_RESOLUTION|>--- conflicted
+++ resolved
@@ -470,12 +470,8 @@
 		trace = get_callchain_entry_for_task(task, max_depth);
 	} else {
 		trace = get_perf_callchain(regs, kernel, user, max_depth,
-<<<<<<< HEAD
 					   crosstask, false, 0);
-=======
-					   crosstask, false);
-	}
->>>>>>> ff34657a
+	}
 
 	if (unlikely(!trace) || trace->nr < skip) {
 		if (may_fault)
