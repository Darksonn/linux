/* SPDX-License-Identifier: GPL-2.0 */
/*
 * BPF extensible scheduler class: Documentation/scheduler/sched-ext.rst
 *
 * Copyright (c) 2022 Meta Platforms, Inc. and affiliates.
 * Copyright (c) 2022 Tejun Heo <tj@kernel.org>
 * Copyright (c) 2022 David Vernet <dvernet@meta.com>
 */
#define SCX_OP_IDX(op)		(offsetof(struct sched_ext_ops, op) / sizeof(void (*)(void)))

enum scx_consts {
	SCX_DSP_DFL_MAX_BATCH		= 32,
	SCX_DSP_MAX_LOOPS		= 32,
	SCX_WATCHDOG_MAX_TIMEOUT	= 30 * HZ,

	SCX_EXIT_BT_LEN			= 64,
	SCX_EXIT_MSG_LEN		= 1024,
	SCX_EXIT_DUMP_DFL_LEN		= 32768,

	SCX_CPUPERF_ONE			= SCHED_CAPACITY_SCALE,

	/*
	 * Iterating all tasks may take a while. Periodically drop
	 * scx_tasks_lock to avoid causing e.g. CSD and RCU stalls.
	 */
	SCX_OPS_TASK_ITER_BATCH		= 32,
};

enum scx_exit_kind {
	SCX_EXIT_NONE,
	SCX_EXIT_DONE,

	SCX_EXIT_UNREG = 64,	/* user-space initiated unregistration */
	SCX_EXIT_UNREG_BPF,	/* BPF-initiated unregistration */
	SCX_EXIT_UNREG_KERN,	/* kernel-initiated unregistration */
	SCX_EXIT_SYSRQ,		/* requested by 'S' sysrq */

	SCX_EXIT_ERROR = 1024,	/* runtime error, error msg contains details */
	SCX_EXIT_ERROR_BPF,	/* ERROR but triggered through scx_bpf_error() */
	SCX_EXIT_ERROR_STALL,	/* watchdog detected stalled runnable tasks */
};

/*
 * An exit code can be specified when exiting with scx_bpf_exit() or
 * scx_ops_exit(), corresponding to exit_kind UNREG_BPF and UNREG_KERN
 * respectively. The codes are 64bit of the format:
 *
 *   Bits: [63  ..  48 47   ..  32 31 .. 0]
 *         [ SYS ACT ] [ SYS RSN ] [ USR  ]
 *
 *   SYS ACT: System-defined exit actions
 *   SYS RSN: System-defined exit reasons
 *   USR    : User-defined exit codes and reasons
 *
 * Using the above, users may communicate intention and context by ORing system
 * actions and/or system reasons with a user-defined exit code.
 */
enum scx_exit_code {
	/* Reasons */
	SCX_ECODE_RSN_HOTPLUG	= 1LLU << 32,

	/* Actions */
	SCX_ECODE_ACT_RESTART	= 1LLU << 48,
};

/*
 * scx_exit_info is passed to ops.exit() to describe why the BPF scheduler is
 * being disabled.
 */
struct scx_exit_info {
	/* %SCX_EXIT_* - broad category of the exit reason */
	enum scx_exit_kind	kind;

	/* exit code if gracefully exiting */
	s64			exit_code;

	/* textual representation of the above */
	const char		*reason;

	/* backtrace if exiting due to an error */
	unsigned long		*bt;
	u32			bt_len;

	/* informational message */
	char			*msg;

	/* debug dump */
	char			*dump;
};

/* sched_ext_ops.flags */
enum scx_ops_flags {
	/*
	 * Keep built-in idle tracking even if ops.update_idle() is implemented.
	 */
	SCX_OPS_KEEP_BUILTIN_IDLE = 1LLU << 0,

	/*
	 * By default, if there are no other task to run on the CPU, ext core
	 * keeps running the current task even after its slice expires. If this
	 * flag is specified, such tasks are passed to ops.enqueue() with
	 * %SCX_ENQ_LAST. See the comment above %SCX_ENQ_LAST for more info.
	 */
	SCX_OPS_ENQ_LAST	= 1LLU << 1,

	/*
	 * An exiting task may schedule after PF_EXITING is set. In such cases,
	 * bpf_task_from_pid() may not be able to find the task and if the BPF
	 * scheduler depends on pid lookup for dispatching, the task will be
	 * lost leading to various issues including RCU grace period stalls.
	 *
	 * To mask this problem, by default, unhashed tasks are automatically
	 * dispatched to the local DSQ on enqueue. If the BPF scheduler doesn't
	 * depend on pid lookups and wants to handle these tasks directly, the
	 * following flag can be used.
	 */
	SCX_OPS_ENQ_EXITING	= 1LLU << 2,

	/*
	 * If set, only tasks with policy set to SCHED_EXT are attached to
	 * sched_ext. If clear, SCHED_NORMAL tasks are also included.
	 */
	SCX_OPS_SWITCH_PARTIAL	= 1LLU << 3,

	/*
	 * CPU cgroup support flags
	 */
	SCX_OPS_HAS_CGROUP_WEIGHT = 1LLU << 16,	/* cpu.weight */

	SCX_OPS_ALL_FLAGS	= SCX_OPS_KEEP_BUILTIN_IDLE |
				  SCX_OPS_ENQ_LAST |
				  SCX_OPS_ENQ_EXITING |
				  SCX_OPS_SWITCH_PARTIAL |
				  SCX_OPS_HAS_CGROUP_WEIGHT,
};

/* argument container for ops.init_task() */
struct scx_init_task_args {
	/*
	 * Set if ops.init_task() is being invoked on the fork path, as opposed
	 * to the scheduler transition path.
	 */
	bool			fork;
#ifdef CONFIG_EXT_GROUP_SCHED
	/* the cgroup the task is joining */
	struct cgroup		*cgroup;
#endif
};

/* argument container for ops.exit_task() */
struct scx_exit_task_args {
	/* Whether the task exited before running on sched_ext. */
	bool cancelled;
};

/* argument container for ops->cgroup_init() */
struct scx_cgroup_init_args {
	/* the weight of the cgroup [1..10000] */
	u32			weight;
};

enum scx_cpu_preempt_reason {
	/* next task is being scheduled by &sched_class_rt */
	SCX_CPU_PREEMPT_RT,
	/* next task is being scheduled by &sched_class_dl */
	SCX_CPU_PREEMPT_DL,
	/* next task is being scheduled by &sched_class_stop */
	SCX_CPU_PREEMPT_STOP,
	/* unknown reason for SCX being preempted */
	SCX_CPU_PREEMPT_UNKNOWN,
};

/*
 * Argument container for ops->cpu_acquire(). Currently empty, but may be
 * expanded in the future.
 */
struct scx_cpu_acquire_args {};

/* argument container for ops->cpu_release() */
struct scx_cpu_release_args {
	/* the reason the CPU was preempted */
	enum scx_cpu_preempt_reason reason;

	/* the task that's going to be scheduled on the CPU */
	struct task_struct	*task;
};

/*
 * Informational context provided to dump operations.
 */
struct scx_dump_ctx {
	enum scx_exit_kind	kind;
	s64			exit_code;
	const char		*reason;
	u64			at_ns;
	u64			at_jiffies;
};

/**
 * struct sched_ext_ops - Operation table for BPF scheduler implementation
 *
 * Userland can implement an arbitrary scheduling policy by implementing and
 * loading operations in this table.
 */
struct sched_ext_ops {
	/**
	 * select_cpu - Pick the target CPU for a task which is being woken up
	 * @p: task being woken up
	 * @prev_cpu: the cpu @p was on before sleeping
	 * @wake_flags: SCX_WAKE_*
	 *
	 * Decision made here isn't final. @p may be moved to any CPU while it
	 * is getting dispatched for execution later. However, as @p is not on
	 * the rq at this point, getting the eventual execution CPU right here
	 * saves a small bit of overhead down the line.
	 *
	 * If an idle CPU is returned, the CPU is kicked and will try to
	 * dispatch. While an explicit custom mechanism can be added,
	 * select_cpu() serves as the default way to wake up idle CPUs.
	 *
	 * @p may be dispatched directly by calling scx_bpf_dispatch(). If @p
	 * is dispatched, the ops.enqueue() callback will be skipped. Finally,
	 * if @p is dispatched to SCX_DSQ_LOCAL, it will be dispatched to the
	 * local DSQ of whatever CPU is returned by this callback.
	 */
	s32 (*select_cpu)(struct task_struct *p, s32 prev_cpu, u64 wake_flags);

	/**
	 * enqueue - Enqueue a task on the BPF scheduler
	 * @p: task being enqueued
	 * @enq_flags: %SCX_ENQ_*
	 *
	 * @p is ready to run. Dispatch directly by calling scx_bpf_dispatch()
	 * or enqueue on the BPF scheduler. If not directly dispatched, the bpf
	 * scheduler owns @p and if it fails to dispatch @p, the task will
	 * stall.
	 *
	 * If @p was dispatched from ops.select_cpu(), this callback is
	 * skipped.
	 */
	void (*enqueue)(struct task_struct *p, u64 enq_flags);

	/**
	 * dequeue - Remove a task from the BPF scheduler
	 * @p: task being dequeued
	 * @deq_flags: %SCX_DEQ_*
	 *
	 * Remove @p from the BPF scheduler. This is usually called to isolate
	 * the task while updating its scheduling properties (e.g. priority).
	 *
	 * The ext core keeps track of whether the BPF side owns a given task or
	 * not and can gracefully ignore spurious dispatches from BPF side,
	 * which makes it safe to not implement this method. However, depending
	 * on the scheduling logic, this can lead to confusing behaviors - e.g.
	 * scheduling position not being updated across a priority change.
	 */
	void (*dequeue)(struct task_struct *p, u64 deq_flags);

	/**
	 * dispatch - Dispatch tasks from the BPF scheduler and/or consume DSQs
	 * @cpu: CPU to dispatch tasks for
	 * @prev: previous task being switched out
	 *
	 * Called when a CPU's local dsq is empty. The operation should dispatch
	 * one or more tasks from the BPF scheduler into the DSQs using
	 * scx_bpf_dispatch() and/or consume user DSQs into the local DSQ using
	 * scx_bpf_consume().
	 *
	 * The maximum number of times scx_bpf_dispatch() can be called without
	 * an intervening scx_bpf_consume() is specified by
	 * ops.dispatch_max_batch. See the comments on top of the two functions
	 * for more details.
	 *
	 * When not %NULL, @prev is an SCX task with its slice depleted. If
	 * @prev is still runnable as indicated by set %SCX_TASK_QUEUED in
	 * @prev->scx.flags, it is not enqueued yet and will be enqueued after
	 * ops.dispatch() returns. To keep executing @prev, return without
	 * dispatching or consuming any tasks. Also see %SCX_OPS_ENQ_LAST.
	 */
	void (*dispatch)(s32 cpu, struct task_struct *prev);

	/**
	 * tick - Periodic tick
	 * @p: task running currently
	 *
	 * This operation is called every 1/HZ seconds on CPUs which are
	 * executing an SCX task. Setting @p->scx.slice to 0 will trigger an
	 * immediate dispatch cycle on the CPU.
	 */
	void (*tick)(struct task_struct *p);

	/**
	 * runnable - A task is becoming runnable on its associated CPU
	 * @p: task becoming runnable
	 * @enq_flags: %SCX_ENQ_*
	 *
	 * This and the following three functions can be used to track a task's
	 * execution state transitions. A task becomes ->runnable() on a CPU,
	 * and then goes through one or more ->running() and ->stopping() pairs
	 * as it runs on the CPU, and eventually becomes ->quiescent() when it's
	 * done running on the CPU.
	 *
	 * @p is becoming runnable on the CPU because it's
	 *
	 * - waking up (%SCX_ENQ_WAKEUP)
	 * - being moved from another CPU
	 * - being restored after temporarily taken off the queue for an
	 *   attribute change.
	 *
	 * This and ->enqueue() are related but not coupled. This operation
	 * notifies @p's state transition and may not be followed by ->enqueue()
	 * e.g. when @p is being dispatched to a remote CPU, or when @p is
	 * being enqueued on a CPU experiencing a hotplug event. Likewise, a
	 * task may be ->enqueue()'d without being preceded by this operation
	 * e.g. after exhausting its slice.
	 */
	void (*runnable)(struct task_struct *p, u64 enq_flags);

	/**
	 * running - A task is starting to run on its associated CPU
	 * @p: task starting to run
	 *
	 * See ->runnable() for explanation on the task state notifiers.
	 */
	void (*running)(struct task_struct *p);

	/**
	 * stopping - A task is stopping execution
	 * @p: task stopping to run
	 * @runnable: is task @p still runnable?
	 *
	 * See ->runnable() for explanation on the task state notifiers. If
	 * !@runnable, ->quiescent() will be invoked after this operation
	 * returns.
	 */
	void (*stopping)(struct task_struct *p, bool runnable);

	/**
	 * quiescent - A task is becoming not runnable on its associated CPU
	 * @p: task becoming not runnable
	 * @deq_flags: %SCX_DEQ_*
	 *
	 * See ->runnable() for explanation on the task state notifiers.
	 *
	 * @p is becoming quiescent on the CPU because it's
	 *
	 * - sleeping (%SCX_DEQ_SLEEP)
	 * - being moved to another CPU
	 * - being temporarily taken off the queue for an attribute change
	 *   (%SCX_DEQ_SAVE)
	 *
	 * This and ->dequeue() are related but not coupled. This operation
	 * notifies @p's state transition and may not be preceded by ->dequeue()
	 * e.g. when @p is being dispatched to a remote CPU.
	 */
	void (*quiescent)(struct task_struct *p, u64 deq_flags);

	/**
	 * yield - Yield CPU
	 * @from: yielding task
	 * @to: optional yield target task
	 *
	 * If @to is NULL, @from is yielding the CPU to other runnable tasks.
	 * The BPF scheduler should ensure that other available tasks are
	 * dispatched before the yielding task. Return value is ignored in this
	 * case.
	 *
	 * If @to is not-NULL, @from wants to yield the CPU to @to. If the bpf
	 * scheduler can implement the request, return %true; otherwise, %false.
	 */
	bool (*yield)(struct task_struct *from, struct task_struct *to);

	/**
	 * core_sched_before - Task ordering for core-sched
	 * @a: task A
	 * @b: task B
	 *
	 * Used by core-sched to determine the ordering between two tasks. See
	 * Documentation/admin-guide/hw-vuln/core-scheduling.rst for details on
	 * core-sched.
	 *
	 * Both @a and @b are runnable and may or may not currently be queued on
	 * the BPF scheduler. Should return %true if @a should run before @b.
	 * %false if there's no required ordering or @b should run before @a.
	 *
	 * If not specified, the default is ordering them according to when they
	 * became runnable.
	 */
	bool (*core_sched_before)(struct task_struct *a, struct task_struct *b);

	/**
	 * set_weight - Set task weight
	 * @p: task to set weight for
	 * @weight: new weight [1..10000]
	 *
	 * Update @p's weight to @weight.
	 */
	void (*set_weight)(struct task_struct *p, u32 weight);

	/**
	 * set_cpumask - Set CPU affinity
	 * @p: task to set CPU affinity for
	 * @cpumask: cpumask of cpus that @p can run on
	 *
	 * Update @p's CPU affinity to @cpumask.
	 */
	void (*set_cpumask)(struct task_struct *p,
			    const struct cpumask *cpumask);

	/**
	 * update_idle - Update the idle state of a CPU
	 * @cpu: CPU to udpate the idle state for
	 * @idle: whether entering or exiting the idle state
	 *
	 * This operation is called when @rq's CPU goes or leaves the idle
	 * state. By default, implementing this operation disables the built-in
	 * idle CPU tracking and the following helpers become unavailable:
	 *
	 * - scx_bpf_select_cpu_dfl()
	 * - scx_bpf_test_and_clear_cpu_idle()
	 * - scx_bpf_pick_idle_cpu()
	 *
	 * The user also must implement ops.select_cpu() as the default
	 * implementation relies on scx_bpf_select_cpu_dfl().
	 *
	 * Specify the %SCX_OPS_KEEP_BUILTIN_IDLE flag to keep the built-in idle
	 * tracking.
	 */
	void (*update_idle)(s32 cpu, bool idle);

	/**
	 * cpu_acquire - A CPU is becoming available to the BPF scheduler
	 * @cpu: The CPU being acquired by the BPF scheduler.
	 * @args: Acquire arguments, see the struct definition.
	 *
	 * A CPU that was previously released from the BPF scheduler is now once
	 * again under its control.
	 */
	void (*cpu_acquire)(s32 cpu, struct scx_cpu_acquire_args *args);

	/**
	 * cpu_release - A CPU is taken away from the BPF scheduler
	 * @cpu: The CPU being released by the BPF scheduler.
	 * @args: Release arguments, see the struct definition.
	 *
	 * The specified CPU is no longer under the control of the BPF
	 * scheduler. This could be because it was preempted by a higher
	 * priority sched_class, though there may be other reasons as well. The
	 * caller should consult @args->reason to determine the cause.
	 */
	void (*cpu_release)(s32 cpu, struct scx_cpu_release_args *args);

	/**
	 * init_task - Initialize a task to run in a BPF scheduler
	 * @p: task to initialize for BPF scheduling
	 * @args: init arguments, see the struct definition
	 *
	 * Either we're loading a BPF scheduler or a new task is being forked.
	 * Initialize @p for BPF scheduling. This operation may block and can
	 * be used for allocations, and is called exactly once for a task.
	 *
	 * Return 0 for success, -errno for failure. An error return while
	 * loading will abort loading of the BPF scheduler. During a fork, it
	 * will abort that specific fork.
	 */
	s32 (*init_task)(struct task_struct *p, struct scx_init_task_args *args);

	/**
	 * exit_task - Exit a previously-running task from the system
	 * @p: task to exit
	 *
	 * @p is exiting or the BPF scheduler is being unloaded. Perform any
	 * necessary cleanup for @p.
	 */
	void (*exit_task)(struct task_struct *p, struct scx_exit_task_args *args);

	/**
	 * enable - Enable BPF scheduling for a task
	 * @p: task to enable BPF scheduling for
	 *
	 * Enable @p for BPF scheduling. enable() is called on @p any time it
	 * enters SCX, and is always paired with a matching disable().
	 */
	void (*enable)(struct task_struct *p);

	/**
	 * disable - Disable BPF scheduling for a task
	 * @p: task to disable BPF scheduling for
	 *
	 * @p is exiting, leaving SCX or the BPF scheduler is being unloaded.
	 * Disable BPF scheduling for @p. A disable() call is always matched
	 * with a prior enable() call.
	 */
	void (*disable)(struct task_struct *p);

	/**
	 * dump - Dump BPF scheduler state on error
	 * @ctx: debug dump context
	 *
	 * Use scx_bpf_dump() to generate BPF scheduler specific debug dump.
	 */
	void (*dump)(struct scx_dump_ctx *ctx);

	/**
	 * dump_cpu - Dump BPF scheduler state for a CPU on error
	 * @ctx: debug dump context
	 * @cpu: CPU to generate debug dump for
	 * @idle: @cpu is currently idle without any runnable tasks
	 *
	 * Use scx_bpf_dump() to generate BPF scheduler specific debug dump for
	 * @cpu. If @idle is %true and this operation doesn't produce any
	 * output, @cpu is skipped for dump.
	 */
	void (*dump_cpu)(struct scx_dump_ctx *ctx, s32 cpu, bool idle);

	/**
	 * dump_task - Dump BPF scheduler state for a runnable task on error
	 * @ctx: debug dump context
	 * @p: runnable task to generate debug dump for
	 *
	 * Use scx_bpf_dump() to generate BPF scheduler specific debug dump for
	 * @p.
	 */
	void (*dump_task)(struct scx_dump_ctx *ctx, struct task_struct *p);

#ifdef CONFIG_EXT_GROUP_SCHED
	/**
	 * cgroup_init - Initialize a cgroup
	 * @cgrp: cgroup being initialized
	 * @args: init arguments, see the struct definition
	 *
	 * Either the BPF scheduler is being loaded or @cgrp created, initialize
	 * @cgrp for sched_ext. This operation may block.
	 *
	 * Return 0 for success, -errno for failure. An error return while
	 * loading will abort loading of the BPF scheduler. During cgroup
	 * creation, it will abort the specific cgroup creation.
	 */
	s32 (*cgroup_init)(struct cgroup *cgrp,
			   struct scx_cgroup_init_args *args);

	/**
	 * cgroup_exit - Exit a cgroup
	 * @cgrp: cgroup being exited
	 *
	 * Either the BPF scheduler is being unloaded or @cgrp destroyed, exit
	 * @cgrp for sched_ext. This operation my block.
	 */
	void (*cgroup_exit)(struct cgroup *cgrp);

	/**
	 * cgroup_prep_move - Prepare a task to be moved to a different cgroup
	 * @p: task being moved
	 * @from: cgroup @p is being moved from
	 * @to: cgroup @p is being moved to
	 *
	 * Prepare @p for move from cgroup @from to @to. This operation may
	 * block and can be used for allocations.
	 *
	 * Return 0 for success, -errno for failure. An error return aborts the
	 * migration.
	 */
	s32 (*cgroup_prep_move)(struct task_struct *p,
				struct cgroup *from, struct cgroup *to);

	/**
	 * cgroup_move - Commit cgroup move
	 * @p: task being moved
	 * @from: cgroup @p is being moved from
	 * @to: cgroup @p is being moved to
	 *
	 * Commit the move. @p is dequeued during this operation.
	 */
	void (*cgroup_move)(struct task_struct *p,
			    struct cgroup *from, struct cgroup *to);

	/**
	 * cgroup_cancel_move - Cancel cgroup move
	 * @p: task whose cgroup move is being canceled
	 * @from: cgroup @p was being moved from
	 * @to: cgroup @p was being moved to
	 *
	 * @p was cgroup_prep_move()'d but failed before reaching cgroup_move().
	 * Undo the preparation.
	 */
	void (*cgroup_cancel_move)(struct task_struct *p,
				   struct cgroup *from, struct cgroup *to);

	/**
	 * cgroup_set_weight - A cgroup's weight is being changed
	 * @cgrp: cgroup whose weight is being updated
	 * @weight: new weight [1..10000]
	 *
	 * Update @tg's weight to @weight.
	 */
	void (*cgroup_set_weight)(struct cgroup *cgrp, u32 weight);
#endif	/* CONFIG_CGROUPS */

	/*
	 * All online ops must come before ops.cpu_online().
	 */

	/**
	 * cpu_online - A CPU became online
	 * @cpu: CPU which just came up
	 *
	 * @cpu just came online. @cpu will not call ops.enqueue() or
	 * ops.dispatch(), nor run tasks associated with other CPUs beforehand.
	 */
	void (*cpu_online)(s32 cpu);

	/**
	 * cpu_offline - A CPU is going offline
	 * @cpu: CPU which is going offline
	 *
	 * @cpu is going offline. @cpu will not call ops.enqueue() or
	 * ops.dispatch(), nor run tasks associated with other CPUs afterwards.
	 */
	void (*cpu_offline)(s32 cpu);

	/*
	 * All CPU hotplug ops must come before ops.init().
	 */

	/**
	 * init - Initialize the BPF scheduler
	 */
	s32 (*init)(void);

	/**
	 * exit - Clean up after the BPF scheduler
	 * @info: Exit info
	 *
	 * ops.exit() is also called on ops.init() failure, which is a bit
	 * unusual. This is to allow rich reporting through @info on how
	 * ops.init() failed.
	 */
	void (*exit)(struct scx_exit_info *info);

	/**
	 * dispatch_max_batch - Max nr of tasks that dispatch() can dispatch
	 */
	u32 dispatch_max_batch;

	/**
	 * flags - %SCX_OPS_* flags
	 */
	u64 flags;

	/**
	 * timeout_ms - The maximum amount of time, in milliseconds, that a
	 * runnable task should be able to wait before being scheduled. The
	 * maximum timeout may not exceed the default timeout of 30 seconds.
	 *
	 * Defaults to the maximum allowed timeout value of 30 seconds.
	 */
	u32 timeout_ms;

	/**
	 * exit_dump_len - scx_exit_info.dump buffer length. If 0, the default
	 * value of 32768 is used.
	 */
	u32 exit_dump_len;

	/**
	 * hotplug_seq - A sequence number that may be set by the scheduler to
	 * detect when a hotplug event has occurred during the loading process.
	 * If 0, no detection occurs. Otherwise, the scheduler will fail to
	 * load if the sequence number does not match @scx_hotplug_seq on the
	 * enable path.
	 */
	u64 hotplug_seq;

	/**
	 * name - BPF scheduler's name
	 *
	 * Must be a non-zero valid BPF object name including only isalnum(),
	 * '_' and '.' chars. Shows up in kernel.sched_ext_ops sysctl while the
	 * BPF scheduler is enabled.
	 */
	char name[SCX_OPS_NAME_LEN];
};

enum scx_opi {
	SCX_OPI_BEGIN			= 0,
	SCX_OPI_NORMAL_BEGIN		= 0,
	SCX_OPI_NORMAL_END		= SCX_OP_IDX(cpu_online),
	SCX_OPI_CPU_HOTPLUG_BEGIN	= SCX_OP_IDX(cpu_online),
	SCX_OPI_CPU_HOTPLUG_END		= SCX_OP_IDX(init),
	SCX_OPI_END			= SCX_OP_IDX(init),
};

enum scx_wake_flags {
	/* expose select WF_* flags as enums */
	SCX_WAKE_FORK		= WF_FORK,
	SCX_WAKE_TTWU		= WF_TTWU,
	SCX_WAKE_SYNC		= WF_SYNC,
};

enum scx_enq_flags {
	/* expose select ENQUEUE_* flags as enums */
	SCX_ENQ_WAKEUP		= ENQUEUE_WAKEUP,
	SCX_ENQ_HEAD		= ENQUEUE_HEAD,
	SCX_ENQ_CPU_SELECTED	= ENQUEUE_RQ_SELECTED,

	/* high 32bits are SCX specific */

	/*
	 * Set the following to trigger preemption when calling
	 * scx_bpf_dispatch() with a local dsq as the target. The slice of the
	 * current task is cleared to zero and the CPU is kicked into the
	 * scheduling path. Implies %SCX_ENQ_HEAD.
	 */
	SCX_ENQ_PREEMPT		= 1LLU << 32,

	/*
	 * The task being enqueued was previously enqueued on the current CPU's
	 * %SCX_DSQ_LOCAL, but was removed from it in a call to the
	 * bpf_scx_reenqueue_local() kfunc. If bpf_scx_reenqueue_local() was
	 * invoked in a ->cpu_release() callback, and the task is again
	 * dispatched back to %SCX_LOCAL_DSQ by this current ->enqueue(), the
	 * task will not be scheduled on the CPU until at least the next invocation
	 * of the ->cpu_acquire() callback.
	 */
	SCX_ENQ_REENQ		= 1LLU << 40,

	/*
	 * The task being enqueued is the only task available for the cpu. By
	 * default, ext core keeps executing such tasks but when
	 * %SCX_OPS_ENQ_LAST is specified, they're ops.enqueue()'d with the
	 * %SCX_ENQ_LAST flag set.
	 *
	 * The BPF scheduler is responsible for triggering a follow-up
	 * scheduling event. Otherwise, Execution may stall.
	 */
	SCX_ENQ_LAST		= 1LLU << 41,

	/* high 8 bits are internal */
	__SCX_ENQ_INTERNAL_MASK	= 0xffLLU << 56,

	SCX_ENQ_CLEAR_OPSS	= 1LLU << 56,
	SCX_ENQ_DSQ_PRIQ	= 1LLU << 57,
};

enum scx_deq_flags {
	/* expose select DEQUEUE_* flags as enums */
	SCX_DEQ_SLEEP		= DEQUEUE_SLEEP,

	/* high 32bits are SCX specific */

	/*
	 * The generic core-sched layer decided to execute the task even though
	 * it hasn't been dispatched yet. Dequeue from the BPF side.
	 */
	SCX_DEQ_CORE_SCHED_EXEC	= 1LLU << 32,
};

enum scx_pick_idle_cpu_flags {
	SCX_PICK_IDLE_CORE	= 1LLU << 0,	/* pick a CPU whose SMT siblings are also idle */
};

enum scx_kick_flags {
	/*
	 * Kick the target CPU if idle. Guarantees that the target CPU goes
	 * through at least one full scheduling cycle before going idle. If the
	 * target CPU can be determined to be currently not idle and going to go
	 * through a scheduling cycle before going idle, noop.
	 */
	SCX_KICK_IDLE		= 1LLU << 0,

	/*
	 * Preempt the current task and execute the dispatch path. If the
	 * current task of the target CPU is an SCX task, its ->scx.slice is
	 * cleared to zero before the scheduling path is invoked so that the
	 * task expires and the dispatch path is invoked.
	 */
	SCX_KICK_PREEMPT	= 1LLU << 1,

	/*
	 * Wait for the CPU to be rescheduled. The scx_bpf_kick_cpu() call will
	 * return after the target CPU finishes picking the next task.
	 */
	SCX_KICK_WAIT		= 1LLU << 2,
};

enum scx_tg_flags {
	SCX_TG_ONLINE		= 1U << 0,
	SCX_TG_INITED		= 1U << 1,
};

enum scx_ops_enable_state {
	SCX_OPS_ENABLING,
	SCX_OPS_ENABLED,
	SCX_OPS_DISABLING,
	SCX_OPS_DISABLED,
};

static const char *scx_ops_enable_state_str[] = {
	[SCX_OPS_ENABLING]	= "enabling",
	[SCX_OPS_ENABLED]	= "enabled",
	[SCX_OPS_DISABLING]	= "disabling",
	[SCX_OPS_DISABLED]	= "disabled",
};

/*
 * sched_ext_entity->ops_state
 *
 * Used to track the task ownership between the SCX core and the BPF scheduler.
 * State transitions look as follows:
 *
 * NONE -> QUEUEING -> QUEUED -> DISPATCHING
 *   ^              |                 |
 *   |              v                 v
 *   \-------------------------------/
 *
 * QUEUEING and DISPATCHING states can be waited upon. See wait_ops_state() call
 * sites for explanations on the conditions being waited upon and why they are
 * safe. Transitions out of them into NONE or QUEUED must store_release and the
 * waiters should load_acquire.
 *
 * Tracking scx_ops_state enables sched_ext core to reliably determine whether
 * any given task can be dispatched by the BPF scheduler at all times and thus
 * relaxes the requirements on the BPF scheduler. This allows the BPF scheduler
 * to try to dispatch any task anytime regardless of its state as the SCX core
 * can safely reject invalid dispatches.
 */
enum scx_ops_state {
	SCX_OPSS_NONE,		/* owned by the SCX core */
	SCX_OPSS_QUEUEING,	/* in transit to the BPF scheduler */
	SCX_OPSS_QUEUED,	/* owned by the BPF scheduler */
	SCX_OPSS_DISPATCHING,	/* in transit back to the SCX core */

	/*
	 * QSEQ brands each QUEUED instance so that, when dispatch races
	 * dequeue/requeue, the dispatcher can tell whether it still has a claim
	 * on the task being dispatched.
	 *
	 * As some 32bit archs can't do 64bit store_release/load_acquire,
	 * p->scx.ops_state is atomic_long_t which leaves 30 bits for QSEQ on
	 * 32bit machines. The dispatch race window QSEQ protects is very narrow
	 * and runs with IRQ disabled. 30 bits should be sufficient.
	 */
	SCX_OPSS_QSEQ_SHIFT	= 2,
};

/* Use macros to ensure that the type is unsigned long for the masks */
#define SCX_OPSS_STATE_MASK	((1LU << SCX_OPSS_QSEQ_SHIFT) - 1)
#define SCX_OPSS_QSEQ_MASK	(~SCX_OPSS_STATE_MASK)

/*
 * During exit, a task may schedule after losing its PIDs. When disabling the
 * BPF scheduler, we need to be able to iterate tasks in every state to
 * guarantee system safety. Maintain a dedicated task list which contains every
 * task between its fork and eventual free.
 */
static DEFINE_SPINLOCK(scx_tasks_lock);
static LIST_HEAD(scx_tasks);

/* ops enable/disable */
static struct kthread_worker *scx_ops_helper;
static DEFINE_MUTEX(scx_ops_enable_mutex);
DEFINE_STATIC_KEY_FALSE(__scx_ops_enabled);
DEFINE_STATIC_PERCPU_RWSEM(scx_fork_rwsem);
static atomic_t scx_ops_enable_state_var = ATOMIC_INIT(SCX_OPS_DISABLED);
static atomic_t scx_ops_bypass_depth = ATOMIC_INIT(0);
static bool scx_ops_init_task_enabled;
static bool scx_switching_all;
DEFINE_STATIC_KEY_FALSE(__scx_switched_all);

static struct sched_ext_ops scx_ops;
static bool scx_warned_zero_slice;

static DEFINE_STATIC_KEY_FALSE(scx_ops_enq_last);
static DEFINE_STATIC_KEY_FALSE(scx_ops_enq_exiting);
static DEFINE_STATIC_KEY_FALSE(scx_ops_cpu_preempt);
static DEFINE_STATIC_KEY_FALSE(scx_builtin_idle_enabled);

static struct static_key_false scx_has_op[SCX_OPI_END] =
	{ [0 ... SCX_OPI_END-1] = STATIC_KEY_FALSE_INIT };

static atomic_t scx_exit_kind = ATOMIC_INIT(SCX_EXIT_DONE);
static struct scx_exit_info *scx_exit_info;

static atomic_long_t scx_nr_rejected = ATOMIC_LONG_INIT(0);
static atomic_long_t scx_hotplug_seq = ATOMIC_LONG_INIT(0);

/*
 * A monotically increasing sequence number that is incremented every time a
 * scheduler is enabled. This can be used by to check if any custom sched_ext
 * scheduler has ever been used in the system.
 */
static atomic_long_t scx_enable_seq = ATOMIC_LONG_INIT(0);

/*
 * The maximum amount of time in jiffies that a task may be runnable without
 * being scheduled on a CPU. If this timeout is exceeded, it will trigger
 * scx_ops_error().
 */
static unsigned long scx_watchdog_timeout;

/*
 * The last time the delayed work was run. This delayed work relies on
 * ksoftirqd being able to run to service timer interrupts, so it's possible
 * that this work itself could get wedged. To account for this, we check that
 * it's not stalled in the timer tick, and trigger an error if it is.
 */
static unsigned long scx_watchdog_timestamp = INITIAL_JIFFIES;

static struct delayed_work scx_watchdog_work;

/* idle tracking */
#ifdef CONFIG_SMP
#ifdef CONFIG_CPUMASK_OFFSTACK
#define CL_ALIGNED_IF_ONSTACK
#else
#define CL_ALIGNED_IF_ONSTACK __cacheline_aligned_in_smp
#endif

static struct {
	cpumask_var_t cpu;
	cpumask_var_t smt;
} idle_masks CL_ALIGNED_IF_ONSTACK;

#endif	/* CONFIG_SMP */

/* for %SCX_KICK_WAIT */
static unsigned long __percpu *scx_kick_cpus_pnt_seqs;

/*
 * Direct dispatch marker.
 *
 * Non-NULL values are used for direct dispatch from enqueue path. A valid
 * pointer points to the task currently being enqueued. An ERR_PTR value is used
 * to indicate that direct dispatch has already happened.
 */
static DEFINE_PER_CPU(struct task_struct *, direct_dispatch_task);

/*
 * Dispatch queues.
 *
 * The global DSQ (%SCX_DSQ_GLOBAL) is split per-node for scalability. This is
 * to avoid live-locking in bypass mode where all tasks are dispatched to
 * %SCX_DSQ_GLOBAL and all CPUs consume from it. If per-node split isn't
 * sufficient, it can be further split.
 */
static struct scx_dispatch_q **global_dsqs;

static const struct rhashtable_params dsq_hash_params = {
	.key_len		= 8,
	.key_offset		= offsetof(struct scx_dispatch_q, id),
	.head_offset		= offsetof(struct scx_dispatch_q, hash_node),
};

static struct rhashtable dsq_hash;
static LLIST_HEAD(dsqs_to_free);

/* dispatch buf */
struct scx_dsp_buf_ent {
	struct task_struct	*task;
	unsigned long		qseq;
	u64			dsq_id;
	u64			enq_flags;
};

static u32 scx_dsp_max_batch;

struct scx_dsp_ctx {
	struct rq		*rq;
	u32			cursor;
	u32			nr_tasks;
	struct scx_dsp_buf_ent	buf[];
};

static struct scx_dsp_ctx __percpu *scx_dsp_ctx;

/* string formatting from BPF */
struct scx_bstr_buf {
	u64			data[MAX_BPRINTF_VARARGS];
	char			line[SCX_EXIT_MSG_LEN];
};

static DEFINE_RAW_SPINLOCK(scx_exit_bstr_buf_lock);
static struct scx_bstr_buf scx_exit_bstr_buf;

/* ops debug dump */
struct scx_dump_data {
	s32			cpu;
	bool			first;
	s32			cursor;
	struct seq_buf		*s;
	const char		*prefix;
	struct scx_bstr_buf	buf;
};

static struct scx_dump_data scx_dump_data = {
	.cpu			= -1,
};

/* /sys/kernel/sched_ext interface */
static struct kset *scx_kset;
static struct kobject *scx_root_kobj;

#define CREATE_TRACE_POINTS
#include <trace/events/sched_ext.h>

static void process_ddsp_deferred_locals(struct rq *rq);
static void scx_bpf_kick_cpu(s32 cpu, u64 flags);
static __printf(3, 4) void scx_ops_exit_kind(enum scx_exit_kind kind,
					     s64 exit_code,
					     const char *fmt, ...);

#define scx_ops_error_kind(err, fmt, args...)					\
	scx_ops_exit_kind((err), 0, fmt, ##args)

#define scx_ops_exit(code, fmt, args...)					\
	scx_ops_exit_kind(SCX_EXIT_UNREG_KERN, (code), fmt, ##args)

#define scx_ops_error(fmt, args...)						\
	scx_ops_error_kind(SCX_EXIT_ERROR, fmt, ##args)

#define SCX_HAS_OP(op)	static_branch_likely(&scx_has_op[SCX_OP_IDX(op)])

static long jiffies_delta_msecs(unsigned long at, unsigned long now)
{
	if (time_after(at, now))
		return jiffies_to_msecs(at - now);
	else
		return -(long)jiffies_to_msecs(now - at);
}

/* if the highest set bit is N, return a mask with bits [N+1, 31] set */
static u32 higher_bits(u32 flags)
{
	return ~((1 << fls(flags)) - 1);
}

/* return the mask with only the highest bit set */
static u32 highest_bit(u32 flags)
{
	int bit = fls(flags);
	return ((u64)1 << bit) >> 1;
}

static bool u32_before(u32 a, u32 b)
{
	return (s32)(a - b) < 0;
}

static struct scx_dispatch_q *find_global_dsq(struct task_struct *p)
{
	return global_dsqs[cpu_to_node(task_cpu(p))];
}

static struct scx_dispatch_q *find_user_dsq(u64 dsq_id)
{
	return rhashtable_lookup_fast(&dsq_hash, &dsq_id, dsq_hash_params);
}

/*
 * scx_kf_mask enforcement. Some kfuncs can only be called from specific SCX
 * ops. When invoking SCX ops, SCX_CALL_OP[_RET]() should be used to indicate
 * the allowed kfuncs and those kfuncs should use scx_kf_allowed() to check
 * whether it's running from an allowed context.
 *
 * @mask is constant, always inline to cull the mask calculations.
 */
static __always_inline void scx_kf_allow(u32 mask)
{
	/* nesting is allowed only in increasing scx_kf_mask order */
	WARN_ONCE((mask | higher_bits(mask)) & current->scx.kf_mask,
		  "invalid nesting current->scx.kf_mask=0x%x mask=0x%x\n",
		  current->scx.kf_mask, mask);
	current->scx.kf_mask |= mask;
	barrier();
}

static void scx_kf_disallow(u32 mask)
{
	barrier();
	current->scx.kf_mask &= ~mask;
}

#define SCX_CALL_OP(mask, op, args...)						\
do {										\
	if (mask) {								\
		scx_kf_allow(mask);						\
		scx_ops.op(args);						\
		scx_kf_disallow(mask);						\
	} else {								\
		scx_ops.op(args);						\
	}									\
} while (0)

#define SCX_CALL_OP_RET(mask, op, args...)					\
({										\
	__typeof__(scx_ops.op(args)) __ret;					\
	if (mask) {								\
		scx_kf_allow(mask);						\
		__ret = scx_ops.op(args);					\
		scx_kf_disallow(mask);						\
	} else {								\
		__ret = scx_ops.op(args);					\
	}									\
	__ret;									\
})

/*
 * Some kfuncs are allowed only on the tasks that are subjects of the
 * in-progress scx_ops operation for, e.g., locking guarantees. To enforce such
 * restrictions, the following SCX_CALL_OP_*() variants should be used when
 * invoking scx_ops operations that take task arguments. These can only be used
 * for non-nesting operations due to the way the tasks are tracked.
 *
 * kfuncs which can only operate on such tasks can in turn use
 * scx_kf_allowed_on_arg_tasks() to test whether the invocation is allowed on
 * the specific task.
 */
#define SCX_CALL_OP_TASK(mask, op, task, args...)				\
do {										\
	BUILD_BUG_ON((mask) & ~__SCX_KF_TERMINAL);				\
	current->scx.kf_tasks[0] = task;					\
	SCX_CALL_OP(mask, op, task, ##args);					\
	current->scx.kf_tasks[0] = NULL;					\
} while (0)

#define SCX_CALL_OP_TASK_RET(mask, op, task, args...)				\
({										\
	__typeof__(scx_ops.op(task, ##args)) __ret;				\
	BUILD_BUG_ON((mask) & ~__SCX_KF_TERMINAL);				\
	current->scx.kf_tasks[0] = task;					\
	__ret = SCX_CALL_OP_RET(mask, op, task, ##args);			\
	current->scx.kf_tasks[0] = NULL;					\
	__ret;									\
})

#define SCX_CALL_OP_2TASKS_RET(mask, op, task0, task1, args...)			\
({										\
	__typeof__(scx_ops.op(task0, task1, ##args)) __ret;			\
	BUILD_BUG_ON((mask) & ~__SCX_KF_TERMINAL);				\
	current->scx.kf_tasks[0] = task0;					\
	current->scx.kf_tasks[1] = task1;					\
	__ret = SCX_CALL_OP_RET(mask, op, task0, task1, ##args);		\
	current->scx.kf_tasks[0] = NULL;					\
	current->scx.kf_tasks[1] = NULL;					\
	__ret;									\
})

/* @mask is constant, always inline to cull unnecessary branches */
static __always_inline bool scx_kf_allowed(u32 mask)
{
	if (unlikely(!(current->scx.kf_mask & mask))) {
		scx_ops_error("kfunc with mask 0x%x called from an operation only allowing 0x%x",
			      mask, current->scx.kf_mask);
		return false;
	}

	/*
	 * Enforce nesting boundaries. e.g. A kfunc which can be called from
	 * DISPATCH must not be called if we're running DEQUEUE which is nested
	 * inside ops.dispatch(). We don't need to check boundaries for any
	 * blocking kfuncs as the verifier ensures they're only called from
	 * sleepable progs.
	 */
	if (unlikely(highest_bit(mask) == SCX_KF_CPU_RELEASE &&
		     (current->scx.kf_mask & higher_bits(SCX_KF_CPU_RELEASE)))) {
		scx_ops_error("cpu_release kfunc called from a nested operation");
		return false;
	}

	if (unlikely(highest_bit(mask) == SCX_KF_DISPATCH &&
		     (current->scx.kf_mask & higher_bits(SCX_KF_DISPATCH)))) {
		scx_ops_error("dispatch kfunc called from a nested operation");
		return false;
	}

	return true;
}

/* see SCX_CALL_OP_TASK() */
static __always_inline bool scx_kf_allowed_on_arg_tasks(u32 mask,
							struct task_struct *p)
{
	if (!scx_kf_allowed(mask))
		return false;

	if (unlikely((p != current->scx.kf_tasks[0] &&
		      p != current->scx.kf_tasks[1]))) {
		scx_ops_error("called on a task not being operated on");
		return false;
	}

	return true;
}

static bool scx_kf_allowed_if_unlocked(void)
{
	return !current->scx.kf_mask;
}

/**
 * nldsq_next_task - Iterate to the next task in a non-local DSQ
 * @dsq: user dsq being interated
 * @cur: current position, %NULL to start iteration
 * @rev: walk backwards
 *
 * Returns %NULL when iteration is finished.
 */
static struct task_struct *nldsq_next_task(struct scx_dispatch_q *dsq,
					   struct task_struct *cur, bool rev)
{
	struct list_head *list_node;
	struct scx_dsq_list_node *dsq_lnode;

	lockdep_assert_held(&dsq->lock);

	if (cur)
		list_node = &cur->scx.dsq_list.node;
	else
		list_node = &dsq->list;

	/* find the next task, need to skip BPF iteration cursors */
	do {
		if (rev)
			list_node = list_node->prev;
		else
			list_node = list_node->next;

		if (list_node == &dsq->list)
			return NULL;

		dsq_lnode = container_of(list_node, struct scx_dsq_list_node,
					 node);
	} while (dsq_lnode->flags & SCX_DSQ_LNODE_ITER_CURSOR);

	return container_of(dsq_lnode, struct task_struct, scx.dsq_list);
}

#define nldsq_for_each_task(p, dsq)						\
	for ((p) = nldsq_next_task((dsq), NULL, false); (p);			\
	     (p) = nldsq_next_task((dsq), (p), false))


/*
 * BPF DSQ iterator. Tasks in a non-local DSQ can be iterated in [reverse]
 * dispatch order. BPF-visible iterator is opaque and larger to allow future
 * changes without breaking backward compatibility. Can be used with
 * bpf_for_each(). See bpf_iter_scx_dsq_*().
 */
enum scx_dsq_iter_flags {
	/* iterate in the reverse dispatch order */
	SCX_DSQ_ITER_REV		= 1U << 16,

	__SCX_DSQ_ITER_HAS_SLICE	= 1U << 30,
	__SCX_DSQ_ITER_HAS_VTIME	= 1U << 31,

	__SCX_DSQ_ITER_USER_FLAGS	= SCX_DSQ_ITER_REV,
	__SCX_DSQ_ITER_ALL_FLAGS	= __SCX_DSQ_ITER_USER_FLAGS |
					  __SCX_DSQ_ITER_HAS_SLICE |
					  __SCX_DSQ_ITER_HAS_VTIME,
};

struct bpf_iter_scx_dsq_kern {
	struct scx_dsq_list_node	cursor;
	struct scx_dispatch_q		*dsq;
	u64				slice;
	u64				vtime;
} __attribute__((aligned(8)));

struct bpf_iter_scx_dsq {
	u64				__opaque[6];
} __attribute__((aligned(8)));


/*
 * SCX task iterator.
 */
struct scx_task_iter {
	struct sched_ext_entity		cursor;
	struct task_struct		*locked;
	struct rq			*rq;
	struct rq_flags			rf;
	u32				cnt;
};

/**
 * scx_task_iter_start - Lock scx_tasks_lock and start a task iteration
 * @iter: iterator to init
 *
 * Initialize @iter and return with scx_tasks_lock held. Once initialized, @iter
 * must eventually be stopped with scx_task_iter_stop().
 *
 * scx_tasks_lock and the rq lock may be released using scx_task_iter_unlock()
 * between this and the first next() call or between any two next() calls. If
 * the locks are released between two next() calls, the caller is responsible
 * for ensuring that the task being iterated remains accessible either through
 * RCU read lock or obtaining a reference count.
 *
 * All tasks which existed when the iteration started are guaranteed to be
 * visited as long as they still exist.
 */
static void scx_task_iter_start(struct scx_task_iter *iter)
{
	BUILD_BUG_ON(__SCX_DSQ_ITER_ALL_FLAGS &
		     ((1U << __SCX_DSQ_LNODE_PRIV_SHIFT) - 1));

	spin_lock_irq(&scx_tasks_lock);

	iter->cursor = (struct sched_ext_entity){ .flags = SCX_TASK_CURSOR };
	list_add(&iter->cursor.tasks_node, &scx_tasks);
	iter->locked = NULL;
	iter->cnt = 0;
}

static void __scx_task_iter_rq_unlock(struct scx_task_iter *iter)
{
	if (iter->locked) {
		task_rq_unlock(iter->rq, iter->locked, &iter->rf);
		iter->locked = NULL;
	}
}

/**
 * scx_task_iter_unlock - Unlock rq and scx_tasks_lock held by a task iterator
 * @iter: iterator to unlock
 *
 * If @iter is in the middle of a locked iteration, it may be locking the rq of
 * the task currently being visited in addition to scx_tasks_lock. Unlock both.
 * This function can be safely called anytime during an iteration.
 */
static void scx_task_iter_unlock(struct scx_task_iter *iter)
{
	__scx_task_iter_rq_unlock(iter);
	spin_unlock_irq(&scx_tasks_lock);
}

/**
 * scx_task_iter_relock - Lock scx_tasks_lock released by scx_task_iter_unlock()
 * @iter: iterator to re-lock
 *
 * Re-lock scx_tasks_lock unlocked by scx_task_iter_unlock(). Note that it
 * doesn't re-lock the rq lock. Must be called before other iterator operations.
 */
static void scx_task_iter_relock(struct scx_task_iter *iter)
{
	spin_lock_irq(&scx_tasks_lock);
}

/**
 * scx_task_iter_stop - Stop a task iteration and unlock scx_tasks_lock
 * @iter: iterator to exit
 *
 * Exit a previously initialized @iter. Must be called with scx_tasks_lock held
 * which is released on return. If the iterator holds a task's rq lock, that rq
 * lock is also released. See scx_task_iter_start() for details.
 */
static void scx_task_iter_stop(struct scx_task_iter *iter)
{
	list_del_init(&iter->cursor.tasks_node);
	scx_task_iter_unlock(iter);
}

/**
 * scx_task_iter_next - Next task
 * @iter: iterator to walk
 *
 * Visit the next task. See scx_task_iter_start() for details. Locks are dropped
 * and re-acquired every %SCX_OPS_TASK_ITER_BATCH iterations to avoid causing
 * stalls by holding scx_tasks_lock for too long.
 */
static struct task_struct *scx_task_iter_next(struct scx_task_iter *iter)
{
	struct list_head *cursor = &iter->cursor.tasks_node;
	struct sched_ext_entity *pos;

	if (!(++iter->cnt % SCX_OPS_TASK_ITER_BATCH)) {
		scx_task_iter_unlock(iter);
		cond_resched();
		scx_task_iter_relock(iter);
	}

	list_for_each_entry(pos, cursor, tasks_node) {
		if (&pos->tasks_node == &scx_tasks)
			return NULL;
		if (!(pos->flags & SCX_TASK_CURSOR)) {
			list_move(cursor, &pos->tasks_node);
			return container_of(pos, struct task_struct, scx);
		}
	}

	/* can't happen, should always terminate at scx_tasks above */
	BUG();
}

/**
 * scx_task_iter_next_locked - Next non-idle task with its rq locked
 * @iter: iterator to walk
 * @include_dead: Whether we should include dead tasks in the iteration
 *
 * Visit the non-idle task with its rq lock held. Allows callers to specify
 * whether they would like to filter out dead tasks. See scx_task_iter_start()
 * for details.
 */
static struct task_struct *scx_task_iter_next_locked(struct scx_task_iter *iter)
{
	struct task_struct *p;

	__scx_task_iter_rq_unlock(iter);

	while ((p = scx_task_iter_next(iter))) {
		/*
		 * scx_task_iter is used to prepare and move tasks into SCX
		 * while loading the BPF scheduler and vice-versa while
		 * unloading. The init_tasks ("swappers") should be excluded
		 * from the iteration because:
		 *
		 * - It's unsafe to use __setschduler_prio() on an init_task to
		 *   determine the sched_class to use as it won't preserve its
		 *   idle_sched_class.
		 *
		 * - ops.init/exit_task() can easily be confused if called with
		 *   init_tasks as they, e.g., share PID 0.
		 *
		 * As init_tasks are never scheduled through SCX, they can be
		 * skipped safely. Note that is_idle_task() which tests %PF_IDLE
		 * doesn't work here:
		 *
		 * - %PF_IDLE may not be set for an init_task whose CPU hasn't
		 *   yet been onlined.
		 *
		 * - %PF_IDLE can be set on tasks that are not init_tasks. See
		 *   play_idle_precise() used by CONFIG_IDLE_INJECT.
		 *
		 * Test for idle_sched_class as only init_tasks are on it.
		 */
		if (p->sched_class != &idle_sched_class)
			break;
	}
	if (!p)
		return NULL;

	iter->rq = task_rq_lock(p, &iter->rf);
	iter->locked = p;

	return p;
}

static enum scx_ops_enable_state scx_ops_enable_state(void)
{
	return atomic_read(&scx_ops_enable_state_var);
}

static enum scx_ops_enable_state
scx_ops_set_enable_state(enum scx_ops_enable_state to)
{
	return atomic_xchg(&scx_ops_enable_state_var, to);
}

static bool scx_ops_tryset_enable_state(enum scx_ops_enable_state to,
					enum scx_ops_enable_state from)
{
	int from_v = from;

	return atomic_try_cmpxchg(&scx_ops_enable_state_var, &from_v, to);
}

static bool scx_rq_bypassing(struct rq *rq)
{
	return unlikely(rq->scx.flags & SCX_RQ_BYPASSING);
}

/**
 * wait_ops_state - Busy-wait the specified ops state to end
 * @p: target task
 * @opss: state to wait the end of
 *
 * Busy-wait for @p to transition out of @opss. This can only be used when the
 * state part of @opss is %SCX_QUEUEING or %SCX_DISPATCHING. This function also
 * has load_acquire semantics to ensure that the caller can see the updates made
 * in the enqueueing and dispatching paths.
 */
static void wait_ops_state(struct task_struct *p, unsigned long opss)
{
	do {
		cpu_relax();
	} while (atomic_long_read_acquire(&p->scx.ops_state) == opss);
}

/**
 * ops_cpu_valid - Verify a cpu number
 * @cpu: cpu number which came from a BPF ops
 * @where: extra information reported on error
 *
 * @cpu is a cpu number which came from the BPF scheduler and can be any value.
 * Verify that it is in range and one of the possible cpus. If invalid, trigger
 * an ops error.
 */
static bool ops_cpu_valid(s32 cpu, const char *where)
{
	if (likely(cpu >= 0 && cpu < nr_cpu_ids && cpu_possible(cpu))) {
		return true;
	} else {
		scx_ops_error("invalid CPU %d%s%s", cpu,
			      where ? " " : "", where ?: "");
		return false;
	}
}

/**
 * ops_sanitize_err - Sanitize a -errno value
 * @ops_name: operation to blame on failure
 * @err: -errno value to sanitize
 *
 * Verify @err is a valid -errno. If not, trigger scx_ops_error() and return
 * -%EPROTO. This is necessary because returning a rogue -errno up the chain can
 * cause misbehaviors. For an example, a large negative return from
 * ops.init_task() triggers an oops when passed up the call chain because the
 * value fails IS_ERR() test after being encoded with ERR_PTR() and then is
 * handled as a pointer.
 */
static int ops_sanitize_err(const char *ops_name, s32 err)
{
	if (err < 0 && err >= -MAX_ERRNO)
		return err;

	scx_ops_error("ops.%s() returned an invalid errno %d", ops_name, err);
	return -EPROTO;
}

static void run_deferred(struct rq *rq)
{
	process_ddsp_deferred_locals(rq);
}

#ifdef CONFIG_SMP
static void deferred_bal_cb_workfn(struct rq *rq)
{
	run_deferred(rq);
}
#endif

static void deferred_irq_workfn(struct irq_work *irq_work)
{
	struct rq *rq = container_of(irq_work, struct rq, scx.deferred_irq_work);

	raw_spin_rq_lock(rq);
	run_deferred(rq);
	raw_spin_rq_unlock(rq);
}

/**
 * schedule_deferred - Schedule execution of deferred actions on an rq
 * @rq: target rq
 *
 * Schedule execution of deferred actions on @rq. Must be called with @rq
 * locked. Deferred actions are executed with @rq locked but unpinned, and thus
 * can unlock @rq to e.g. migrate tasks to other rqs.
 */
static void schedule_deferred(struct rq *rq)
{
	lockdep_assert_rq_held(rq);

#ifdef CONFIG_SMP
	/*
	 * If in the middle of waking up a task, task_woken_scx() will be called
	 * afterwards which will then run the deferred actions, no need to
	 * schedule anything.
	 */
	if (rq->scx.flags & SCX_RQ_IN_WAKEUP)
		return;

	/*
	 * If in balance, the balance callbacks will be called before rq lock is
	 * released. Schedule one.
	 */
	if (rq->scx.flags & SCX_RQ_IN_BALANCE) {
		queue_balance_callback(rq, &rq->scx.deferred_bal_cb,
				       deferred_bal_cb_workfn);
		return;
	}
#endif
	/*
	 * No scheduler hooks available. Queue an irq work. They are executed on
	 * IRQ re-enable which may take a bit longer than the scheduler hooks.
	 * The above WAKEUP and BALANCE paths should cover most of the cases and
	 * the time to IRQ re-enable shouldn't be long.
	 */
	irq_work_queue(&rq->scx.deferred_irq_work);
}

/**
 * touch_core_sched - Update timestamp used for core-sched task ordering
 * @rq: rq to read clock from, must be locked
 * @p: task to update the timestamp for
 *
 * Update @p->scx.core_sched_at timestamp. This is used by scx_prio_less() to
 * implement global or local-DSQ FIFO ordering for core-sched. Should be called
 * when a task becomes runnable and its turn on the CPU ends (e.g. slice
 * exhaustion).
 */
static void touch_core_sched(struct rq *rq, struct task_struct *p)
{
	lockdep_assert_rq_held(rq);

#ifdef CONFIG_SCHED_CORE
	/*
	 * It's okay to update the timestamp spuriously. Use
	 * sched_core_disabled() which is cheaper than enabled().
	 *
	 * As this is used to determine ordering between tasks of sibling CPUs,
	 * it may be better to use per-core dispatch sequence instead.
	 */
	if (!sched_core_disabled())
		p->scx.core_sched_at = sched_clock_cpu(cpu_of(rq));
#endif
}

/**
 * touch_core_sched_dispatch - Update core-sched timestamp on dispatch
 * @rq: rq to read clock from, must be locked
 * @p: task being dispatched
 *
 * If the BPF scheduler implements custom core-sched ordering via
 * ops.core_sched_before(), @p->scx.core_sched_at is used to implement FIFO
 * ordering within each local DSQ. This function is called from dispatch paths
 * and updates @p->scx.core_sched_at if custom core-sched ordering is in effect.
 */
static void touch_core_sched_dispatch(struct rq *rq, struct task_struct *p)
{
	lockdep_assert_rq_held(rq);

#ifdef CONFIG_SCHED_CORE
	if (SCX_HAS_OP(core_sched_before))
		touch_core_sched(rq, p);
#endif
}

static void update_curr_scx(struct rq *rq)
{
	struct task_struct *curr = rq->curr;
	s64 delta_exec;

	delta_exec = update_curr_common(rq);
	if (unlikely(delta_exec <= 0))
		return;

	if (curr->scx.slice != SCX_SLICE_INF) {
		curr->scx.slice -= min_t(u64, curr->scx.slice, delta_exec);
		if (!curr->scx.slice)
			touch_core_sched(rq, curr);
	}
}

static bool scx_dsq_priq_less(struct rb_node *node_a,
			      const struct rb_node *node_b)
{
	const struct task_struct *a =
		container_of(node_a, struct task_struct, scx.dsq_priq);
	const struct task_struct *b =
		container_of(node_b, struct task_struct, scx.dsq_priq);

	return time_before64(a->scx.dsq_vtime, b->scx.dsq_vtime);
}

static void dsq_mod_nr(struct scx_dispatch_q *dsq, s32 delta)
{
	/* scx_bpf_dsq_nr_queued() reads ->nr without locking, use WRITE_ONCE() */
	WRITE_ONCE(dsq->nr, dsq->nr + delta);
}

static void dispatch_enqueue(struct scx_dispatch_q *dsq, struct task_struct *p,
			     u64 enq_flags)
{
	bool is_local = dsq->id == SCX_DSQ_LOCAL;

	WARN_ON_ONCE(p->scx.dsq || !list_empty(&p->scx.dsq_list.node));
	WARN_ON_ONCE((p->scx.dsq_flags & SCX_TASK_DSQ_ON_PRIQ) ||
		     !RB_EMPTY_NODE(&p->scx.dsq_priq));

	if (!is_local) {
		raw_spin_lock(&dsq->lock);
		if (unlikely(dsq->id == SCX_DSQ_INVALID)) {
			scx_ops_error("attempting to dispatch to a destroyed dsq");
			/* fall back to the global dsq */
			raw_spin_unlock(&dsq->lock);
			dsq = find_global_dsq(p);
			raw_spin_lock(&dsq->lock);
		}
	}

	if (unlikely((dsq->id & SCX_DSQ_FLAG_BUILTIN) &&
		     (enq_flags & SCX_ENQ_DSQ_PRIQ))) {
		/*
		 * SCX_DSQ_LOCAL and SCX_DSQ_GLOBAL DSQs always consume from
		 * their FIFO queues. To avoid confusion and accidentally
		 * starving vtime-dispatched tasks by FIFO-dispatched tasks, we
		 * disallow any internal DSQ from doing vtime ordering of
		 * tasks.
		 */
		scx_ops_error("cannot use vtime ordering for built-in DSQs");
		enq_flags &= ~SCX_ENQ_DSQ_PRIQ;
	}

	if (enq_flags & SCX_ENQ_DSQ_PRIQ) {
		struct rb_node *rbp;

		/*
		 * A PRIQ DSQ shouldn't be using FIFO enqueueing. As tasks are
		 * linked to both the rbtree and list on PRIQs, this can only be
		 * tested easily when adding the first task.
		 */
		if (unlikely(RB_EMPTY_ROOT(&dsq->priq) &&
			     nldsq_next_task(dsq, NULL, false)))
			scx_ops_error("DSQ ID 0x%016llx already had FIFO-enqueued tasks",
				      dsq->id);

		p->scx.dsq_flags |= SCX_TASK_DSQ_ON_PRIQ;
		rb_add(&p->scx.dsq_priq, &dsq->priq, scx_dsq_priq_less);

		/*
		 * Find the previous task and insert after it on the list so
		 * that @dsq->list is vtime ordered.
		 */
		rbp = rb_prev(&p->scx.dsq_priq);
		if (rbp) {
			struct task_struct *prev =
				container_of(rbp, struct task_struct,
					     scx.dsq_priq);
			list_add(&p->scx.dsq_list.node, &prev->scx.dsq_list.node);
		} else {
			list_add(&p->scx.dsq_list.node, &dsq->list);
		}
	} else {
		/* a FIFO DSQ shouldn't be using PRIQ enqueuing */
		if (unlikely(!RB_EMPTY_ROOT(&dsq->priq)))
			scx_ops_error("DSQ ID 0x%016llx already had PRIQ-enqueued tasks",
				      dsq->id);

		if (enq_flags & (SCX_ENQ_HEAD | SCX_ENQ_PREEMPT))
			list_add(&p->scx.dsq_list.node, &dsq->list);
		else
			list_add_tail(&p->scx.dsq_list.node, &dsq->list);
	}

	/* seq records the order tasks are queued, used by BPF DSQ iterator */
	dsq->seq++;
	p->scx.dsq_seq = dsq->seq;

	dsq_mod_nr(dsq, 1);
	p->scx.dsq = dsq;

	/*
	 * scx.ddsp_dsq_id and scx.ddsp_enq_flags are only relevant on the
	 * direct dispatch path, but we clear them here because the direct
	 * dispatch verdict may be overridden on the enqueue path during e.g.
	 * bypass.
	 */
	p->scx.ddsp_dsq_id = SCX_DSQ_INVALID;
	p->scx.ddsp_enq_flags = 0;

	/*
	 * We're transitioning out of QUEUEING or DISPATCHING. store_release to
	 * match waiters' load_acquire.
	 */
	if (enq_flags & SCX_ENQ_CLEAR_OPSS)
		atomic_long_set_release(&p->scx.ops_state, SCX_OPSS_NONE);

	if (is_local) {
		struct rq *rq = container_of(dsq, struct rq, scx.local_dsq);
		bool preempt = false;

		if ((enq_flags & SCX_ENQ_PREEMPT) && p != rq->curr &&
		    rq->curr->sched_class == &ext_sched_class) {
			rq->curr->scx.slice = 0;
			preempt = true;
		}

		if (preempt || sched_class_above(&ext_sched_class,
						 rq->curr->sched_class))
			resched_curr(rq);
	} else {
		raw_spin_unlock(&dsq->lock);
	}
}

static void task_unlink_from_dsq(struct task_struct *p,
				 struct scx_dispatch_q *dsq)
{
	WARN_ON_ONCE(list_empty(&p->scx.dsq_list.node));

	if (p->scx.dsq_flags & SCX_TASK_DSQ_ON_PRIQ) {
		rb_erase(&p->scx.dsq_priq, &dsq->priq);
		RB_CLEAR_NODE(&p->scx.dsq_priq);
		p->scx.dsq_flags &= ~SCX_TASK_DSQ_ON_PRIQ;
	}

	list_del_init(&p->scx.dsq_list.node);
	dsq_mod_nr(dsq, -1);
}

static void dispatch_dequeue(struct rq *rq, struct task_struct *p)
{
	struct scx_dispatch_q *dsq = p->scx.dsq;
	bool is_local = dsq == &rq->scx.local_dsq;

	if (!dsq) {
		/*
		 * If !dsq && on-list, @p is on @rq's ddsp_deferred_locals.
		 * Unlinking is all that's needed to cancel.
		 */
		if (unlikely(!list_empty(&p->scx.dsq_list.node)))
			list_del_init(&p->scx.dsq_list.node);

		/*
		 * When dispatching directly from the BPF scheduler to a local
		 * DSQ, the task isn't associated with any DSQ but
		 * @p->scx.holding_cpu may be set under the protection of
		 * %SCX_OPSS_DISPATCHING.
		 */
		if (p->scx.holding_cpu >= 0)
			p->scx.holding_cpu = -1;

		return;
	}

	if (!is_local)
		raw_spin_lock(&dsq->lock);

	/*
	 * Now that we hold @dsq->lock, @p->holding_cpu and @p->scx.dsq_* can't
	 * change underneath us.
	*/
	if (p->scx.holding_cpu < 0) {
		/* @p must still be on @dsq, dequeue */
		task_unlink_from_dsq(p, dsq);
	} else {
		/*
		 * We're racing against dispatch_to_local_dsq() which already
		 * removed @p from @dsq and set @p->scx.holding_cpu. Clear the
		 * holding_cpu which tells dispatch_to_local_dsq() that it lost
		 * the race.
		 */
		WARN_ON_ONCE(!list_empty(&p->scx.dsq_list.node));
		p->scx.holding_cpu = -1;
	}
	p->scx.dsq = NULL;

	if (!is_local)
		raw_spin_unlock(&dsq->lock);
}

static struct scx_dispatch_q *find_dsq_for_dispatch(struct rq *rq, u64 dsq_id,
						    struct task_struct *p)
{
	struct scx_dispatch_q *dsq;

	if (dsq_id == SCX_DSQ_LOCAL)
		return &rq->scx.local_dsq;

	if ((dsq_id & SCX_DSQ_LOCAL_ON) == SCX_DSQ_LOCAL_ON) {
		s32 cpu = dsq_id & SCX_DSQ_LOCAL_CPU_MASK;

		if (!ops_cpu_valid(cpu, "in SCX_DSQ_LOCAL_ON dispatch verdict"))
			return find_global_dsq(p);

		return &cpu_rq(cpu)->scx.local_dsq;
	}

	if (dsq_id == SCX_DSQ_GLOBAL)
		dsq = find_global_dsq(p);
	else
		dsq = find_user_dsq(dsq_id);

	if (unlikely(!dsq)) {
		scx_ops_error("non-existent DSQ 0x%llx for %s[%d]",
			      dsq_id, p->comm, p->pid);
		return find_global_dsq(p);
	}

	return dsq;
}

static void mark_direct_dispatch(struct task_struct *ddsp_task,
				 struct task_struct *p, u64 dsq_id,
				 u64 enq_flags)
{
	/*
	 * Mark that dispatch already happened from ops.select_cpu() or
	 * ops.enqueue() by spoiling direct_dispatch_task with a non-NULL value
	 * which can never match a valid task pointer.
	 */
	__this_cpu_write(direct_dispatch_task, ERR_PTR(-ESRCH));

	/* @p must match the task on the enqueue path */
	if (unlikely(p != ddsp_task)) {
		if (IS_ERR(ddsp_task))
			scx_ops_error("%s[%d] already direct-dispatched",
				      p->comm, p->pid);
		else
			scx_ops_error("scheduling for %s[%d] but trying to direct-dispatch %s[%d]",
				      ddsp_task->comm, ddsp_task->pid,
				      p->comm, p->pid);
		return;
	}

	WARN_ON_ONCE(p->scx.ddsp_dsq_id != SCX_DSQ_INVALID);
	WARN_ON_ONCE(p->scx.ddsp_enq_flags);

	p->scx.ddsp_dsq_id = dsq_id;
	p->scx.ddsp_enq_flags = enq_flags;
}

static void direct_dispatch(struct task_struct *p, u64 enq_flags)
{
	struct rq *rq = task_rq(p);
	struct scx_dispatch_q *dsq =
		find_dsq_for_dispatch(rq, p->scx.ddsp_dsq_id, p);

	touch_core_sched_dispatch(rq, p);

	p->scx.ddsp_enq_flags |= enq_flags;

	/*
	 * We are in the enqueue path with @rq locked and pinned, and thus can't
	 * double lock a remote rq and enqueue to its local DSQ. For
	 * DSQ_LOCAL_ON verdicts targeting the local DSQ of a remote CPU, defer
	 * the enqueue so that it's executed when @rq can be unlocked.
	 */
	if (dsq->id == SCX_DSQ_LOCAL && dsq != &rq->scx.local_dsq) {
		unsigned long opss;

		opss = atomic_long_read(&p->scx.ops_state) & SCX_OPSS_STATE_MASK;

		switch (opss & SCX_OPSS_STATE_MASK) {
		case SCX_OPSS_NONE:
			break;
		case SCX_OPSS_QUEUEING:
			/*
			 * As @p was never passed to the BPF side, _release is
			 * not strictly necessary. Still do it for consistency.
			 */
			atomic_long_set_release(&p->scx.ops_state, SCX_OPSS_NONE);
			break;
		default:
			WARN_ONCE(true, "sched_ext: %s[%d] has invalid ops state 0x%lx in direct_dispatch()",
				  p->comm, p->pid, opss);
			atomic_long_set_release(&p->scx.ops_state, SCX_OPSS_NONE);
			break;
		}

		WARN_ON_ONCE(p->scx.dsq || !list_empty(&p->scx.dsq_list.node));
		list_add_tail(&p->scx.dsq_list.node,
			      &rq->scx.ddsp_deferred_locals);
		schedule_deferred(rq);
		return;
	}

	dispatch_enqueue(dsq, p, p->scx.ddsp_enq_flags | SCX_ENQ_CLEAR_OPSS);
}

static bool scx_rq_online(struct rq *rq)
{
	/*
	 * Test both cpu_active() and %SCX_RQ_ONLINE. %SCX_RQ_ONLINE indicates
	 * the online state as seen from the BPF scheduler. cpu_active() test
	 * guarantees that, if this function returns %true, %SCX_RQ_ONLINE will
	 * stay set until the current scheduling operation is complete even if
	 * we aren't locking @rq.
	 */
	return likely((rq->scx.flags & SCX_RQ_ONLINE) && cpu_active(cpu_of(rq)));
}

static void do_enqueue_task(struct rq *rq, struct task_struct *p, u64 enq_flags,
			    int sticky_cpu)
{
	struct task_struct **ddsp_taskp;
	unsigned long qseq;

	WARN_ON_ONCE(!(p->scx.flags & SCX_TASK_QUEUED));

	/* rq migration */
	if (sticky_cpu == cpu_of(rq))
		goto local_norefill;

	/*
	 * If !scx_rq_online(), we already told the BPF scheduler that the CPU
	 * is offline and are just running the hotplug path. Don't bother the
	 * BPF scheduler.
	 */
	if (!scx_rq_online(rq))
		goto local;

	if (scx_rq_bypassing(rq))
		goto global;

	if (p->scx.ddsp_dsq_id != SCX_DSQ_INVALID)
		goto direct;

	/* see %SCX_OPS_ENQ_EXITING */
	if (!static_branch_unlikely(&scx_ops_enq_exiting) &&
	    unlikely(p->flags & PF_EXITING))
		goto local;

	if (!SCX_HAS_OP(enqueue))
		goto global;

	/* DSQ bypass didn't trigger, enqueue on the BPF scheduler */
	qseq = rq->scx.ops_qseq++ << SCX_OPSS_QSEQ_SHIFT;

	WARN_ON_ONCE(atomic_long_read(&p->scx.ops_state) != SCX_OPSS_NONE);
	atomic_long_set(&p->scx.ops_state, SCX_OPSS_QUEUEING | qseq);

	ddsp_taskp = this_cpu_ptr(&direct_dispatch_task);
	WARN_ON_ONCE(*ddsp_taskp);
	*ddsp_taskp = p;

	SCX_CALL_OP_TASK(SCX_KF_ENQUEUE, enqueue, p, enq_flags);

	*ddsp_taskp = NULL;
	if (p->scx.ddsp_dsq_id != SCX_DSQ_INVALID)
		goto direct;

	/*
	 * If not directly dispatched, QUEUEING isn't clear yet and dispatch or
	 * dequeue may be waiting. The store_release matches their load_acquire.
	 */
	atomic_long_set_release(&p->scx.ops_state, SCX_OPSS_QUEUED | qseq);
	return;

direct:
	direct_dispatch(p, enq_flags);
	return;

local:
	/*
	 * For task-ordering, slice refill must be treated as implying the end
	 * of the current slice. Otherwise, the longer @p stays on the CPU, the
	 * higher priority it becomes from scx_prio_less()'s POV.
	 */
	touch_core_sched(rq, p);
	p->scx.slice = SCX_SLICE_DFL;
local_norefill:
	dispatch_enqueue(&rq->scx.local_dsq, p, enq_flags);
	return;

global:
	touch_core_sched(rq, p);	/* see the comment in local: */
	p->scx.slice = SCX_SLICE_DFL;
	dispatch_enqueue(find_global_dsq(p), p, enq_flags);
}

static bool task_runnable(const struct task_struct *p)
{
	return !list_empty(&p->scx.runnable_node);
}

static void set_task_runnable(struct rq *rq, struct task_struct *p)
{
	lockdep_assert_rq_held(rq);

	if (p->scx.flags & SCX_TASK_RESET_RUNNABLE_AT) {
		p->scx.runnable_at = jiffies;
		p->scx.flags &= ~SCX_TASK_RESET_RUNNABLE_AT;
	}

	/*
	 * list_add_tail() must be used. scx_ops_bypass() depends on tasks being
	 * appened to the runnable_list.
	 */
	list_add_tail(&p->scx.runnable_node, &rq->scx.runnable_list);
}

static void clr_task_runnable(struct task_struct *p, bool reset_runnable_at)
{
	list_del_init(&p->scx.runnable_node);
	if (reset_runnable_at)
		p->scx.flags |= SCX_TASK_RESET_RUNNABLE_AT;
}

static void enqueue_task_scx(struct rq *rq, struct task_struct *p, int enq_flags)
{
	int sticky_cpu = p->scx.sticky_cpu;

	if (enq_flags & ENQUEUE_WAKEUP)
		rq->scx.flags |= SCX_RQ_IN_WAKEUP;

	enq_flags |= rq->scx.extra_enq_flags;

	if (sticky_cpu >= 0)
		p->scx.sticky_cpu = -1;

	/*
	 * Restoring a running task will be immediately followed by
	 * set_next_task_scx() which expects the task to not be on the BPF
	 * scheduler as tasks can only start running through local DSQs. Force
	 * direct-dispatch into the local DSQ by setting the sticky_cpu.
	 */
	if (unlikely(enq_flags & ENQUEUE_RESTORE) && task_current(rq, p))
		sticky_cpu = cpu_of(rq);

	if (p->scx.flags & SCX_TASK_QUEUED) {
		WARN_ON_ONCE(!task_runnable(p));
		goto out;
	}

	set_task_runnable(rq, p);
	p->scx.flags |= SCX_TASK_QUEUED;
	rq->scx.nr_running++;
	add_nr_running(rq, 1);

	if (SCX_HAS_OP(runnable) && !task_on_rq_migrating(p))
		SCX_CALL_OP_TASK(SCX_KF_REST, runnable, p, enq_flags);

	if (enq_flags & SCX_ENQ_WAKEUP)
		touch_core_sched(rq, p);

	do_enqueue_task(rq, p, enq_flags, sticky_cpu);
out:
	rq->scx.flags &= ~SCX_RQ_IN_WAKEUP;
}

static void ops_dequeue(struct task_struct *p, u64 deq_flags)
{
	unsigned long opss;

	/* dequeue is always temporary, don't reset runnable_at */
	clr_task_runnable(p, false);

	/* acquire ensures that we see the preceding updates on QUEUED */
	opss = atomic_long_read_acquire(&p->scx.ops_state);

	switch (opss & SCX_OPSS_STATE_MASK) {
	case SCX_OPSS_NONE:
		break;
	case SCX_OPSS_QUEUEING:
		/*
		 * QUEUEING is started and finished while holding @p's rq lock.
		 * As we're holding the rq lock now, we shouldn't see QUEUEING.
		 */
		BUG();
	case SCX_OPSS_QUEUED:
		if (SCX_HAS_OP(dequeue))
			SCX_CALL_OP_TASK(SCX_KF_REST, dequeue, p, deq_flags);

		if (atomic_long_try_cmpxchg(&p->scx.ops_state, &opss,
					    SCX_OPSS_NONE))
			break;
		fallthrough;
	case SCX_OPSS_DISPATCHING:
		/*
		 * If @p is being dispatched from the BPF scheduler to a DSQ,
		 * wait for the transfer to complete so that @p doesn't get
		 * added to its DSQ after dequeueing is complete.
		 *
		 * As we're waiting on DISPATCHING with the rq locked, the
		 * dispatching side shouldn't try to lock the rq while
		 * DISPATCHING is set. See dispatch_to_local_dsq().
		 *
		 * DISPATCHING shouldn't have qseq set and control can reach
		 * here with NONE @opss from the above QUEUED case block.
		 * Explicitly wait on %SCX_OPSS_DISPATCHING instead of @opss.
		 */
		wait_ops_state(p, SCX_OPSS_DISPATCHING);
		BUG_ON(atomic_long_read(&p->scx.ops_state) != SCX_OPSS_NONE);
		break;
	}
}

static bool dequeue_task_scx(struct rq *rq, struct task_struct *p, int deq_flags)
{
	if (!(p->scx.flags & SCX_TASK_QUEUED)) {
		WARN_ON_ONCE(task_runnable(p));
		return true;
	}

	ops_dequeue(p, deq_flags);

	/*
	 * A currently running task which is going off @rq first gets dequeued
	 * and then stops running. As we want running <-> stopping transitions
	 * to be contained within runnable <-> quiescent transitions, trigger
	 * ->stopping() early here instead of in put_prev_task_scx().
	 *
	 * @p may go through multiple stopping <-> running transitions between
	 * here and put_prev_task_scx() if task attribute changes occur while
	 * balance_scx() leaves @rq unlocked. However, they don't contain any
	 * information meaningful to the BPF scheduler and can be suppressed by
	 * skipping the callbacks if the task is !QUEUED.
	 */
	if (SCX_HAS_OP(stopping) && task_current(rq, p)) {
		update_curr_scx(rq);
		SCX_CALL_OP_TASK(SCX_KF_REST, stopping, p, false);
	}

	if (SCX_HAS_OP(quiescent) && !task_on_rq_migrating(p))
		SCX_CALL_OP_TASK(SCX_KF_REST, quiescent, p, deq_flags);

	if (deq_flags & SCX_DEQ_SLEEP)
		p->scx.flags |= SCX_TASK_DEQD_FOR_SLEEP;
	else
		p->scx.flags &= ~SCX_TASK_DEQD_FOR_SLEEP;

	p->scx.flags &= ~SCX_TASK_QUEUED;
	rq->scx.nr_running--;
	sub_nr_running(rq, 1);

	dispatch_dequeue(rq, p);
	return true;
}

static void yield_task_scx(struct rq *rq)
{
	struct task_struct *p = rq->curr;

	if (SCX_HAS_OP(yield))
		SCX_CALL_OP_2TASKS_RET(SCX_KF_REST, yield, p, NULL);
	else
		p->scx.slice = 0;
}

static bool yield_to_task_scx(struct rq *rq, struct task_struct *to)
{
	struct task_struct *from = rq->curr;

	if (SCX_HAS_OP(yield))
		return SCX_CALL_OP_2TASKS_RET(SCX_KF_REST, yield, from, to);
	else
		return false;
}

static void move_local_task_to_local_dsq(struct task_struct *p, u64 enq_flags,
					 struct scx_dispatch_q *src_dsq,
					 struct rq *dst_rq)
{
	struct scx_dispatch_q *dst_dsq = &dst_rq->scx.local_dsq;

	/* @dsq is locked and @p is on @dst_rq */
	lockdep_assert_held(&src_dsq->lock);
	lockdep_assert_rq_held(dst_rq);

	WARN_ON_ONCE(p->scx.holding_cpu >= 0);

	if (enq_flags & (SCX_ENQ_HEAD | SCX_ENQ_PREEMPT))
		list_add(&p->scx.dsq_list.node, &dst_dsq->list);
	else
		list_add_tail(&p->scx.dsq_list.node, &dst_dsq->list);

	dsq_mod_nr(dst_dsq, 1);
	p->scx.dsq = dst_dsq;
}

#ifdef CONFIG_SMP
/**
 * move_remote_task_to_local_dsq - Move a task from a foreign rq to a local DSQ
 * @p: task to move
 * @enq_flags: %SCX_ENQ_*
 * @src_rq: rq to move the task from, locked on entry, released on return
 * @dst_rq: rq to move the task into, locked on return
 *
 * Move @p which is currently on @src_rq to @dst_rq's local DSQ.
 */
static void move_remote_task_to_local_dsq(struct task_struct *p, u64 enq_flags,
					  struct rq *src_rq, struct rq *dst_rq)
{
	lockdep_assert_rq_held(src_rq);

	/* the following marks @p MIGRATING which excludes dequeue */
	deactivate_task(src_rq, p, 0);
	set_task_cpu(p, cpu_of(dst_rq));
	p->scx.sticky_cpu = cpu_of(dst_rq);

	raw_spin_rq_unlock(src_rq);
	raw_spin_rq_lock(dst_rq);

	/*
	 * We want to pass scx-specific enq_flags but activate_task() will
	 * truncate the upper 32 bit. As we own @rq, we can pass them through
	 * @rq->scx.extra_enq_flags instead.
	 */
	WARN_ON_ONCE(!cpumask_test_cpu(cpu_of(dst_rq), p->cpus_ptr));
	WARN_ON_ONCE(dst_rq->scx.extra_enq_flags);
	dst_rq->scx.extra_enq_flags = enq_flags;
	activate_task(dst_rq, p, 0);
	dst_rq->scx.extra_enq_flags = 0;
}

/*
 * Similar to kernel/sched/core.c::is_cpu_allowed(). However, there are two
 * differences:
 *
 * - is_cpu_allowed() asks "Can this task run on this CPU?" while
 *   task_can_run_on_remote_rq() asks "Can the BPF scheduler migrate the task to
 *   this CPU?".
 *
 *   While migration is disabled, is_cpu_allowed() has to say "yes" as the task
 *   must be allowed to finish on the CPU that it's currently on regardless of
 *   the CPU state. However, task_can_run_on_remote_rq() must say "no" as the
 *   BPF scheduler shouldn't attempt to migrate a task which has migration
 *   disabled.
 *
 * - The BPF scheduler is bypassed while the rq is offline and we can always say
 *   no to the BPF scheduler initiated migrations while offline.
 */
static bool task_can_run_on_remote_rq(struct task_struct *p, struct rq *rq,
				      bool trigger_error)
{
	int cpu = cpu_of(rq);

	/*
	 * We don't require the BPF scheduler to avoid dispatching to offline
	 * CPUs mostly for convenience but also because CPUs can go offline
	 * between scx_bpf_dispatch() calls and here. Trigger error iff the
	 * picked CPU is outside the allowed mask.
	 */
	if (!task_allowed_on_cpu(p, cpu)) {
		if (trigger_error)
			scx_ops_error("SCX_DSQ_LOCAL[_ON] verdict target cpu %d not allowed for %s[%d]",
				      cpu_of(rq), p->comm, p->pid);
		return false;
	}

	if (unlikely(is_migration_disabled(p)))
		return false;

	if (!scx_rq_online(rq))
		return false;

	return true;
}

/**
 * unlink_dsq_and_lock_src_rq() - Unlink task from its DSQ and lock its task_rq
 * @p: target task
 * @dsq: locked DSQ @p is currently on
 * @src_rq: rq @p is currently on, stable with @dsq locked
 *
 * Called with @dsq locked but no rq's locked. We want to move @p to a different
 * DSQ, including any local DSQ, but are not locking @src_rq. Locking @src_rq is
 * required when transferring into a local DSQ. Even when transferring into a
 * non-local DSQ, it's better to use the same mechanism to protect against
 * dequeues and maintain the invariant that @p->scx.dsq can only change while
 * @src_rq is locked, which e.g. scx_dump_task() depends on.
 *
 * We want to grab @src_rq but that can deadlock if we try while locking @dsq,
 * so we want to unlink @p from @dsq, drop its lock and then lock @src_rq. As
 * this may race with dequeue, which can't drop the rq lock or fail, do a little
 * dancing from our side.
 *
 * @p->scx.holding_cpu is set to this CPU before @dsq is unlocked. If @p gets
 * dequeued after we unlock @dsq but before locking @src_rq, the holding_cpu
 * would be cleared to -1. While other cpus may have updated it to different
 * values afterwards, as this operation can't be preempted or recurse, the
 * holding_cpu can never become this CPU again before we're done. Thus, we can
 * tell whether we lost to dequeue by testing whether the holding_cpu still
 * points to this CPU. See dispatch_dequeue() for the counterpart.
 *
 * On return, @dsq is unlocked and @src_rq is locked. Returns %true if @p is
 * still valid. %false if lost to dequeue.
 */
static bool unlink_dsq_and_lock_src_rq(struct task_struct *p,
				       struct scx_dispatch_q *dsq,
				       struct rq *src_rq)
{
	s32 cpu = raw_smp_processor_id();

	lockdep_assert_held(&dsq->lock);

	WARN_ON_ONCE(p->scx.holding_cpu >= 0);
	task_unlink_from_dsq(p, dsq);
	p->scx.holding_cpu = cpu;

	raw_spin_unlock(&dsq->lock);
	raw_spin_rq_lock(src_rq);

	/* task_rq couldn't have changed if we're still the holding cpu */
	return likely(p->scx.holding_cpu == cpu) &&
		!WARN_ON_ONCE(src_rq != task_rq(p));
}

static bool consume_remote_task(struct rq *this_rq, struct task_struct *p,
				struct scx_dispatch_q *dsq, struct rq *src_rq)
{
	raw_spin_rq_unlock(this_rq);

	if (unlink_dsq_and_lock_src_rq(p, dsq, src_rq)) {
		move_remote_task_to_local_dsq(p, 0, src_rq, this_rq);
		return true;
	} else {
		raw_spin_rq_unlock(src_rq);
		raw_spin_rq_lock(this_rq);
		return false;
	}
}
#else	/* CONFIG_SMP */
static inline void move_remote_task_to_local_dsq(struct task_struct *p, u64 enq_flags, struct rq *src_rq, struct rq *dst_rq) { WARN_ON_ONCE(1); }
static inline bool task_can_run_on_remote_rq(struct task_struct *p, struct rq *rq, bool trigger_error) { return false; }
static inline bool consume_remote_task(struct rq *this_rq, struct task_struct *p, struct scx_dispatch_q *dsq, struct rq *task_rq) { return false; }
#endif	/* CONFIG_SMP */

static bool consume_dispatch_q(struct rq *rq, struct scx_dispatch_q *dsq)
{
	struct task_struct *p;
retry:
	/*
	 * The caller can't expect to successfully consume a task if the task's
	 * addition to @dsq isn't guaranteed to be visible somehow. Test
	 * @dsq->list without locking and skip if it seems empty.
	 */
	if (list_empty(&dsq->list))
		return false;

	raw_spin_lock(&dsq->lock);

	nldsq_for_each_task(p, dsq) {
		struct rq *task_rq = task_rq(p);

		if (rq == task_rq) {
			task_unlink_from_dsq(p, dsq);
			move_local_task_to_local_dsq(p, 0, dsq, rq);
			raw_spin_unlock(&dsq->lock);
			return true;
		}

		if (task_can_run_on_remote_rq(p, rq, false)) {
			if (likely(consume_remote_task(rq, p, dsq, task_rq)))
				return true;
			goto retry;
		}
	}

	raw_spin_unlock(&dsq->lock);
	return false;
}

static bool consume_global_dsq(struct rq *rq)
{
	int node = cpu_to_node(cpu_of(rq));

	return consume_dispatch_q(rq, global_dsqs[node]);
}

/**
 * dispatch_to_local_dsq - Dispatch a task to a local dsq
 * @rq: current rq which is locked
 * @dst_dsq: destination DSQ
 * @p: task to dispatch
 * @enq_flags: %SCX_ENQ_*
 *
 * We're holding @rq lock and want to dispatch @p to @dst_dsq which is a local
 * DSQ. This function performs all the synchronization dancing needed because
 * local DSQs are protected with rq locks.
 *
 * The caller must have exclusive ownership of @p (e.g. through
 * %SCX_OPSS_DISPATCHING).
 */
static void dispatch_to_local_dsq(struct rq *rq, struct scx_dispatch_q *dst_dsq,
				  struct task_struct *p, u64 enq_flags)
{
	struct rq *src_rq = task_rq(p);
	struct rq *dst_rq = container_of(dst_dsq, struct rq, scx.local_dsq);

	/*
	 * We're synchronized against dequeue through DISPATCHING. As @p can't
	 * be dequeued, its task_rq and cpus_allowed are stable too.
	 *
	 * If dispatching to @rq that @p is already on, no lock dancing needed.
	 */
	if (rq == src_rq && rq == dst_rq) {
		dispatch_enqueue(dst_dsq, p, enq_flags | SCX_ENQ_CLEAR_OPSS);
		return;
	}

#ifdef CONFIG_SMP
	if (unlikely(!task_can_run_on_remote_rq(p, dst_rq, true))) {
		dispatch_enqueue(find_global_dsq(p), p,
				 enq_flags | SCX_ENQ_CLEAR_OPSS);
		return;
	}

	/*
	 * @p is on a possibly remote @src_rq which we need to lock to move the
	 * task. If dequeue is in progress, it'd be locking @src_rq and waiting
	 * on DISPATCHING, so we can't grab @src_rq lock while holding
	 * DISPATCHING.
	 *
	 * As DISPATCHING guarantees that @p is wholly ours, we can pretend that
	 * we're moving from a DSQ and use the same mechanism - mark the task
	 * under transfer with holding_cpu, release DISPATCHING and then follow
	 * the same protocol. See unlink_dsq_and_lock_src_rq().
	 */
	p->scx.holding_cpu = raw_smp_processor_id();

	/* store_release ensures that dequeue sees the above */
	atomic_long_set_release(&p->scx.ops_state, SCX_OPSS_NONE);

	/* switch to @src_rq lock */
	if (rq != src_rq) {
		raw_spin_rq_unlock(rq);
		raw_spin_rq_lock(src_rq);
	}

	/* task_rq couldn't have changed if we're still the holding cpu */
	if (likely(p->scx.holding_cpu == raw_smp_processor_id()) &&
	    !WARN_ON_ONCE(src_rq != task_rq(p))) {
		/*
		 * If @p is staying on the same rq, there's no need to go
		 * through the full deactivate/activate cycle. Optimize by
		 * abbreviating move_remote_task_to_local_dsq().
		 */
		if (src_rq == dst_rq) {
			p->scx.holding_cpu = -1;
			dispatch_enqueue(&dst_rq->scx.local_dsq, p, enq_flags);
		} else {
			move_remote_task_to_local_dsq(p, enq_flags,
						      src_rq, dst_rq);
		}

		/* if the destination CPU is idle, wake it up */
		if (sched_class_above(p->sched_class, dst_rq->curr->sched_class))
			resched_curr(dst_rq);
	}

	/* switch back to @rq lock */
	if (rq != dst_rq) {
		raw_spin_rq_unlock(dst_rq);
		raw_spin_rq_lock(rq);
	}
#else	/* CONFIG_SMP */
	BUG();	/* control can not reach here on UP */
#endif	/* CONFIG_SMP */
}

/**
 * finish_dispatch - Asynchronously finish dispatching a task
 * @rq: current rq which is locked
 * @p: task to finish dispatching
 * @qseq_at_dispatch: qseq when @p started getting dispatched
 * @dsq_id: destination DSQ ID
 * @enq_flags: %SCX_ENQ_*
 *
 * Dispatching to local DSQs may need to wait for queueing to complete or
 * require rq lock dancing. As we don't wanna do either while inside
 * ops.dispatch() to avoid locking order inversion, we split dispatching into
 * two parts. scx_bpf_dispatch() which is called by ops.dispatch() records the
 * task and its qseq. Once ops.dispatch() returns, this function is called to
 * finish up.
 *
 * There is no guarantee that @p is still valid for dispatching or even that it
 * was valid in the first place. Make sure that the task is still owned by the
 * BPF scheduler and claim the ownership before dispatching.
 */
static void finish_dispatch(struct rq *rq, struct task_struct *p,
			    unsigned long qseq_at_dispatch,
			    u64 dsq_id, u64 enq_flags)
{
	struct scx_dispatch_q *dsq;
	unsigned long opss;

	touch_core_sched_dispatch(rq, p);
retry:
	/*
	 * No need for _acquire here. @p is accessed only after a successful
	 * try_cmpxchg to DISPATCHING.
	 */
	opss = atomic_long_read(&p->scx.ops_state);

	switch (opss & SCX_OPSS_STATE_MASK) {
	case SCX_OPSS_DISPATCHING:
	case SCX_OPSS_NONE:
		/* someone else already got to it */
		return;
	case SCX_OPSS_QUEUED:
		/*
		 * If qseq doesn't match, @p has gone through at least one
		 * dispatch/dequeue and re-enqueue cycle between
		 * scx_bpf_dispatch() and here and we have no claim on it.
		 */
		if ((opss & SCX_OPSS_QSEQ_MASK) != qseq_at_dispatch)
			return;

		/*
		 * While we know @p is accessible, we don't yet have a claim on
		 * it - the BPF scheduler is allowed to dispatch tasks
		 * spuriously and there can be a racing dequeue attempt. Let's
		 * claim @p by atomically transitioning it from QUEUED to
		 * DISPATCHING.
		 */
		if (likely(atomic_long_try_cmpxchg(&p->scx.ops_state, &opss,
						   SCX_OPSS_DISPATCHING)))
			break;
		goto retry;
	case SCX_OPSS_QUEUEING:
		/*
		 * do_enqueue_task() is in the process of transferring the task
		 * to the BPF scheduler while holding @p's rq lock. As we aren't
		 * holding any kernel or BPF resource that the enqueue path may
		 * depend upon, it's safe to wait.
		 */
		wait_ops_state(p, opss);
		goto retry;
	}

	BUG_ON(!(p->scx.flags & SCX_TASK_QUEUED));

	dsq = find_dsq_for_dispatch(this_rq(), dsq_id, p);

	if (dsq->id == SCX_DSQ_LOCAL)
		dispatch_to_local_dsq(rq, dsq, p, enq_flags);
	else
		dispatch_enqueue(dsq, p, enq_flags | SCX_ENQ_CLEAR_OPSS);
}

static void flush_dispatch_buf(struct rq *rq)
{
	struct scx_dsp_ctx *dspc = this_cpu_ptr(scx_dsp_ctx);
	u32 u;

	for (u = 0; u < dspc->cursor; u++) {
		struct scx_dsp_buf_ent *ent = &dspc->buf[u];

		finish_dispatch(rq, ent->task, ent->qseq, ent->dsq_id,
				ent->enq_flags);
	}

	dspc->nr_tasks += dspc->cursor;
	dspc->cursor = 0;
}

static int balance_one(struct rq *rq, struct task_struct *prev)
{
	struct scx_dsp_ctx *dspc = this_cpu_ptr(scx_dsp_ctx);
	bool prev_on_scx = prev->sched_class == &ext_sched_class;
	int nr_loops = SCX_DSP_MAX_LOOPS;

	lockdep_assert_rq_held(rq);
	rq->scx.flags |= SCX_RQ_IN_BALANCE;
	rq->scx.flags &= ~SCX_RQ_BAL_KEEP;

	if (static_branch_unlikely(&scx_ops_cpu_preempt) &&
	    unlikely(rq->scx.cpu_released)) {
		/*
		 * If the previous sched_class for the current CPU was not SCX,
		 * notify the BPF scheduler that it again has control of the
		 * core. This callback complements ->cpu_release(), which is
		 * emitted in scx_next_task_picked().
		 */
		if (SCX_HAS_OP(cpu_acquire))
			SCX_CALL_OP(0, cpu_acquire, cpu_of(rq), NULL);
		rq->scx.cpu_released = false;
	}

	if (prev_on_scx) {
		update_curr_scx(rq);

		/*
		 * If @prev is runnable & has slice left, it has priority and
		 * fetching more just increases latency for the fetched tasks.
		 * Tell pick_task_scx() to keep running @prev. If the BPF
		 * scheduler wants to handle this explicitly, it should
		 * implement ->cpu_release().
		 *
		 * See scx_ops_disable_workfn() for the explanation on the
		 * bypassing test.
		 */
		if ((prev->scx.flags & SCX_TASK_QUEUED) &&
		    prev->scx.slice && !scx_rq_bypassing(rq)) {
			rq->scx.flags |= SCX_RQ_BAL_KEEP;
			goto has_tasks;
		}
	}

	/* if there already are tasks to run, nothing to do */
	if (rq->scx.local_dsq.nr)
		goto has_tasks;

	if (consume_global_dsq(rq))
		goto has_tasks;

	if (!SCX_HAS_OP(dispatch) || scx_rq_bypassing(rq) || !scx_rq_online(rq))
		goto no_tasks;

	dspc->rq = rq;

	/*
	 * The dispatch loop. Because flush_dispatch_buf() may drop the rq lock,
	 * the local DSQ might still end up empty after a successful
	 * ops.dispatch(). If the local DSQ is empty even after ops.dispatch()
	 * produced some tasks, retry. The BPF scheduler may depend on this
	 * looping behavior to simplify its implementation.
	 */
	do {
		dspc->nr_tasks = 0;

		SCX_CALL_OP(SCX_KF_DISPATCH, dispatch, cpu_of(rq),
			    prev_on_scx ? prev : NULL);

		flush_dispatch_buf(rq);

		if (rq->scx.local_dsq.nr)
			goto has_tasks;
		if (consume_global_dsq(rq))
			goto has_tasks;

		/*
		 * ops.dispatch() can trap us in this loop by repeatedly
		 * dispatching ineligible tasks. Break out once in a while to
		 * allow the watchdog to run. As IRQ can't be enabled in
		 * balance(), we want to complete this scheduling cycle and then
		 * start a new one. IOW, we want to call resched_curr() on the
		 * next, most likely idle, task, not the current one. Use
		 * scx_bpf_kick_cpu() for deferred kicking.
		 */
		if (unlikely(!--nr_loops)) {
			scx_bpf_kick_cpu(cpu_of(rq), 0);
			break;
		}
	} while (dspc->nr_tasks);

no_tasks:
	/*
	 * Didn't find another task to run. Keep running @prev unless
	 * %SCX_OPS_ENQ_LAST is in effect.
	 */
	if ((prev->scx.flags & SCX_TASK_QUEUED) &&
	    (!static_branch_unlikely(&scx_ops_enq_last) ||
	     scx_rq_bypassing(rq))) {
		rq->scx.flags |= SCX_RQ_BAL_KEEP;
		goto has_tasks;
	}
	rq->scx.flags &= ~SCX_RQ_IN_BALANCE;
	return false;

has_tasks:
	rq->scx.flags &= ~SCX_RQ_IN_BALANCE;
	return true;
}

static int balance_scx(struct rq *rq, struct task_struct *prev,
		       struct rq_flags *rf)
{
	int ret;

	rq_unpin_lock(rq, rf);

	ret = balance_one(rq, prev);

#ifdef CONFIG_SCHED_SMT
	/*
	 * When core-sched is enabled, this ops.balance() call will be followed
	 * by pick_task_scx() on this CPU and the SMT siblings. Balance the
	 * siblings too.
	 */
	if (sched_core_enabled(rq)) {
		const struct cpumask *smt_mask = cpu_smt_mask(cpu_of(rq));
		int scpu;

		for_each_cpu_andnot(scpu, smt_mask, cpumask_of(cpu_of(rq))) {
			struct rq *srq = cpu_rq(scpu);
			struct task_struct *sprev = srq->curr;

			WARN_ON_ONCE(__rq_lockp(rq) != __rq_lockp(srq));
			update_rq_clock(srq);
			balance_one(srq, sprev);
		}
	}
#endif
	rq_repin_lock(rq, rf);

	return ret;
}

static void process_ddsp_deferred_locals(struct rq *rq)
{
	struct task_struct *p;

	lockdep_assert_rq_held(rq);

	/*
	 * Now that @rq can be unlocked, execute the deferred enqueueing of
	 * tasks directly dispatched to the local DSQs of other CPUs. See
	 * direct_dispatch(). Keep popping from the head instead of using
	 * list_for_each_entry_safe() as dispatch_local_dsq() may unlock @rq
	 * temporarily.
	 */
	while ((p = list_first_entry_or_null(&rq->scx.ddsp_deferred_locals,
				struct task_struct, scx.dsq_list.node))) {
		struct scx_dispatch_q *dsq;

		list_del_init(&p->scx.dsq_list.node);

		dsq = find_dsq_for_dispatch(rq, p->scx.ddsp_dsq_id, p);
		if (!WARN_ON_ONCE(dsq->id != SCX_DSQ_LOCAL))
			dispatch_to_local_dsq(rq, dsq, p, p->scx.ddsp_enq_flags);
	}
}

static void set_next_task_scx(struct rq *rq, struct task_struct *p, bool first)
{
	if (p->scx.flags & SCX_TASK_QUEUED) {
		/*
		 * Core-sched might decide to execute @p before it is
		 * dispatched. Call ops_dequeue() to notify the BPF scheduler.
		 */
		ops_dequeue(p, SCX_DEQ_CORE_SCHED_EXEC);
		dispatch_dequeue(rq, p);
	}

	p->se.exec_start = rq_clock_task(rq);

	/* see dequeue_task_scx() on why we skip when !QUEUED */
	if (SCX_HAS_OP(running) && (p->scx.flags & SCX_TASK_QUEUED))
		SCX_CALL_OP_TASK(SCX_KF_REST, running, p);

	clr_task_runnable(p, true);

	/*
	 * @p is getting newly scheduled or got kicked after someone updated its
	 * slice. Refresh whether tick can be stopped. See scx_can_stop_tick().
	 */
	if ((p->scx.slice == SCX_SLICE_INF) !=
	    (bool)(rq->scx.flags & SCX_RQ_CAN_STOP_TICK)) {
		if (p->scx.slice == SCX_SLICE_INF)
			rq->scx.flags |= SCX_RQ_CAN_STOP_TICK;
		else
			rq->scx.flags &= ~SCX_RQ_CAN_STOP_TICK;

		sched_update_tick_dependency(rq);

		/*
		 * For now, let's refresh the load_avgs just when transitioning
		 * in and out of nohz. In the future, we might want to add a
		 * mechanism which calls the following periodically on
		 * tick-stopped CPUs.
		 */
		update_other_load_avgs(rq);
	}
}

static enum scx_cpu_preempt_reason
preempt_reason_from_class(const struct sched_class *class)
{
#ifdef CONFIG_SMP
	if (class == &stop_sched_class)
		return SCX_CPU_PREEMPT_STOP;
#endif
	if (class == &dl_sched_class)
		return SCX_CPU_PREEMPT_DL;
	if (class == &rt_sched_class)
		return SCX_CPU_PREEMPT_RT;
	return SCX_CPU_PREEMPT_UNKNOWN;
}

static void switch_class(struct rq *rq, struct task_struct *next)
{
	const struct sched_class *next_class = next->sched_class;

#ifdef CONFIG_SMP
	/*
	 * Pairs with the smp_load_acquire() issued by a CPU in
	 * kick_cpus_irq_workfn() who is waiting for this CPU to perform a
	 * resched.
	 */
	smp_store_release(&rq->scx.pnt_seq, rq->scx.pnt_seq + 1);
#endif
	if (!static_branch_unlikely(&scx_ops_cpu_preempt))
		return;

	/*
	 * The callback is conceptually meant to convey that the CPU is no
	 * longer under the control of SCX. Therefore, don't invoke the callback
	 * if the next class is below SCX (in which case the BPF scheduler has
	 * actively decided not to schedule any tasks on the CPU).
	 */
	if (sched_class_above(&ext_sched_class, next_class))
		return;

	/*
	 * At this point we know that SCX was preempted by a higher priority
	 * sched_class, so invoke the ->cpu_release() callback if we have not
	 * done so already. We only send the callback once between SCX being
	 * preempted, and it regaining control of the CPU.
	 *
	 * ->cpu_release() complements ->cpu_acquire(), which is emitted the
	 *  next time that balance_scx() is invoked.
	 */
	if (!rq->scx.cpu_released) {
		if (SCX_HAS_OP(cpu_release)) {
			struct scx_cpu_release_args args = {
				.reason = preempt_reason_from_class(next_class),
				.task = next,
			};

			SCX_CALL_OP(SCX_KF_CPU_RELEASE,
				    cpu_release, cpu_of(rq), &args);
		}
		rq->scx.cpu_released = true;
	}
}

static void put_prev_task_scx(struct rq *rq, struct task_struct *p,
			      struct task_struct *next)
{
	update_curr_scx(rq);

	/* see dequeue_task_scx() on why we skip when !QUEUED */
	if (SCX_HAS_OP(stopping) && (p->scx.flags & SCX_TASK_QUEUED))
		SCX_CALL_OP_TASK(SCX_KF_REST, stopping, p, true);

	if (p->scx.flags & SCX_TASK_QUEUED) {
		set_task_runnable(rq, p);

		/*
		 * If @p has slice left and is being put, @p is getting
		 * preempted by a higher priority scheduler class or core-sched
		 * forcing a different task. Leave it at the head of the local
		 * DSQ.
		 */
		if (p->scx.slice && !scx_rq_bypassing(rq)) {
			dispatch_enqueue(&rq->scx.local_dsq, p, SCX_ENQ_HEAD);
			return;
		}

		/*
		 * If @p is runnable but we're about to enter a lower
		 * sched_class, %SCX_OPS_ENQ_LAST must be set. Tell
		 * ops.enqueue() that @p is the only one available for this cpu,
		 * which should trigger an explicit follow-up scheduling event.
		 */
		if (sched_class_above(&ext_sched_class, next->sched_class)) {
			WARN_ON_ONCE(!static_branch_unlikely(&scx_ops_enq_last));
			do_enqueue_task(rq, p, SCX_ENQ_LAST, -1);
		} else {
			do_enqueue_task(rq, p, 0, -1);
		}
	}

	if (next && next->sched_class != &ext_sched_class)
		switch_class(rq, next);
}

static struct task_struct *first_local_task(struct rq *rq)
{
	return list_first_entry_or_null(&rq->scx.local_dsq.list,
					struct task_struct, scx.dsq_list.node);
}

static struct task_struct *pick_task_scx(struct rq *rq)
{
	struct task_struct *prev = rq->curr;
	struct task_struct *p;

	/*
	 * If balance_scx() is telling us to keep running @prev, replenish slice
	 * if necessary and keep running @prev. Otherwise, pop the first one
	 * from the local DSQ.
	 *
	 * WORKAROUND:
	 *
	 * %SCX_RQ_BAL_KEEP should be set iff $prev is on SCX as it must just
	 * have gone through balance_scx(). Unfortunately, there currently is a
	 * bug where fair could say yes on balance() but no on pick_task(),
	 * which then ends up calling pick_task_scx() without preceding
	 * balance_scx().
	 *
	 * For now, ignore cases where $prev is not on SCX. This isn't great and
	 * can theoretically lead to stalls. However, for switch_all cases, this
	 * happens only while a BPF scheduler is being loaded or unloaded, and,
	 * for partial cases, fair will likely keep triggering this CPU.
	 *
	 * Once fair is fixed, restore WARN_ON_ONCE().
	 */
	if ((rq->scx.flags & SCX_RQ_BAL_KEEP) &&
	    prev->sched_class == &ext_sched_class) {
		p = prev;
		if (!p->scx.slice)
			p->scx.slice = SCX_SLICE_DFL;
	} else {
		p = first_local_task(rq);
		if (!p)
			return NULL;

		if (unlikely(!p->scx.slice)) {
			if (!scx_rq_bypassing(rq) && !scx_warned_zero_slice) {
				printk_deferred(KERN_WARNING "sched_ext: %s[%d] has zero slice in %s()\n",
						p->comm, p->pid, __func__);
				scx_warned_zero_slice = true;
			}
			p->scx.slice = SCX_SLICE_DFL;
		}
	}

	return p;
}

#ifdef CONFIG_SCHED_CORE
/**
 * scx_prio_less - Task ordering for core-sched
 * @a: task A
 * @b: task B
 *
 * Core-sched is implemented as an additional scheduling layer on top of the
 * usual sched_class'es and needs to find out the expected task ordering. For
 * SCX, core-sched calls this function to interrogate the task ordering.
 *
 * Unless overridden by ops.core_sched_before(), @p->scx.core_sched_at is used
 * to implement the default task ordering. The older the timestamp, the higher
 * prority the task - the global FIFO ordering matching the default scheduling
 * behavior.
 *
 * When ops.core_sched_before() is enabled, @p->scx.core_sched_at is used to
 * implement FIFO ordering within each local DSQ. See pick_task_scx().
 */
bool scx_prio_less(const struct task_struct *a, const struct task_struct *b,
		   bool in_fi)
{
	/*
	 * The const qualifiers are dropped from task_struct pointers when
	 * calling ops.core_sched_before(). Accesses are controlled by the
	 * verifier.
	 */
	if (SCX_HAS_OP(core_sched_before) && !scx_rq_bypassing(task_rq(a)))
		return SCX_CALL_OP_2TASKS_RET(SCX_KF_REST, core_sched_before,
					      (struct task_struct *)a,
					      (struct task_struct *)b);
	else
		return time_after64(a->scx.core_sched_at, b->scx.core_sched_at);
}
#endif	/* CONFIG_SCHED_CORE */

#ifdef CONFIG_SMP

static bool test_and_clear_cpu_idle(int cpu)
{
#ifdef CONFIG_SCHED_SMT
	/*
	 * SMT mask should be cleared whether we can claim @cpu or not. The SMT
	 * cluster is not wholly idle either way. This also prevents
	 * scx_pick_idle_cpu() from getting caught in an infinite loop.
	 */
	if (sched_smt_active()) {
		const struct cpumask *smt = cpu_smt_mask(cpu);

		/*
		 * If offline, @cpu is not its own sibling and
		 * scx_pick_idle_cpu() can get caught in an infinite loop as
		 * @cpu is never cleared from idle_masks.smt. Ensure that @cpu
		 * is eventually cleared.
		 */
		if (cpumask_intersects(smt, idle_masks.smt))
			cpumask_andnot(idle_masks.smt, idle_masks.smt, smt);
		else if (cpumask_test_cpu(cpu, idle_masks.smt))
			__cpumask_clear_cpu(cpu, idle_masks.smt);
	}
#endif
	return cpumask_test_and_clear_cpu(cpu, idle_masks.cpu);
}

static s32 scx_pick_idle_cpu(const struct cpumask *cpus_allowed, u64 flags)
{
	int cpu;

retry:
	if (sched_smt_active()) {
		cpu = cpumask_any_and_distribute(idle_masks.smt, cpus_allowed);
		if (cpu < nr_cpu_ids)
			goto found;

		if (flags & SCX_PICK_IDLE_CORE)
			return -EBUSY;
	}

	cpu = cpumask_any_and_distribute(idle_masks.cpu, cpus_allowed);
	if (cpu >= nr_cpu_ids)
		return -EBUSY;

found:
	if (test_and_clear_cpu_idle(cpu))
		return cpu;
	else
		goto retry;
}

static s32 scx_select_cpu_dfl(struct task_struct *p, s32 prev_cpu,
			      u64 wake_flags, bool *found)
{
	s32 cpu;

	*found = false;

	/*
	 * If WAKE_SYNC, the waker's local DSQ is empty, and the system is
	 * under utilized, wake up @p to the local DSQ of the waker. Checking
	 * only for an empty local DSQ is insufficient as it could give the
	 * wakee an unfair advantage when the system is oversaturated.
	 * Checking only for the presence of idle CPUs is also insufficient as
	 * the local DSQ of the waker could have tasks piled up on it even if
	 * there is an idle core elsewhere on the system.
	 */
	cpu = smp_processor_id();
	if ((wake_flags & SCX_WAKE_SYNC) &&
	    !cpumask_empty(idle_masks.cpu) && !(current->flags & PF_EXITING) &&
	    cpu_rq(cpu)->scx.local_dsq.nr == 0) {
		if (cpumask_test_cpu(cpu, p->cpus_ptr))
			goto cpu_found;
	}

	/*
	 * If CPU has SMT, any wholly idle CPU is likely a better pick than
	 * partially idle @prev_cpu.
	 */
	if (sched_smt_active()) {
		if (cpumask_test_cpu(prev_cpu, idle_masks.smt) &&
		    test_and_clear_cpu_idle(prev_cpu)) {
			cpu = prev_cpu;
			goto cpu_found;
		}

		cpu = scx_pick_idle_cpu(p->cpus_ptr, SCX_PICK_IDLE_CORE);
		if (cpu >= 0)
			goto cpu_found;
	}

	if (test_and_clear_cpu_idle(prev_cpu)) {
		cpu = prev_cpu;
		goto cpu_found;
	}

	cpu = scx_pick_idle_cpu(p->cpus_ptr, 0);
	if (cpu >= 0)
		goto cpu_found;

	return prev_cpu;

cpu_found:
	*found = true;
	return cpu;
}

static int select_task_rq_scx(struct task_struct *p, int prev_cpu, int wake_flags)
{
	/*
	 * sched_exec() calls with %WF_EXEC when @p is about to exec(2) as it
	 * can be a good migration opportunity with low cache and memory
	 * footprint. Returning a CPU different than @prev_cpu triggers
	 * immediate rq migration. However, for SCX, as the current rq
	 * association doesn't dictate where the task is going to run, this
	 * doesn't fit well. If necessary, we can later add a dedicated method
	 * which can decide to preempt self to force it through the regular
	 * scheduling path.
	 */
	if (unlikely(wake_flags & WF_EXEC))
		return prev_cpu;

	if (SCX_HAS_OP(select_cpu) && !scx_rq_bypassing(task_rq(p))) {
		s32 cpu;
		struct task_struct **ddsp_taskp;

		ddsp_taskp = this_cpu_ptr(&direct_dispatch_task);
		WARN_ON_ONCE(*ddsp_taskp);
		*ddsp_taskp = p;

		cpu = SCX_CALL_OP_TASK_RET(SCX_KF_ENQUEUE | SCX_KF_SELECT_CPU,
					   select_cpu, p, prev_cpu, wake_flags);
		*ddsp_taskp = NULL;
		if (ops_cpu_valid(cpu, "from ops.select_cpu()"))
			return cpu;
		else
			return prev_cpu;
	} else {
		bool found;
		s32 cpu;

		cpu = scx_select_cpu_dfl(p, prev_cpu, wake_flags, &found);
		if (found) {
			p->scx.slice = SCX_SLICE_DFL;
			p->scx.ddsp_dsq_id = SCX_DSQ_LOCAL;
		}
		return cpu;
	}
}

static void task_woken_scx(struct rq *rq, struct task_struct *p)
{
	run_deferred(rq);
}

static void set_cpus_allowed_scx(struct task_struct *p,
				 struct affinity_context *ac)
{
	set_cpus_allowed_common(p, ac);

	/*
	 * The effective cpumask is stored in @p->cpus_ptr which may temporarily
	 * differ from the configured one in @p->cpus_mask. Always tell the bpf
	 * scheduler the effective one.
	 *
	 * Fine-grained memory write control is enforced by BPF making the const
	 * designation pointless. Cast it away when calling the operation.
	 */
	if (SCX_HAS_OP(set_cpumask))
		SCX_CALL_OP_TASK(SCX_KF_REST, set_cpumask, p,
				 (struct cpumask *)p->cpus_ptr);
}

static void reset_idle_masks(void)
{
	/*
	 * Consider all online cpus idle. Should converge to the actual state
	 * quickly.
	 */
	cpumask_copy(idle_masks.cpu, cpu_online_mask);
	cpumask_copy(idle_masks.smt, cpu_online_mask);
}

void __scx_update_idle(struct rq *rq, bool idle)
{
	int cpu = cpu_of(rq);

	if (SCX_HAS_OP(update_idle) && !scx_rq_bypassing(rq)) {
		SCX_CALL_OP(SCX_KF_REST, update_idle, cpu_of(rq), idle);
		if (!static_branch_unlikely(&scx_builtin_idle_enabled))
			return;
	}

	if (idle)
		cpumask_set_cpu(cpu, idle_masks.cpu);
	else
		cpumask_clear_cpu(cpu, idle_masks.cpu);

#ifdef CONFIG_SCHED_SMT
	if (sched_smt_active()) {
		const struct cpumask *smt = cpu_smt_mask(cpu);

		if (idle) {
			/*
			 * idle_masks.smt handling is racy but that's fine as
			 * it's only for optimization and self-correcting.
			 */
			for_each_cpu(cpu, smt) {
				if (!cpumask_test_cpu(cpu, idle_masks.cpu))
					return;
			}
			cpumask_or(idle_masks.smt, idle_masks.smt, smt);
		} else {
			cpumask_andnot(idle_masks.smt, idle_masks.smt, smt);
		}
	}
#endif
}

static void handle_hotplug(struct rq *rq, bool online)
{
	int cpu = cpu_of(rq);

	atomic_long_inc(&scx_hotplug_seq);

	if (online && SCX_HAS_OP(cpu_online))
		SCX_CALL_OP(SCX_KF_UNLOCKED, cpu_online, cpu);
	else if (!online && SCX_HAS_OP(cpu_offline))
		SCX_CALL_OP(SCX_KF_UNLOCKED, cpu_offline, cpu);
	else
		scx_ops_exit(SCX_ECODE_ACT_RESTART | SCX_ECODE_RSN_HOTPLUG,
			     "cpu %d going %s, exiting scheduler", cpu,
			     online ? "online" : "offline");
}

void scx_rq_activate(struct rq *rq)
{
	handle_hotplug(rq, true);
}

void scx_rq_deactivate(struct rq *rq)
{
	handle_hotplug(rq, false);
}

static void rq_online_scx(struct rq *rq)
{
	rq->scx.flags |= SCX_RQ_ONLINE;
}

static void rq_offline_scx(struct rq *rq)
{
	rq->scx.flags &= ~SCX_RQ_ONLINE;
}

#else	/* CONFIG_SMP */

static bool test_and_clear_cpu_idle(int cpu) { return false; }
static s32 scx_pick_idle_cpu(const struct cpumask *cpus_allowed, u64 flags) { return -EBUSY; }
static void reset_idle_masks(void) {}

#endif	/* CONFIG_SMP */

static bool check_rq_for_timeouts(struct rq *rq)
{
	struct task_struct *p;
	struct rq_flags rf;
	bool timed_out = false;

	rq_lock_irqsave(rq, &rf);
	list_for_each_entry(p, &rq->scx.runnable_list, scx.runnable_node) {
		unsigned long last_runnable = p->scx.runnable_at;

		if (unlikely(time_after(jiffies,
					last_runnable + scx_watchdog_timeout))) {
			u32 dur_ms = jiffies_to_msecs(jiffies - last_runnable);

			scx_ops_error_kind(SCX_EXIT_ERROR_STALL,
					   "%s[%d] failed to run for %u.%03us",
					   p->comm, p->pid,
					   dur_ms / 1000, dur_ms % 1000);
			timed_out = true;
			break;
		}
	}
	rq_unlock_irqrestore(rq, &rf);

	return timed_out;
}

static void scx_watchdog_workfn(struct work_struct *work)
{
	int cpu;

	WRITE_ONCE(scx_watchdog_timestamp, jiffies);

	for_each_online_cpu(cpu) {
		if (unlikely(check_rq_for_timeouts(cpu_rq(cpu))))
			break;

		cond_resched();
	}
	queue_delayed_work(system_unbound_wq, to_delayed_work(work),
			   scx_watchdog_timeout / 2);
}

void scx_tick(struct rq *rq)
{
	unsigned long last_check;

	if (!scx_enabled())
		return;

	last_check = READ_ONCE(scx_watchdog_timestamp);
	if (unlikely(time_after(jiffies,
				last_check + READ_ONCE(scx_watchdog_timeout)))) {
		u32 dur_ms = jiffies_to_msecs(jiffies - last_check);

		scx_ops_error_kind(SCX_EXIT_ERROR_STALL,
				   "watchdog failed to check in for %u.%03us",
				   dur_ms / 1000, dur_ms % 1000);
	}

	update_other_load_avgs(rq);
}

static void task_tick_scx(struct rq *rq, struct task_struct *curr, int queued)
{
	update_curr_scx(rq);

	/*
	 * While disabling, always resched and refresh core-sched timestamp as
	 * we can't trust the slice management or ops.core_sched_before().
	 */
	if (scx_rq_bypassing(rq)) {
		curr->scx.slice = 0;
		touch_core_sched(rq, curr);
	} else if (SCX_HAS_OP(tick)) {
		SCX_CALL_OP(SCX_KF_REST, tick, curr);
	}

	if (!curr->scx.slice)
		resched_curr(rq);
}

#ifdef CONFIG_EXT_GROUP_SCHED
static struct cgroup *tg_cgrp(struct task_group *tg)
{
	/*
	 * If CGROUP_SCHED is disabled, @tg is NULL. If @tg is an autogroup,
	 * @tg->css.cgroup is NULL. In both cases, @tg can be treated as the
	 * root cgroup.
	 */
	if (tg && tg->css.cgroup)
		return tg->css.cgroup;
	else
		return &cgrp_dfl_root.cgrp;
}

#define SCX_INIT_TASK_ARGS_CGROUP(tg)		.cgroup = tg_cgrp(tg),

#else	/* CONFIG_EXT_GROUP_SCHED */

#define SCX_INIT_TASK_ARGS_CGROUP(tg)

#endif	/* CONFIG_EXT_GROUP_SCHED */

static enum scx_task_state scx_get_task_state(const struct task_struct *p)
{
	return (p->scx.flags & SCX_TASK_STATE_MASK) >> SCX_TASK_STATE_SHIFT;
}

static void scx_set_task_state(struct task_struct *p, enum scx_task_state state)
{
	enum scx_task_state prev_state = scx_get_task_state(p);
	bool warn = false;

	BUILD_BUG_ON(SCX_TASK_NR_STATES > (1 << SCX_TASK_STATE_BITS));

	switch (state) {
	case SCX_TASK_NONE:
		break;
	case SCX_TASK_INIT:
		warn = prev_state != SCX_TASK_NONE;
		break;
	case SCX_TASK_READY:
		warn = prev_state == SCX_TASK_NONE;
		break;
	case SCX_TASK_ENABLED:
		warn = prev_state != SCX_TASK_READY;
		break;
	default:
		warn = true;
		return;
	}

	WARN_ONCE(warn, "sched_ext: Invalid task state transition %d -> %d for %s[%d]",
		  prev_state, state, p->comm, p->pid);

	p->scx.flags &= ~SCX_TASK_STATE_MASK;
	p->scx.flags |= state << SCX_TASK_STATE_SHIFT;
}

static int scx_ops_init_task(struct task_struct *p, struct task_group *tg, bool fork)
{
	int ret;

	p->scx.disallow = false;

	if (SCX_HAS_OP(init_task)) {
		struct scx_init_task_args args = {
			SCX_INIT_TASK_ARGS_CGROUP(tg)
			.fork = fork,
		};

		ret = SCX_CALL_OP_RET(SCX_KF_UNLOCKED, init_task, p, &args);
		if (unlikely(ret)) {
			ret = ops_sanitize_err("init_task", ret);
			return ret;
		}
	}

	scx_set_task_state(p, SCX_TASK_INIT);

	if (p->scx.disallow) {
		if (!fork) {
			struct rq *rq;
			struct rq_flags rf;

			rq = task_rq_lock(p, &rf);

			/*
			 * We're in the load path and @p->policy will be applied
			 * right after. Reverting @p->policy here and rejecting
			 * %SCHED_EXT transitions from scx_check_setscheduler()
			 * guarantees that if ops.init_task() sets @p->disallow,
			 * @p can never be in SCX.
			 */
			if (p->policy == SCHED_EXT) {
				p->policy = SCHED_NORMAL;
				atomic_long_inc(&scx_nr_rejected);
			}

			task_rq_unlock(rq, p, &rf);
		} else if (p->policy == SCHED_EXT) {
			scx_ops_error("ops.init_task() set task->scx.disallow for %s[%d] during fork",
				      p->comm, p->pid);
		}
	}

	p->scx.flags |= SCX_TASK_RESET_RUNNABLE_AT;
	return 0;
}

static void scx_ops_enable_task(struct task_struct *p)
{
	u32 weight;

	lockdep_assert_rq_held(task_rq(p));

	/*
	 * Set the weight before calling ops.enable() so that the scheduler
	 * doesn't see a stale value if they inspect the task struct.
	 */
	if (task_has_idle_policy(p))
		weight = WEIGHT_IDLEPRIO;
	else
		weight = sched_prio_to_weight[p->static_prio - MAX_RT_PRIO];

	p->scx.weight = sched_weight_to_cgroup(weight);

	if (SCX_HAS_OP(enable))
		SCX_CALL_OP_TASK(SCX_KF_REST, enable, p);
	scx_set_task_state(p, SCX_TASK_ENABLED);

	if (SCX_HAS_OP(set_weight))
		SCX_CALL_OP_TASK(SCX_KF_REST, set_weight, p, p->scx.weight);
}

static void scx_ops_disable_task(struct task_struct *p)
{
	lockdep_assert_rq_held(task_rq(p));
	WARN_ON_ONCE(scx_get_task_state(p) != SCX_TASK_ENABLED);

	if (SCX_HAS_OP(disable))
		SCX_CALL_OP(SCX_KF_REST, disable, p);
	scx_set_task_state(p, SCX_TASK_READY);
}

static void scx_ops_exit_task(struct task_struct *p)
{
	struct scx_exit_task_args args = {
		.cancelled = false,
	};

	lockdep_assert_rq_held(task_rq(p));

	switch (scx_get_task_state(p)) {
	case SCX_TASK_NONE:
		return;
	case SCX_TASK_INIT:
		args.cancelled = true;
		break;
	case SCX_TASK_READY:
		break;
	case SCX_TASK_ENABLED:
		scx_ops_disable_task(p);
		break;
	default:
		WARN_ON_ONCE(true);
		return;
	}

	if (SCX_HAS_OP(exit_task))
		SCX_CALL_OP(SCX_KF_REST, exit_task, p, &args);
	scx_set_task_state(p, SCX_TASK_NONE);
}

void init_scx_entity(struct sched_ext_entity *scx)
{
	/*
	 * init_idle() calls this function again after fork sequence is
	 * complete. Don't touch ->tasks_node as it's already linked.
	 */
	memset(scx, 0, offsetof(struct sched_ext_entity, tasks_node));

	INIT_LIST_HEAD(&scx->dsq_list.node);
	RB_CLEAR_NODE(&scx->dsq_priq);
	scx->sticky_cpu = -1;
	scx->holding_cpu = -1;
	INIT_LIST_HEAD(&scx->runnable_node);
	scx->runnable_at = jiffies;
	scx->ddsp_dsq_id = SCX_DSQ_INVALID;
	scx->slice = SCX_SLICE_DFL;
}

void scx_pre_fork(struct task_struct *p)
{
	/*
	 * BPF scheduler enable/disable paths want to be able to iterate and
	 * update all tasks which can become complex when racing forks. As
	 * enable/disable are very cold paths, let's use a percpu_rwsem to
	 * exclude forks.
	 */
	percpu_down_read(&scx_fork_rwsem);
}

int scx_fork(struct task_struct *p)
{
	percpu_rwsem_assert_held(&scx_fork_rwsem);

	if (scx_ops_init_task_enabled)
		return scx_ops_init_task(p, task_group(p), true);
	else
		return 0;
}

void scx_post_fork(struct task_struct *p)
{
	if (scx_ops_init_task_enabled) {
		scx_set_task_state(p, SCX_TASK_READY);

		/*
		 * Enable the task immediately if it's running on sched_ext.
		 * Otherwise, it'll be enabled in switching_to_scx() if and
		 * when it's ever configured to run with a SCHED_EXT policy.
		 */
		if (p->sched_class == &ext_sched_class) {
			struct rq_flags rf;
			struct rq *rq;

			rq = task_rq_lock(p, &rf);
			scx_ops_enable_task(p);
			task_rq_unlock(rq, p, &rf);
		}
	}

	spin_lock_irq(&scx_tasks_lock);
	list_add_tail(&p->scx.tasks_node, &scx_tasks);
	spin_unlock_irq(&scx_tasks_lock);

	percpu_up_read(&scx_fork_rwsem);
}

void scx_cancel_fork(struct task_struct *p)
{
	if (scx_enabled()) {
		struct rq *rq;
		struct rq_flags rf;

		rq = task_rq_lock(p, &rf);
		WARN_ON_ONCE(scx_get_task_state(p) >= SCX_TASK_READY);
		scx_ops_exit_task(p);
		task_rq_unlock(rq, p, &rf);
	}

	percpu_up_read(&scx_fork_rwsem);
}

void sched_ext_free(struct task_struct *p)
{
	unsigned long flags;

	spin_lock_irqsave(&scx_tasks_lock, flags);
	list_del_init(&p->scx.tasks_node);
	spin_unlock_irqrestore(&scx_tasks_lock, flags);

	/*
	 * @p is off scx_tasks and wholly ours. scx_ops_enable()'s READY ->
	 * ENABLED transitions can't race us. Disable ops for @p.
	 */
	if (scx_get_task_state(p) != SCX_TASK_NONE) {
		struct rq_flags rf;
		struct rq *rq;

		rq = task_rq_lock(p, &rf);
		scx_ops_exit_task(p);
		task_rq_unlock(rq, p, &rf);
	}
}

static void reweight_task_scx(struct rq *rq, struct task_struct *p,
			      const struct load_weight *lw)
{
	lockdep_assert_rq_held(task_rq(p));

	p->scx.weight = sched_weight_to_cgroup(scale_load_down(lw->weight));
	if (SCX_HAS_OP(set_weight))
		SCX_CALL_OP_TASK(SCX_KF_REST, set_weight, p, p->scx.weight);
}

static void prio_changed_scx(struct rq *rq, struct task_struct *p, int oldprio)
{
}

static void switching_to_scx(struct rq *rq, struct task_struct *p)
{
	scx_ops_enable_task(p);

	/*
	 * set_cpus_allowed_scx() is not called while @p is associated with a
	 * different scheduler class. Keep the BPF scheduler up-to-date.
	 */
	if (SCX_HAS_OP(set_cpumask))
		SCX_CALL_OP_TASK(SCX_KF_REST, set_cpumask, p,
				 (struct cpumask *)p->cpus_ptr);
}

static void switched_from_scx(struct rq *rq, struct task_struct *p)
{
	scx_ops_disable_task(p);
}

static void wakeup_preempt_scx(struct rq *rq, struct task_struct *p,int wake_flags) {}
static void switched_to_scx(struct rq *rq, struct task_struct *p) {}

int scx_check_setscheduler(struct task_struct *p, int policy)
{
	lockdep_assert_rq_held(task_rq(p));

	/* if disallow, reject transitioning into SCX */
	if (scx_enabled() && READ_ONCE(p->scx.disallow) &&
	    p->policy != policy && policy == SCHED_EXT)
		return -EACCES;

	return 0;
}

#ifdef CONFIG_NO_HZ_FULL
bool scx_can_stop_tick(struct rq *rq)
{
	struct task_struct *p = rq->curr;

	if (scx_rq_bypassing(rq))
		return false;

	if (p->sched_class != &ext_sched_class)
		return true;

	/*
	 * @rq can dispatch from different DSQs, so we can't tell whether it
	 * needs the tick or not by looking at nr_running. Allow stopping ticks
	 * iff the BPF scheduler indicated so. See set_next_task_scx().
	 */
	return rq->scx.flags & SCX_RQ_CAN_STOP_TICK;
}
#endif

#ifdef CONFIG_EXT_GROUP_SCHED

DEFINE_STATIC_PERCPU_RWSEM(scx_cgroup_rwsem);
static bool scx_cgroup_enabled;
static bool cgroup_warned_missing_weight;
static bool cgroup_warned_missing_idle;

static void scx_cgroup_warn_missing_weight(struct task_group *tg)
{
	if (scx_ops_enable_state() == SCX_OPS_DISABLED ||
	    cgroup_warned_missing_weight)
		return;

	if ((scx_ops.flags & SCX_OPS_HAS_CGROUP_WEIGHT) || !tg->css.parent)
		return;

	pr_warn("sched_ext: \"%s\" does not implement cgroup cpu.weight\n",
		scx_ops.name);
	cgroup_warned_missing_weight = true;
}

static void scx_cgroup_warn_missing_idle(struct task_group *tg)
{
	if (!scx_cgroup_enabled || cgroup_warned_missing_idle)
		return;

	if (!tg->idle)
		return;

	pr_warn("sched_ext: \"%s\" does not implement cgroup cpu.idle\n",
		scx_ops.name);
	cgroup_warned_missing_idle = true;
}

int scx_tg_online(struct task_group *tg)
{
	int ret = 0;

	WARN_ON_ONCE(tg->scx_flags & (SCX_TG_ONLINE | SCX_TG_INITED));

	percpu_down_read(&scx_cgroup_rwsem);

	scx_cgroup_warn_missing_weight(tg);

	if (scx_cgroup_enabled) {
		if (SCX_HAS_OP(cgroup_init)) {
			struct scx_cgroup_init_args args =
				{ .weight = tg->scx_weight };

			ret = SCX_CALL_OP_RET(SCX_KF_UNLOCKED, cgroup_init,
					      tg->css.cgroup, &args);
			if (ret)
				ret = ops_sanitize_err("cgroup_init", ret);
		}
		if (ret == 0)
			tg->scx_flags |= SCX_TG_ONLINE | SCX_TG_INITED;
	} else {
		tg->scx_flags |= SCX_TG_ONLINE;
	}

	percpu_up_read(&scx_cgroup_rwsem);
	return ret;
}

void scx_tg_offline(struct task_group *tg)
{
	WARN_ON_ONCE(!(tg->scx_flags & SCX_TG_ONLINE));

	percpu_down_read(&scx_cgroup_rwsem);

	if (SCX_HAS_OP(cgroup_exit) && (tg->scx_flags & SCX_TG_INITED))
		SCX_CALL_OP(SCX_KF_UNLOCKED, cgroup_exit, tg->css.cgroup);
	tg->scx_flags &= ~(SCX_TG_ONLINE | SCX_TG_INITED);

	percpu_up_read(&scx_cgroup_rwsem);
}

int scx_cgroup_can_attach(struct cgroup_taskset *tset)
{
	struct cgroup_subsys_state *css;
	struct task_struct *p;
	int ret;

	/* released in scx_finish/cancel_attach() */
	percpu_down_read(&scx_cgroup_rwsem);

	if (!scx_cgroup_enabled)
		return 0;

	cgroup_taskset_for_each(p, css, tset) {
		struct cgroup *from = tg_cgrp(task_group(p));
		struct cgroup *to = tg_cgrp(css_tg(css));

		WARN_ON_ONCE(p->scx.cgrp_moving_from);

		/*
		 * sched_move_task() omits identity migrations. Let's match the
		 * behavior so that ops.cgroup_prep_move() and ops.cgroup_move()
		 * always match one-to-one.
		 */
		if (from == to)
			continue;

		if (SCX_HAS_OP(cgroup_prep_move)) {
			ret = SCX_CALL_OP_RET(SCX_KF_UNLOCKED, cgroup_prep_move,
					      p, from, css->cgroup);
			if (ret)
				goto err;
		}

		p->scx.cgrp_moving_from = from;
	}

	return 0;

err:
	cgroup_taskset_for_each(p, css, tset) {
		if (SCX_HAS_OP(cgroup_cancel_move) && p->scx.cgrp_moving_from)
			SCX_CALL_OP(SCX_KF_UNLOCKED, cgroup_cancel_move, p,
				    p->scx.cgrp_moving_from, css->cgroup);
		p->scx.cgrp_moving_from = NULL;
	}

	percpu_up_read(&scx_cgroup_rwsem);
	return ops_sanitize_err("cgroup_prep_move", ret);
}

void scx_move_task(struct task_struct *p)
{
	if (!scx_cgroup_enabled)
		return;

	/*
	 * We're called from sched_move_task() which handles both cgroup and
	 * autogroup moves. Ignore the latter.
	 *
	 * Also ignore exiting tasks, because in the exit path tasks transition
	 * from the autogroup to the root group, so task_group_is_autogroup()
	 * alone isn't able to catch exiting autogroup tasks. This is safe for
	 * cgroup_move(), because cgroup migrations never happen for PF_EXITING
	 * tasks.
	 */
	if (task_group_is_autogroup(task_group(p)) || (p->flags & PF_EXITING))
		return;

	/*
	 * @p must have ops.cgroup_prep_move() called on it and thus
	 * cgrp_moving_from set.
	 */
	if (SCX_HAS_OP(cgroup_move) && !WARN_ON_ONCE(!p->scx.cgrp_moving_from))
		SCX_CALL_OP_TASK(SCX_KF_UNLOCKED, cgroup_move, p,
			p->scx.cgrp_moving_from, tg_cgrp(task_group(p)));
	p->scx.cgrp_moving_from = NULL;
}

void scx_cgroup_finish_attach(void)
{
	percpu_up_read(&scx_cgroup_rwsem);
}

void scx_cgroup_cancel_attach(struct cgroup_taskset *tset)
{
	struct cgroup_subsys_state *css;
	struct task_struct *p;

	if (!scx_cgroup_enabled)
		goto out_unlock;

	cgroup_taskset_for_each(p, css, tset) {
		if (SCX_HAS_OP(cgroup_cancel_move) && p->scx.cgrp_moving_from)
			SCX_CALL_OP(SCX_KF_UNLOCKED, cgroup_cancel_move, p,
				    p->scx.cgrp_moving_from, css->cgroup);
		p->scx.cgrp_moving_from = NULL;
	}
out_unlock:
	percpu_up_read(&scx_cgroup_rwsem);
}

void scx_group_set_weight(struct task_group *tg, unsigned long weight)
{
	percpu_down_read(&scx_cgroup_rwsem);

	if (scx_cgroup_enabled && tg->scx_weight != weight) {
		if (SCX_HAS_OP(cgroup_set_weight))
			SCX_CALL_OP(SCX_KF_UNLOCKED, cgroup_set_weight,
				    tg_cgrp(tg), weight);
		tg->scx_weight = weight;
	}

	percpu_up_read(&scx_cgroup_rwsem);
}

void scx_group_set_idle(struct task_group *tg, bool idle)
{
	percpu_down_read(&scx_cgroup_rwsem);
	scx_cgroup_warn_missing_idle(tg);
	percpu_up_read(&scx_cgroup_rwsem);
}

static void scx_cgroup_lock(void)
{
	percpu_down_write(&scx_cgroup_rwsem);
}

static void scx_cgroup_unlock(void)
{
	percpu_up_write(&scx_cgroup_rwsem);
}

#else	/* CONFIG_EXT_GROUP_SCHED */

static inline void scx_cgroup_lock(void) {}
static inline void scx_cgroup_unlock(void) {}

#endif	/* CONFIG_EXT_GROUP_SCHED */

/*
 * Omitted operations:
 *
 * - wakeup_preempt: NOOP as it isn't useful in the wakeup path because the task
 *   isn't tied to the CPU at that point. Preemption is implemented by resetting
 *   the victim task's slice to 0 and triggering reschedule on the target CPU.
 *
 * - migrate_task_rq: Unnecessary as task to cpu mapping is transient.
 *
 * - task_fork/dead: We need fork/dead notifications for all tasks regardless of
 *   their current sched_class. Call them directly from sched core instead.
 */
DEFINE_SCHED_CLASS(ext) = {
	.enqueue_task		= enqueue_task_scx,
	.dequeue_task		= dequeue_task_scx,
	.yield_task		= yield_task_scx,
	.yield_to_task		= yield_to_task_scx,

	.wakeup_preempt		= wakeup_preempt_scx,

	.balance		= balance_scx,
	.pick_task		= pick_task_scx,

	.put_prev_task		= put_prev_task_scx,
	.set_next_task		= set_next_task_scx,

#ifdef CONFIG_SMP
	.select_task_rq		= select_task_rq_scx,
	.task_woken		= task_woken_scx,
	.set_cpus_allowed	= set_cpus_allowed_scx,

	.rq_online		= rq_online_scx,
	.rq_offline		= rq_offline_scx,
#endif

	.task_tick		= task_tick_scx,

	.switching_to		= switching_to_scx,
	.switched_from		= switched_from_scx,
	.switched_to		= switched_to_scx,
	.reweight_task		= reweight_task_scx,
	.prio_changed		= prio_changed_scx,

	.update_curr		= update_curr_scx,

#ifdef CONFIG_UCLAMP_TASK
	.uclamp_enabled		= 1,
#endif
};

static void init_dsq(struct scx_dispatch_q *dsq, u64 dsq_id)
{
	memset(dsq, 0, sizeof(*dsq));

	raw_spin_lock_init(&dsq->lock);
	INIT_LIST_HEAD(&dsq->list);
	dsq->id = dsq_id;
}

static struct scx_dispatch_q *create_dsq(u64 dsq_id, int node)
{
	struct scx_dispatch_q *dsq;
	int ret;

	if (dsq_id & SCX_DSQ_FLAG_BUILTIN)
		return ERR_PTR(-EINVAL);

	dsq = kmalloc_node(sizeof(*dsq), GFP_KERNEL, node);
	if (!dsq)
		return ERR_PTR(-ENOMEM);

	init_dsq(dsq, dsq_id);

	ret = rhashtable_insert_fast(&dsq_hash, &dsq->hash_node,
				     dsq_hash_params);
	if (ret) {
		kfree(dsq);
		return ERR_PTR(ret);
	}
	return dsq;
}

static void free_dsq_irq_workfn(struct irq_work *irq_work)
{
	struct llist_node *to_free = llist_del_all(&dsqs_to_free);
	struct scx_dispatch_q *dsq, *tmp_dsq;

	llist_for_each_entry_safe(dsq, tmp_dsq, to_free, free_node)
		kfree_rcu(dsq, rcu);
}

static DEFINE_IRQ_WORK(free_dsq_irq_work, free_dsq_irq_workfn);

static void destroy_dsq(u64 dsq_id)
{
	struct scx_dispatch_q *dsq;
	unsigned long flags;

	rcu_read_lock();

	dsq = find_user_dsq(dsq_id);
	if (!dsq)
		goto out_unlock_rcu;

	raw_spin_lock_irqsave(&dsq->lock, flags);

	if (dsq->nr) {
		scx_ops_error("attempting to destroy in-use dsq 0x%016llx (nr=%u)",
			      dsq->id, dsq->nr);
		goto out_unlock_dsq;
	}

	if (rhashtable_remove_fast(&dsq_hash, &dsq->hash_node, dsq_hash_params))
		goto out_unlock_dsq;

	/*
	 * Mark dead by invalidating ->id to prevent dispatch_enqueue() from
	 * queueing more tasks. As this function can be called from anywhere,
	 * freeing is bounced through an irq work to avoid nesting RCU
	 * operations inside scheduler locks.
	 */
	dsq->id = SCX_DSQ_INVALID;
	llist_add(&dsq->free_node, &dsqs_to_free);
	irq_work_queue(&free_dsq_irq_work);

out_unlock_dsq:
	raw_spin_unlock_irqrestore(&dsq->lock, flags);
out_unlock_rcu:
	rcu_read_unlock();
}

#ifdef CONFIG_EXT_GROUP_SCHED
static void scx_cgroup_exit(void)
{
	struct cgroup_subsys_state *css;

	percpu_rwsem_assert_held(&scx_cgroup_rwsem);

	scx_cgroup_enabled = false;

	/*
	 * scx_tg_on/offline() are excluded through scx_cgroup_rwsem. If we walk
	 * cgroups and exit all the inited ones, all online cgroups are exited.
	 */
	rcu_read_lock();
	css_for_each_descendant_post(css, &root_task_group.css) {
		struct task_group *tg = css_tg(css);

		if (!(tg->scx_flags & SCX_TG_INITED))
			continue;
		tg->scx_flags &= ~SCX_TG_INITED;

		if (!scx_ops.cgroup_exit)
			continue;

		if (WARN_ON_ONCE(!css_tryget(css)))
			continue;
		rcu_read_unlock();

		SCX_CALL_OP(SCX_KF_UNLOCKED, cgroup_exit, css->cgroup);

		rcu_read_lock();
		css_put(css);
	}
	rcu_read_unlock();
}

static int scx_cgroup_init(void)
{
	struct cgroup_subsys_state *css;
	int ret;

	percpu_rwsem_assert_held(&scx_cgroup_rwsem);

	cgroup_warned_missing_weight = false;
	cgroup_warned_missing_idle = false;

	/*
	 * scx_tg_on/offline() are excluded thorugh scx_cgroup_rwsem. If we walk
	 * cgroups and init, all online cgroups are initialized.
	 */
	rcu_read_lock();
	css_for_each_descendant_pre(css, &root_task_group.css) {
		struct task_group *tg = css_tg(css);
		struct scx_cgroup_init_args args = { .weight = tg->scx_weight };

		scx_cgroup_warn_missing_weight(tg);
		scx_cgroup_warn_missing_idle(tg);

		if ((tg->scx_flags &
		     (SCX_TG_ONLINE | SCX_TG_INITED)) != SCX_TG_ONLINE)
			continue;

		if (!scx_ops.cgroup_init) {
			tg->scx_flags |= SCX_TG_INITED;
			continue;
		}

		if (WARN_ON_ONCE(!css_tryget(css)))
			continue;
		rcu_read_unlock();

		ret = SCX_CALL_OP_RET(SCX_KF_UNLOCKED, cgroup_init,
				      css->cgroup, &args);
		if (ret) {
			css_put(css);
			scx_ops_error("ops.cgroup_init() failed (%d)", ret);
			return ret;
		}
		tg->scx_flags |= SCX_TG_INITED;

		rcu_read_lock();
		css_put(css);
	}
	rcu_read_unlock();

	WARN_ON_ONCE(scx_cgroup_enabled);
	scx_cgroup_enabled = true;

	return 0;
}

#else
static void scx_cgroup_exit(void) {}
static int scx_cgroup_init(void) { return 0; }
#endif


/********************************************************************************
 * Sysfs interface and ops enable/disable.
 */

#define SCX_ATTR(_name)								\
	static struct kobj_attribute scx_attr_##_name = {			\
		.attr = { .name = __stringify(_name), .mode = 0444 },		\
		.show = scx_attr_##_name##_show,				\
	}

static ssize_t scx_attr_state_show(struct kobject *kobj,
				   struct kobj_attribute *ka, char *buf)
{
	return sysfs_emit(buf, "%s\n",
			  scx_ops_enable_state_str[scx_ops_enable_state()]);
}
SCX_ATTR(state);

static ssize_t scx_attr_switch_all_show(struct kobject *kobj,
					struct kobj_attribute *ka, char *buf)
{
	return sysfs_emit(buf, "%d\n", READ_ONCE(scx_switching_all));
}
SCX_ATTR(switch_all);

static ssize_t scx_attr_nr_rejected_show(struct kobject *kobj,
					 struct kobj_attribute *ka, char *buf)
{
	return sysfs_emit(buf, "%ld\n", atomic_long_read(&scx_nr_rejected));
}
SCX_ATTR(nr_rejected);

static ssize_t scx_attr_hotplug_seq_show(struct kobject *kobj,
					 struct kobj_attribute *ka, char *buf)
{
	return sysfs_emit(buf, "%ld\n", atomic_long_read(&scx_hotplug_seq));
}
SCX_ATTR(hotplug_seq);

static ssize_t scx_attr_enable_seq_show(struct kobject *kobj,
					struct kobj_attribute *ka, char *buf)
{
	return sysfs_emit(buf, "%ld\n", atomic_long_read(&scx_enable_seq));
}
SCX_ATTR(enable_seq);

static struct attribute *scx_global_attrs[] = {
	&scx_attr_state.attr,
	&scx_attr_switch_all.attr,
	&scx_attr_nr_rejected.attr,
	&scx_attr_hotplug_seq.attr,
	&scx_attr_enable_seq.attr,
	NULL,
};

static const struct attribute_group scx_global_attr_group = {
	.attrs = scx_global_attrs,
};

static void scx_kobj_release(struct kobject *kobj)
{
	kfree(kobj);
}

static ssize_t scx_attr_ops_show(struct kobject *kobj,
				 struct kobj_attribute *ka, char *buf)
{
	return sysfs_emit(buf, "%s\n", scx_ops.name);
}
SCX_ATTR(ops);

static struct attribute *scx_sched_attrs[] = {
	&scx_attr_ops.attr,
	NULL,
};
ATTRIBUTE_GROUPS(scx_sched);

static const struct kobj_type scx_ktype = {
	.release = scx_kobj_release,
	.sysfs_ops = &kobj_sysfs_ops,
	.default_groups = scx_sched_groups,
};

static int scx_uevent(const struct kobject *kobj, struct kobj_uevent_env *env)
{
	return add_uevent_var(env, "SCXOPS=%s", scx_ops.name);
}

static const struct kset_uevent_ops scx_uevent_ops = {
	.uevent = scx_uevent,
};

/*
 * Used by sched_fork() and __setscheduler_prio() to pick the matching
 * sched_class. dl/rt are already handled.
 */
bool task_should_scx(struct task_struct *p)
{
	if (!scx_enabled() ||
	    unlikely(scx_ops_enable_state() == SCX_OPS_DISABLING))
		return false;
	if (READ_ONCE(scx_switching_all))
		return true;
	return p->policy == SCHED_EXT;
}

/**
 * scx_ops_bypass - [Un]bypass scx_ops and guarantee forward progress
 *
 * Bypassing guarantees that all runnable tasks make forward progress without
 * trusting the BPF scheduler. We can't grab any mutexes or rwsems as they might
 * be held by tasks that the BPF scheduler is forgetting to run, which
 * unfortunately also excludes toggling the static branches.
 *
 * Let's work around by overriding a couple ops and modifying behaviors based on
 * the DISABLING state and then cycling the queued tasks through dequeue/enqueue
 * to force global FIFO scheduling.
 *
 * - ops.select_cpu() is ignored and the default select_cpu() is used.
 *
 * - ops.enqueue() is ignored and tasks are queued in simple global FIFO order.
 *   %SCX_OPS_ENQ_LAST is also ignored.
 *
 * - ops.dispatch() is ignored.
 *
 * - balance_scx() does not set %SCX_RQ_BAL_KEEP on non-zero slice as slice
 *   can't be trusted. Whenever a tick triggers, the running task is rotated to
 *   the tail of the queue with core_sched_at touched.
 *
 * - pick_next_task() suppresses zero slice warning.
 *
 * - scx_bpf_kick_cpu() is disabled to avoid irq_work malfunction during PM
 *   operations.
 *
 * - scx_prio_less() reverts to the default core_sched_at order.
 */
static void scx_ops_bypass(bool bypass)
{
	int depth, cpu;

	if (bypass) {
		depth = atomic_inc_return(&scx_ops_bypass_depth);
		WARN_ON_ONCE(depth <= 0);
		if (depth != 1)
			return;
	} else {
		depth = atomic_dec_return(&scx_ops_bypass_depth);
		WARN_ON_ONCE(depth < 0);
		if (depth != 0)
			return;
	}

	/*
	 * No task property is changing. We just need to make sure all currently
	 * queued tasks are re-queued according to the new scx_rq_bypassing()
	 * state. As an optimization, walk each rq's runnable_list instead of
	 * the scx_tasks list.
	 *
	 * This function can't trust the scheduler and thus can't use
	 * cpus_read_lock(). Walk all possible CPUs instead of online.
	 */
	for_each_possible_cpu(cpu) {
		struct rq *rq = cpu_rq(cpu);
		struct rq_flags rf;
		struct task_struct *p, *n;

		rq_lock_irqsave(rq, &rf);

		if (bypass) {
			WARN_ON_ONCE(rq->scx.flags & SCX_RQ_BYPASSING);
			rq->scx.flags |= SCX_RQ_BYPASSING;
		} else {
			WARN_ON_ONCE(!(rq->scx.flags & SCX_RQ_BYPASSING));
			rq->scx.flags &= ~SCX_RQ_BYPASSING;
		}

		/*
		 * We need to guarantee that no tasks are on the BPF scheduler
		 * while bypassing. Either we see enabled or the enable path
		 * sees scx_rq_bypassing() before moving tasks to SCX.
		 */
		if (!scx_enabled()) {
			rq_unlock_irqrestore(rq, &rf);
			continue;
		}

		/*
		 * The use of list_for_each_entry_safe_reverse() is required
		 * because each task is going to be removed from and added back
		 * to the runnable_list during iteration. Because they're added
		 * to the tail of the list, safe reverse iteration can still
		 * visit all nodes.
		 */
		list_for_each_entry_safe_reverse(p, n, &rq->scx.runnable_list,
						 scx.runnable_node) {
			struct sched_enq_and_set_ctx ctx;

			/* cycling deq/enq is enough, see the function comment */
			sched_deq_and_put_task(p, DEQUEUE_SAVE | DEQUEUE_MOVE, &ctx);
			sched_enq_and_set_task(&ctx);
		}

		rq_unlock_irqrestore(rq, &rf);

		/* resched to restore ticks and idle state */
		resched_cpu(cpu);
	}
}

static void free_exit_info(struct scx_exit_info *ei)
{
	kfree(ei->dump);
	kfree(ei->msg);
	kfree(ei->bt);
	kfree(ei);
}

static struct scx_exit_info *alloc_exit_info(size_t exit_dump_len)
{
	struct scx_exit_info *ei;

	ei = kzalloc(sizeof(*ei), GFP_KERNEL);
	if (!ei)
		return NULL;

	ei->bt = kcalloc(SCX_EXIT_BT_LEN, sizeof(ei->bt[0]), GFP_KERNEL);
	ei->msg = kzalloc(SCX_EXIT_MSG_LEN, GFP_KERNEL);
	ei->dump = kzalloc(exit_dump_len, GFP_KERNEL);

	if (!ei->bt || !ei->msg || !ei->dump) {
		free_exit_info(ei);
		return NULL;
	}

	return ei;
}

static const char *scx_exit_reason(enum scx_exit_kind kind)
{
	switch (kind) {
	case SCX_EXIT_UNREG:
		return "unregistered from user space";
	case SCX_EXIT_UNREG_BPF:
		return "unregistered from BPF";
	case SCX_EXIT_UNREG_KERN:
		return "unregistered from the main kernel";
	case SCX_EXIT_SYSRQ:
		return "disabled by sysrq-S";
	case SCX_EXIT_ERROR:
		return "runtime error";
	case SCX_EXIT_ERROR_BPF:
		return "scx_bpf_error";
	case SCX_EXIT_ERROR_STALL:
		return "runnable task stall";
	default:
		return "<UNKNOWN>";
	}
}

static void scx_ops_disable_workfn(struct kthread_work *work)
{
	struct scx_exit_info *ei = scx_exit_info;
	struct scx_task_iter sti;
	struct task_struct *p;
	struct rhashtable_iter rht_iter;
	struct scx_dispatch_q *dsq;
	int i, kind;

	kind = atomic_read(&scx_exit_kind);
	while (true) {
		/*
		 * NONE indicates that a new scx_ops has been registered since
		 * disable was scheduled - don't kill the new ops. DONE
		 * indicates that the ops has already been disabled.
		 */
		if (kind == SCX_EXIT_NONE || kind == SCX_EXIT_DONE)
			return;
		if (atomic_try_cmpxchg(&scx_exit_kind, &kind, SCX_EXIT_DONE))
			break;
	}
	ei->kind = kind;
	ei->reason = scx_exit_reason(ei->kind);

	/* guarantee forward progress by bypassing scx_ops */
	scx_ops_bypass(true);

	switch (scx_ops_set_enable_state(SCX_OPS_DISABLING)) {
	case SCX_OPS_DISABLING:
		WARN_ONCE(true, "sched_ext: duplicate disabling instance?");
		break;
	case SCX_OPS_DISABLED:
		pr_warn("sched_ext: ops error detected without ops (%s)\n",
			scx_exit_info->msg);
		WARN_ON_ONCE(scx_ops_set_enable_state(SCX_OPS_DISABLED) !=
			     SCX_OPS_DISABLING);
		goto done;
	default:
		break;
	}

	/*
	 * Here, every runnable task is guaranteed to make forward progress and
	 * we can safely use blocking synchronization constructs. Actually
	 * disable ops.
	 */
	mutex_lock(&scx_ops_enable_mutex);

	static_branch_disable(&__scx_switched_all);
	WRITE_ONCE(scx_switching_all, false);

	/*
	 * Shut down cgroup support before tasks so that the cgroup attach path
	 * doesn't race against scx_ops_exit_task().
	 */
	scx_cgroup_lock();
	scx_cgroup_exit();
	scx_cgroup_unlock();

	/*
	 * The BPF scheduler is going away. All tasks including %TASK_DEAD ones
	 * must be switched out and exited synchronously.
	 */
	percpu_down_write(&scx_fork_rwsem);

	scx_ops_init_task_enabled = false;

	scx_task_iter_start(&sti);
	while ((p = scx_task_iter_next_locked(&sti))) {
		const struct sched_class *old_class = p->sched_class;
		struct sched_enq_and_set_ctx ctx;

		sched_deq_and_put_task(p, DEQUEUE_SAVE | DEQUEUE_MOVE, &ctx);

		p->sched_class = __setscheduler_class(p, p->prio);
		check_class_changing(task_rq(p), p, old_class);

		sched_enq_and_set_task(&ctx);

		check_class_changed(task_rq(p), p, old_class, p->prio);
		scx_ops_exit_task(p);
	}
	scx_task_iter_stop(&sti);
	percpu_up_write(&scx_fork_rwsem);

	/* no task is on scx, turn off all the switches and flush in-progress calls */
	static_branch_disable(&__scx_ops_enabled);
	for (i = SCX_OPI_BEGIN; i < SCX_OPI_END; i++)
		static_branch_disable(&scx_has_op[i]);
	static_branch_disable(&scx_ops_enq_last);
	static_branch_disable(&scx_ops_enq_exiting);
	static_branch_disable(&scx_ops_cpu_preempt);
	static_branch_disable(&scx_builtin_idle_enabled);
	synchronize_rcu();

	if (ei->kind >= SCX_EXIT_ERROR) {
		pr_err("sched_ext: BPF scheduler \"%s\" disabled (%s)\n",
		       scx_ops.name, ei->reason);

		if (ei->msg[0] != '\0')
			pr_err("sched_ext: %s: %s\n", scx_ops.name, ei->msg);
#ifdef CONFIG_STACKTRACE
		stack_trace_print(ei->bt, ei->bt_len, 2);
#endif
	} else {
		pr_info("sched_ext: BPF scheduler \"%s\" disabled (%s)\n",
			scx_ops.name, ei->reason);
	}

	if (scx_ops.exit)
		SCX_CALL_OP(SCX_KF_UNLOCKED, exit, ei);

	cancel_delayed_work_sync(&scx_watchdog_work);

	/*
	 * Delete the kobject from the hierarchy eagerly in addition to just
	 * dropping a reference. Otherwise, if the object is deleted
	 * asynchronously, sysfs could observe an object of the same name still
	 * in the hierarchy when another scheduler is loaded.
	 */
	kobject_del(scx_root_kobj);
	kobject_put(scx_root_kobj);
	scx_root_kobj = NULL;

	memset(&scx_ops, 0, sizeof(scx_ops));

	rhashtable_walk_enter(&dsq_hash, &rht_iter);
	do {
		rhashtable_walk_start(&rht_iter);

		while ((dsq = rhashtable_walk_next(&rht_iter)) && !IS_ERR(dsq))
			destroy_dsq(dsq->id);

		rhashtable_walk_stop(&rht_iter);
	} while (dsq == ERR_PTR(-EAGAIN));
	rhashtable_walk_exit(&rht_iter);

	free_percpu(scx_dsp_ctx);
	scx_dsp_ctx = NULL;
	scx_dsp_max_batch = 0;

	free_exit_info(scx_exit_info);
	scx_exit_info = NULL;

	mutex_unlock(&scx_ops_enable_mutex);

	WARN_ON_ONCE(scx_ops_set_enable_state(SCX_OPS_DISABLED) !=
		     SCX_OPS_DISABLING);
done:
	scx_ops_bypass(false);
}

static DEFINE_KTHREAD_WORK(scx_ops_disable_work, scx_ops_disable_workfn);

static void schedule_scx_ops_disable_work(void)
{
	struct kthread_worker *helper = READ_ONCE(scx_ops_helper);

	/*
	 * We may be called spuriously before the first bpf_sched_ext_reg(). If
	 * scx_ops_helper isn't set up yet, there's nothing to do.
	 */
	if (helper)
		kthread_queue_work(helper, &scx_ops_disable_work);
}

static void scx_ops_disable(enum scx_exit_kind kind)
{
	int none = SCX_EXIT_NONE;

	if (WARN_ON_ONCE(kind == SCX_EXIT_NONE || kind == SCX_EXIT_DONE))
		kind = SCX_EXIT_ERROR;

	atomic_try_cmpxchg(&scx_exit_kind, &none, kind);

	schedule_scx_ops_disable_work();
}

static void dump_newline(struct seq_buf *s)
{
	trace_sched_ext_dump("");

	/* @s may be zero sized and seq_buf triggers WARN if so */
	if (s->size)
		seq_buf_putc(s, '\n');
}

static __printf(2, 3) void dump_line(struct seq_buf *s, const char *fmt, ...)
{
	va_list args;

#ifdef CONFIG_TRACEPOINTS
	if (trace_sched_ext_dump_enabled()) {
		/* protected by scx_dump_state()::dump_lock */
		static char line_buf[SCX_EXIT_MSG_LEN];

		va_start(args, fmt);
		vscnprintf(line_buf, sizeof(line_buf), fmt, args);
		va_end(args);

		trace_sched_ext_dump(line_buf);
	}
#endif
	/* @s may be zero sized and seq_buf triggers WARN if so */
	if (s->size) {
		va_start(args, fmt);
		seq_buf_vprintf(s, fmt, args);
		va_end(args);

		seq_buf_putc(s, '\n');
	}
}

static void dump_stack_trace(struct seq_buf *s, const char *prefix,
			     const unsigned long *bt, unsigned int len)
{
	unsigned int i;

	for (i = 0; i < len; i++)
		dump_line(s, "%s%pS", prefix, (void *)bt[i]);
}

static void ops_dump_init(struct seq_buf *s, const char *prefix)
{
	struct scx_dump_data *dd = &scx_dump_data;

	lockdep_assert_irqs_disabled();

	dd->cpu = smp_processor_id();		/* allow scx_bpf_dump() */
	dd->first = true;
	dd->cursor = 0;
	dd->s = s;
	dd->prefix = prefix;
}

static void ops_dump_flush(void)
{
	struct scx_dump_data *dd = &scx_dump_data;
	char *line = dd->buf.line;

	if (!dd->cursor)
		return;

	/*
	 * There's something to flush and this is the first line. Insert a blank
	 * line to distinguish ops dump.
	 */
	if (dd->first) {
		dump_newline(dd->s);
		dd->first = false;
	}

	/*
	 * There may be multiple lines in $line. Scan and emit each line
	 * separately.
	 */
	while (true) {
		char *end = line;
		char c;

		while (*end != '\n' && *end != '\0')
			end++;

		/*
		 * If $line overflowed, it may not have newline at the end.
		 * Always emit with a newline.
		 */
		c = *end;
		*end = '\0';
		dump_line(dd->s, "%s%s", dd->prefix, line);
		if (c == '\0')
			break;

		/* move to the next line */
		end++;
		if (*end == '\0')
			break;
		line = end;
	}

	dd->cursor = 0;
}

static void ops_dump_exit(void)
{
	ops_dump_flush();
	scx_dump_data.cpu = -1;
}

static void scx_dump_task(struct seq_buf *s, struct scx_dump_ctx *dctx,
			  struct task_struct *p, char marker)
{
	static unsigned long bt[SCX_EXIT_BT_LEN];
	char dsq_id_buf[19] = "(n/a)";
	unsigned long ops_state = atomic_long_read(&p->scx.ops_state);
	unsigned int bt_len = 0;

	if (p->scx.dsq)
		scnprintf(dsq_id_buf, sizeof(dsq_id_buf), "0x%llx",
			  (unsigned long long)p->scx.dsq->id);

	dump_newline(s);
	dump_line(s, " %c%c %s[%d] %+ldms",
		  marker, task_state_to_char(p), p->comm, p->pid,
		  jiffies_delta_msecs(p->scx.runnable_at, dctx->at_jiffies));
	dump_line(s, "      scx_state/flags=%u/0x%x dsq_flags=0x%x ops_state/qseq=%lu/%lu",
		  scx_get_task_state(p), p->scx.flags & ~SCX_TASK_STATE_MASK,
		  p->scx.dsq_flags, ops_state & SCX_OPSS_STATE_MASK,
		  ops_state >> SCX_OPSS_QSEQ_SHIFT);
	dump_line(s, "      sticky/holding_cpu=%d/%d dsq_id=%s dsq_vtime=%llu",
		  p->scx.sticky_cpu, p->scx.holding_cpu, dsq_id_buf,
		  p->scx.dsq_vtime);
	dump_line(s, "      cpus=%*pb", cpumask_pr_args(p->cpus_ptr));

	if (SCX_HAS_OP(dump_task)) {
		ops_dump_init(s, "    ");
		SCX_CALL_OP(SCX_KF_REST, dump_task, dctx, p);
		ops_dump_exit();
	}

#ifdef CONFIG_STACKTRACE
	bt_len = stack_trace_save_tsk(p, bt, SCX_EXIT_BT_LEN, 1);
#endif
	if (bt_len) {
		dump_newline(s);
		dump_stack_trace(s, "    ", bt, bt_len);
	}
}

static void scx_dump_state(struct scx_exit_info *ei, size_t dump_len)
{
	static DEFINE_SPINLOCK(dump_lock);
	static const char trunc_marker[] = "\n\n~~~~ TRUNCATED ~~~~\n";
	struct scx_dump_ctx dctx = {
		.kind = ei->kind,
		.exit_code = ei->exit_code,
		.reason = ei->reason,
		.at_ns = ktime_get_ns(),
		.at_jiffies = jiffies,
	};
	struct seq_buf s;
	unsigned long flags;
	char *buf;
	int cpu;

	spin_lock_irqsave(&dump_lock, flags);

	seq_buf_init(&s, ei->dump, dump_len);

	if (ei->kind == SCX_EXIT_NONE) {
		dump_line(&s, "Debug dump triggered by %s", ei->reason);
	} else {
		dump_line(&s, "%s[%d] triggered exit kind %d:",
			  current->comm, current->pid, ei->kind);
		dump_line(&s, "  %s (%s)", ei->reason, ei->msg);
		dump_newline(&s);
		dump_line(&s, "Backtrace:");
		dump_stack_trace(&s, "  ", ei->bt, ei->bt_len);
	}

	if (SCX_HAS_OP(dump)) {
		ops_dump_init(&s, "");
		SCX_CALL_OP(SCX_KF_UNLOCKED, dump, &dctx);
		ops_dump_exit();
	}

	dump_newline(&s);
	dump_line(&s, "CPU states");
	dump_line(&s, "----------");

	for_each_possible_cpu(cpu) {
		struct rq *rq = cpu_rq(cpu);
		struct rq_flags rf;
		struct task_struct *p;
		struct seq_buf ns;
		size_t avail, used;
		bool idle;

		rq_lock(rq, &rf);

		idle = list_empty(&rq->scx.runnable_list) &&
			rq->curr->sched_class == &idle_sched_class;

		if (idle && !SCX_HAS_OP(dump_cpu))
			goto next;

		/*
		 * We don't yet know whether ops.dump_cpu() will produce output
		 * and we may want to skip the default CPU dump if it doesn't.
		 * Use a nested seq_buf to generate the standard dump so that we
		 * can decide whether to commit later.
		 */
		avail = seq_buf_get_buf(&s, &buf);
		seq_buf_init(&ns, buf, avail);

		dump_newline(&ns);
		dump_line(&ns, "CPU %-4d: nr_run=%u flags=0x%x cpu_rel=%d ops_qseq=%lu pnt_seq=%lu",
			  cpu, rq->scx.nr_running, rq->scx.flags,
			  rq->scx.cpu_released, rq->scx.ops_qseq,
			  rq->scx.pnt_seq);
		dump_line(&ns, "          curr=%s[%d] class=%ps",
			  rq->curr->comm, rq->curr->pid,
			  rq->curr->sched_class);
		if (!cpumask_empty(rq->scx.cpus_to_kick))
			dump_line(&ns, "  cpus_to_kick   : %*pb",
				  cpumask_pr_args(rq->scx.cpus_to_kick));
		if (!cpumask_empty(rq->scx.cpus_to_kick_if_idle))
			dump_line(&ns, "  idle_to_kick   : %*pb",
				  cpumask_pr_args(rq->scx.cpus_to_kick_if_idle));
		if (!cpumask_empty(rq->scx.cpus_to_preempt))
			dump_line(&ns, "  cpus_to_preempt: %*pb",
				  cpumask_pr_args(rq->scx.cpus_to_preempt));
		if (!cpumask_empty(rq->scx.cpus_to_wait))
			dump_line(&ns, "  cpus_to_wait   : %*pb",
				  cpumask_pr_args(rq->scx.cpus_to_wait));

		used = seq_buf_used(&ns);
		if (SCX_HAS_OP(dump_cpu)) {
			ops_dump_init(&ns, "  ");
			SCX_CALL_OP(SCX_KF_REST, dump_cpu, &dctx, cpu, idle);
			ops_dump_exit();
		}

		/*
		 * If idle && nothing generated by ops.dump_cpu(), there's
		 * nothing interesting. Skip.
		 */
		if (idle && used == seq_buf_used(&ns))
			goto next;

		/*
		 * $s may already have overflowed when $ns was created. If so,
		 * calling commit on it will trigger BUG.
		 */
		if (avail) {
			seq_buf_commit(&s, seq_buf_used(&ns));
			if (seq_buf_has_overflowed(&ns))
				seq_buf_set_overflow(&s);
		}

		if (rq->curr->sched_class == &ext_sched_class)
			scx_dump_task(&s, &dctx, rq->curr, '*');

		list_for_each_entry(p, &rq->scx.runnable_list, scx.runnable_node)
			scx_dump_task(&s, &dctx, p, ' ');
	next:
		rq_unlock(rq, &rf);
	}

	if (seq_buf_has_overflowed(&s) && dump_len >= sizeof(trunc_marker))
		memcpy(ei->dump + dump_len - sizeof(trunc_marker),
		       trunc_marker, sizeof(trunc_marker));

	spin_unlock_irqrestore(&dump_lock, flags);
}

static void scx_ops_error_irq_workfn(struct irq_work *irq_work)
{
	struct scx_exit_info *ei = scx_exit_info;

	if (ei->kind >= SCX_EXIT_ERROR)
		scx_dump_state(ei, scx_ops.exit_dump_len);

	schedule_scx_ops_disable_work();
}

static DEFINE_IRQ_WORK(scx_ops_error_irq_work, scx_ops_error_irq_workfn);

static __printf(3, 4) void scx_ops_exit_kind(enum scx_exit_kind kind,
					     s64 exit_code,
					     const char *fmt, ...)
{
	struct scx_exit_info *ei = scx_exit_info;
	int none = SCX_EXIT_NONE;
	va_list args;

	if (!atomic_try_cmpxchg(&scx_exit_kind, &none, kind))
		return;

	ei->exit_code = exit_code;
#ifdef CONFIG_STACKTRACE
	if (kind >= SCX_EXIT_ERROR)
		ei->bt_len = stack_trace_save(ei->bt, SCX_EXIT_BT_LEN, 1);
#endif
	va_start(args, fmt);
	vscnprintf(ei->msg, SCX_EXIT_MSG_LEN, fmt, args);
	va_end(args);

	/*
	 * Set ei->kind and ->reason for scx_dump_state(). They'll be set again
	 * in scx_ops_disable_workfn().
	 */
	ei->kind = kind;
	ei->reason = scx_exit_reason(ei->kind);

	irq_work_queue(&scx_ops_error_irq_work);
}

static struct kthread_worker *scx_create_rt_helper(const char *name)
{
	struct kthread_worker *helper;

	helper = kthread_create_worker(0, name);
	if (helper)
		sched_set_fifo(helper->task);
	return helper;
}

static void check_hotplug_seq(const struct sched_ext_ops *ops)
{
	unsigned long long global_hotplug_seq;

	/*
	 * If a hotplug event has occurred between when a scheduler was
	 * initialized, and when we were able to attach, exit and notify user
	 * space about it.
	 */
	if (ops->hotplug_seq) {
		global_hotplug_seq = atomic_long_read(&scx_hotplug_seq);
		if (ops->hotplug_seq != global_hotplug_seq) {
			scx_ops_exit(SCX_ECODE_ACT_RESTART | SCX_ECODE_RSN_HOTPLUG,
				     "expected hotplug seq %llu did not match actual %llu",
				     ops->hotplug_seq, global_hotplug_seq);
		}
	}
}

static int validate_ops(const struct sched_ext_ops *ops)
{
	/*
	 * It doesn't make sense to specify the SCX_OPS_ENQ_LAST flag if the
	 * ops.enqueue() callback isn't implemented.
	 */
	if ((ops->flags & SCX_OPS_ENQ_LAST) && !ops->enqueue) {
		scx_ops_error("SCX_OPS_ENQ_LAST requires ops.enqueue() to be implemented");
		return -EINVAL;
	}

	return 0;
}

static int scx_ops_enable(struct sched_ext_ops *ops, struct bpf_link *link)
{
	struct scx_task_iter sti;
	struct task_struct *p;
	unsigned long timeout;
	int i, cpu, node, ret;

	if (!cpumask_equal(housekeeping_cpumask(HK_TYPE_DOMAIN),
			   cpu_possible_mask)) {
		pr_err("sched_ext: Not compatible with \"isolcpus=\" domain isolation");
		return -EINVAL;
	}

	mutex_lock(&scx_ops_enable_mutex);

	if (!scx_ops_helper) {
		WRITE_ONCE(scx_ops_helper,
			   scx_create_rt_helper("sched_ext_ops_helper"));
		if (!scx_ops_helper) {
			ret = -ENOMEM;
			goto err_unlock;
		}
	}

	if (!global_dsqs) {
		struct scx_dispatch_q **dsqs;

		dsqs = kcalloc(nr_node_ids, sizeof(dsqs[0]), GFP_KERNEL);
		if (!dsqs) {
			ret = -ENOMEM;
			goto err_unlock;
		}

		for_each_node_state(node, N_POSSIBLE) {
			struct scx_dispatch_q *dsq;

			dsq = kzalloc_node(sizeof(*dsq), GFP_KERNEL, node);
			if (!dsq) {
				for_each_node_state(node, N_POSSIBLE)
					kfree(dsqs[node]);
				kfree(dsqs);
				ret = -ENOMEM;
				goto err_unlock;
			}

			init_dsq(dsq, SCX_DSQ_GLOBAL);
			dsqs[node] = dsq;
		}

		global_dsqs = dsqs;
	}

	if (scx_ops_enable_state() != SCX_OPS_DISABLED) {
		ret = -EBUSY;
		goto err_unlock;
	}

	scx_root_kobj = kzalloc(sizeof(*scx_root_kobj), GFP_KERNEL);
	if (!scx_root_kobj) {
		ret = -ENOMEM;
		goto err_unlock;
	}

	scx_root_kobj->kset = scx_kset;
	ret = kobject_init_and_add(scx_root_kobj, &scx_ktype, NULL, "root");
	if (ret < 0)
		goto err;

	scx_exit_info = alloc_exit_info(ops->exit_dump_len);
	if (!scx_exit_info) {
		ret = -ENOMEM;
		goto err_del;
	}

	/*
	 * Set scx_ops, transition to ENABLING and clear exit info to arm the
	 * disable path. Failure triggers full disabling from here on.
	 */
	scx_ops = *ops;

	WARN_ON_ONCE(scx_ops_set_enable_state(SCX_OPS_ENABLING) !=
		     SCX_OPS_DISABLED);

	atomic_set(&scx_exit_kind, SCX_EXIT_NONE);
	scx_warned_zero_slice = false;

	atomic_long_set(&scx_nr_rejected, 0);

	for_each_possible_cpu(cpu)
		cpu_rq(cpu)->scx.cpuperf_target = SCX_CPUPERF_ONE;

	/*
	 * Keep CPUs stable during enable so that the BPF scheduler can track
	 * online CPUs by watching ->on/offline_cpu() after ->init().
	 */
	cpus_read_lock();

	if (scx_ops.init) {
		ret = SCX_CALL_OP_RET(SCX_KF_UNLOCKED, init);
		if (ret) {
			ret = ops_sanitize_err("init", ret);
			cpus_read_unlock();
			scx_ops_error("ops.init() failed (%d)", ret);
			goto err_disable;
		}
	}

	for (i = SCX_OPI_CPU_HOTPLUG_BEGIN; i < SCX_OPI_CPU_HOTPLUG_END; i++)
		if (((void (**)(void))ops)[i])
			static_branch_enable_cpuslocked(&scx_has_op[i]);

	check_hotplug_seq(ops);
	cpus_read_unlock();

	ret = validate_ops(ops);
	if (ret)
		goto err_disable;

	WARN_ON_ONCE(scx_dsp_ctx);
	scx_dsp_max_batch = ops->dispatch_max_batch ?: SCX_DSP_DFL_MAX_BATCH;
	scx_dsp_ctx = __alloc_percpu(struct_size_t(struct scx_dsp_ctx, buf,
						   scx_dsp_max_batch),
				     __alignof__(struct scx_dsp_ctx));
	if (!scx_dsp_ctx) {
		ret = -ENOMEM;
		goto err_disable;
	}

	if (ops->timeout_ms)
		timeout = msecs_to_jiffies(ops->timeout_ms);
	else
		timeout = SCX_WATCHDOG_MAX_TIMEOUT;

	WRITE_ONCE(scx_watchdog_timeout, timeout);
	WRITE_ONCE(scx_watchdog_timestamp, jiffies);
	queue_delayed_work(system_unbound_wq, &scx_watchdog_work,
			   scx_watchdog_timeout / 2);

	/*
	 * Once __scx_ops_enabled is set, %current can be switched to SCX
	 * anytime. This can lead to stalls as some BPF schedulers (e.g.
	 * userspace scheduling) may not function correctly before all tasks are
	 * switched. Init in bypass mode to guarantee forward progress.
	 */
	scx_ops_bypass(true);

	for (i = SCX_OPI_NORMAL_BEGIN; i < SCX_OPI_NORMAL_END; i++)
		if (((void (**)(void))ops)[i])
			static_branch_enable(&scx_has_op[i]);

	if (ops->flags & SCX_OPS_ENQ_LAST)
		static_branch_enable(&scx_ops_enq_last);

	if (ops->flags & SCX_OPS_ENQ_EXITING)
		static_branch_enable(&scx_ops_enq_exiting);
	if (scx_ops.cpu_acquire || scx_ops.cpu_release)
		static_branch_enable(&scx_ops_cpu_preempt);

	if (!ops->update_idle || (ops->flags & SCX_OPS_KEEP_BUILTIN_IDLE)) {
		reset_idle_masks();
		static_branch_enable(&scx_builtin_idle_enabled);
	} else {
		static_branch_disable(&scx_builtin_idle_enabled);
	}

	/*
	 * Lock out forks, cgroup on/offlining and moves before opening the
	 * floodgate so that they don't wander into the operations prematurely.
	 */
	percpu_down_write(&scx_fork_rwsem);

	WARN_ON_ONCE(scx_ops_init_task_enabled);
	scx_ops_init_task_enabled = true;

	/*
	 * Enable ops for every task. Fork is excluded by scx_fork_rwsem
	 * preventing new tasks from being added. No need to exclude tasks
	 * leaving as sched_ext_free() can handle both prepped and enabled
	 * tasks. Prep all tasks first and then enable them with preemption
	 * disabled.
	 *
	 * All cgroups should be initialized before scx_ops_init_task() so that
	 * the BPF scheduler can reliably track each task's cgroup membership
	 * from scx_ops_init_task(). Lock out cgroup on/offlining and task
	 * migrations while tasks are being initialized so that
	 * scx_cgroup_can_attach() never sees uninitialized tasks.
	 */
	scx_cgroup_lock();
	ret = scx_cgroup_init();
	if (ret)
		goto err_disable_unlock_all;

	scx_task_iter_start(&sti);
	while ((p = scx_task_iter_next_locked(&sti))) {
		/*
		 * @p may already be dead, have lost all its usages counts and
		 * be waiting for RCU grace period before being freed. @p can't
		 * be initialized for SCX in such cases and should be ignored.
		 */
		if (!tryget_task_struct(p))
			continue;

		scx_task_iter_unlock(&sti);

		ret = scx_ops_init_task(p, task_group(p), false);
		if (ret) {
			put_task_struct(p);
<<<<<<< HEAD
			spin_lock_irq(&scx_tasks_lock);
			scx_task_iter_exit(&sti);
			spin_unlock_irq(&scx_tasks_lock);
=======
			scx_task_iter_relock(&sti);
			scx_task_iter_stop(&sti);
>>>>>>> bfa7b5c9
			scx_ops_error("ops.init_task() failed (%d) for %s[%d]",
				      ret, p->comm, p->pid);
			goto err_disable_unlock_all;
		}

		scx_set_task_state(p, SCX_TASK_READY);

		put_task_struct(p);
		scx_task_iter_relock(&sti);
	}
	scx_task_iter_stop(&sti);
	scx_cgroup_unlock();
	percpu_up_write(&scx_fork_rwsem);

	/*
	 * All tasks are READY. It's safe to turn on scx_enabled() and switch
	 * all eligible tasks.
	 */
	WRITE_ONCE(scx_switching_all, !(ops->flags & SCX_OPS_SWITCH_PARTIAL));
	static_branch_enable(&__scx_ops_enabled);

	/*
	 * We're fully committed and can't fail. The task READY -> ENABLED
	 * transitions here are synchronized against sched_ext_free() through
	 * scx_tasks_lock.
	 */
	percpu_down_write(&scx_fork_rwsem);
	scx_task_iter_start(&sti);
	while ((p = scx_task_iter_next_locked(&sti))) {
		const struct sched_class *old_class = p->sched_class;
		struct sched_enq_and_set_ctx ctx;

		sched_deq_and_put_task(p, DEQUEUE_SAVE | DEQUEUE_MOVE, &ctx);

		p->scx.slice = SCX_SLICE_DFL;
		p->sched_class = __setscheduler_class(p, p->prio);
		check_class_changing(task_rq(p), p, old_class);

		sched_enq_and_set_task(&ctx);

		check_class_changed(task_rq(p), p, old_class, p->prio);
	}
	scx_task_iter_stop(&sti);
	percpu_up_write(&scx_fork_rwsem);

	scx_ops_bypass(false);

	if (!scx_ops_tryset_enable_state(SCX_OPS_ENABLED, SCX_OPS_ENABLING)) {
		WARN_ON_ONCE(atomic_read(&scx_exit_kind) == SCX_EXIT_NONE);
		goto err_disable;
	}

	if (!(ops->flags & SCX_OPS_SWITCH_PARTIAL))
		static_branch_enable(&__scx_switched_all);

	pr_info("sched_ext: BPF scheduler \"%s\" enabled%s\n",
		scx_ops.name, scx_switched_all() ? "" : " (partial)");
	kobject_uevent(scx_root_kobj, KOBJ_ADD);
	mutex_unlock(&scx_ops_enable_mutex);

	atomic_long_inc(&scx_enable_seq);

	return 0;

err_del:
	kobject_del(scx_root_kobj);
err:
	kobject_put(scx_root_kobj);
	scx_root_kobj = NULL;
	if (scx_exit_info) {
		free_exit_info(scx_exit_info);
		scx_exit_info = NULL;
	}
err_unlock:
	mutex_unlock(&scx_ops_enable_mutex);
	return ret;

err_disable_unlock_all:
	scx_cgroup_unlock();
	percpu_up_write(&scx_fork_rwsem);
	scx_ops_bypass(false);
err_disable:
	mutex_unlock(&scx_ops_enable_mutex);
	/*
	 * Returning an error code here would not pass all the error information
	 * to userspace. Record errno using scx_ops_error() for cases
	 * scx_ops_error() wasn't already invoked and exit indicating success so
	 * that the error is notified through ops.exit() with all the details.
	 *
	 * Flush scx_ops_disable_work to ensure that error is reported before
	 * init completion.
	 */
	scx_ops_error("scx_ops_enable() failed (%d)", ret);
	kthread_flush_work(&scx_ops_disable_work);
	return 0;
}


/********************************************************************************
 * bpf_struct_ops plumbing.
 */
#include <linux/bpf_verifier.h>
#include <linux/bpf.h>
#include <linux/btf.h>

extern struct btf *btf_vmlinux;
static const struct btf_type *task_struct_type;
static u32 task_struct_type_id;

static bool set_arg_maybe_null(const char *op, int arg_n, int off, int size,
			       enum bpf_access_type type,
			       const struct bpf_prog *prog,
			       struct bpf_insn_access_aux *info)
{
	struct btf *btf = bpf_get_btf_vmlinux();
	const struct bpf_struct_ops_desc *st_ops_desc;
	const struct btf_member *member;
	const struct btf_type *t;
	u32 btf_id, member_idx;
	const char *mname;

	/* struct_ops op args are all sequential, 64-bit numbers */
	if (off != arg_n * sizeof(__u64))
		return false;

	/* btf_id should be the type id of struct sched_ext_ops */
	btf_id = prog->aux->attach_btf_id;
	st_ops_desc = bpf_struct_ops_find(btf, btf_id);
	if (!st_ops_desc)
		return false;

	/* BTF type of struct sched_ext_ops */
	t = st_ops_desc->type;

	member_idx = prog->expected_attach_type;
	if (member_idx >= btf_type_vlen(t))
		return false;

	/*
	 * Get the member name of this struct_ops program, which corresponds to
	 * a field in struct sched_ext_ops. For example, the member name of the
	 * dispatch struct_ops program (callback) is "dispatch".
	 */
	member = &btf_type_member(t)[member_idx];
	mname = btf_name_by_offset(btf_vmlinux, member->name_off);

	if (!strcmp(mname, op)) {
		/*
		 * The value is a pointer to a type (struct task_struct) given
		 * by a BTF ID (PTR_TO_BTF_ID). It is trusted (PTR_TRUSTED),
		 * however, can be a NULL (PTR_MAYBE_NULL). The BPF program
		 * should check the pointer to make sure it is not NULL before
		 * using it, or the verifier will reject the program.
		 *
		 * Longer term, this is something that should be addressed by
		 * BTF, and be fully contained within the verifier.
		 */
		info->reg_type = PTR_MAYBE_NULL | PTR_TO_BTF_ID | PTR_TRUSTED;
		info->btf = btf_vmlinux;
		info->btf_id = task_struct_type_id;

		return true;
	}

	return false;
}

static bool bpf_scx_is_valid_access(int off, int size,
				    enum bpf_access_type type,
				    const struct bpf_prog *prog,
				    struct bpf_insn_access_aux *info)
{
	if (type != BPF_READ)
		return false;
	if (set_arg_maybe_null("dispatch", 1, off, size, type, prog, info) ||
	    set_arg_maybe_null("yield", 1, off, size, type, prog, info))
		return true;
	if (off < 0 || off >= sizeof(__u64) * MAX_BPF_FUNC_ARGS)
		return false;
	if (off % size != 0)
		return false;

	return btf_ctx_access(off, size, type, prog, info);
}

static int bpf_scx_btf_struct_access(struct bpf_verifier_log *log,
				     const struct bpf_reg_state *reg, int off,
				     int size)
{
	const struct btf_type *t;

	t = btf_type_by_id(reg->btf, reg->btf_id);
	if (t == task_struct_type) {
		if (off >= offsetof(struct task_struct, scx.slice) &&
		    off + size <= offsetofend(struct task_struct, scx.slice))
			return SCALAR_VALUE;
		if (off >= offsetof(struct task_struct, scx.dsq_vtime) &&
		    off + size <= offsetofend(struct task_struct, scx.dsq_vtime))
			return SCALAR_VALUE;
		if (off >= offsetof(struct task_struct, scx.disallow) &&
		    off + size <= offsetofend(struct task_struct, scx.disallow))
			return SCALAR_VALUE;
	}

	return -EACCES;
}

static const struct bpf_func_proto *
bpf_scx_get_func_proto(enum bpf_func_id func_id, const struct bpf_prog *prog)
{
	switch (func_id) {
	case BPF_FUNC_task_storage_get:
		return &bpf_task_storage_get_proto;
	case BPF_FUNC_task_storage_delete:
		return &bpf_task_storage_delete_proto;
	default:
		return bpf_base_func_proto(func_id, prog);
	}
}

static const struct bpf_verifier_ops bpf_scx_verifier_ops = {
	.get_func_proto = bpf_scx_get_func_proto,
	.is_valid_access = bpf_scx_is_valid_access,
	.btf_struct_access = bpf_scx_btf_struct_access,
};

static int bpf_scx_init_member(const struct btf_type *t,
			       const struct btf_member *member,
			       void *kdata, const void *udata)
{
	const struct sched_ext_ops *uops = udata;
	struct sched_ext_ops *ops = kdata;
	u32 moff = __btf_member_bit_offset(t, member) / 8;
	int ret;

	switch (moff) {
	case offsetof(struct sched_ext_ops, dispatch_max_batch):
		if (*(u32 *)(udata + moff) > INT_MAX)
			return -E2BIG;
		ops->dispatch_max_batch = *(u32 *)(udata + moff);
		return 1;
	case offsetof(struct sched_ext_ops, flags):
		if (*(u64 *)(udata + moff) & ~SCX_OPS_ALL_FLAGS)
			return -EINVAL;
		ops->flags = *(u64 *)(udata + moff);
		return 1;
	case offsetof(struct sched_ext_ops, name):
		ret = bpf_obj_name_cpy(ops->name, uops->name,
				       sizeof(ops->name));
		if (ret < 0)
			return ret;
		if (ret == 0)
			return -EINVAL;
		return 1;
	case offsetof(struct sched_ext_ops, timeout_ms):
		if (msecs_to_jiffies(*(u32 *)(udata + moff)) >
		    SCX_WATCHDOG_MAX_TIMEOUT)
			return -E2BIG;
		ops->timeout_ms = *(u32 *)(udata + moff);
		return 1;
	case offsetof(struct sched_ext_ops, exit_dump_len):
		ops->exit_dump_len =
			*(u32 *)(udata + moff) ?: SCX_EXIT_DUMP_DFL_LEN;
		return 1;
	case offsetof(struct sched_ext_ops, hotplug_seq):
		ops->hotplug_seq = *(u64 *)(udata + moff);
		return 1;
	}

	return 0;
}

static int bpf_scx_check_member(const struct btf_type *t,
				const struct btf_member *member,
				const struct bpf_prog *prog)
{
	u32 moff = __btf_member_bit_offset(t, member) / 8;

	switch (moff) {
	case offsetof(struct sched_ext_ops, init_task):
#ifdef CONFIG_EXT_GROUP_SCHED
	case offsetof(struct sched_ext_ops, cgroup_init):
	case offsetof(struct sched_ext_ops, cgroup_exit):
	case offsetof(struct sched_ext_ops, cgroup_prep_move):
#endif
	case offsetof(struct sched_ext_ops, cpu_online):
	case offsetof(struct sched_ext_ops, cpu_offline):
	case offsetof(struct sched_ext_ops, init):
	case offsetof(struct sched_ext_ops, exit):
		break;
	default:
		if (prog->sleepable)
			return -EINVAL;
	}

	return 0;
}

static int bpf_scx_reg(void *kdata, struct bpf_link *link)
{
	return scx_ops_enable(kdata, link);
}

static void bpf_scx_unreg(void *kdata, struct bpf_link *link)
{
	scx_ops_disable(SCX_EXIT_UNREG);
	kthread_flush_work(&scx_ops_disable_work);
}

static int bpf_scx_init(struct btf *btf)
{
	s32 type_id;

	type_id = btf_find_by_name_kind(btf, "task_struct", BTF_KIND_STRUCT);
	if (type_id < 0)
		return -EINVAL;
	task_struct_type = btf_type_by_id(btf, type_id);
	task_struct_type_id = type_id;

	return 0;
}

static int bpf_scx_update(void *kdata, void *old_kdata, struct bpf_link *link)
{
	/*
	 * sched_ext does not support updating the actively-loaded BPF
	 * scheduler, as registering a BPF scheduler can always fail if the
	 * scheduler returns an error code for e.g. ops.init(), ops.init_task(),
	 * etc. Similarly, we can always race with unregistration happening
	 * elsewhere, such as with sysrq.
	 */
	return -EOPNOTSUPP;
}

static int bpf_scx_validate(void *kdata)
{
	return 0;
}

static s32 select_cpu_stub(struct task_struct *p, s32 prev_cpu, u64 wake_flags) { return -EINVAL; }
static void enqueue_stub(struct task_struct *p, u64 enq_flags) {}
static void dequeue_stub(struct task_struct *p, u64 enq_flags) {}
static void dispatch_stub(s32 prev_cpu, struct task_struct *p) {}
static void tick_stub(struct task_struct *p) {}
static void runnable_stub(struct task_struct *p, u64 enq_flags) {}
static void running_stub(struct task_struct *p) {}
static void stopping_stub(struct task_struct *p, bool runnable) {}
static void quiescent_stub(struct task_struct *p, u64 deq_flags) {}
static bool yield_stub(struct task_struct *from, struct task_struct *to) { return false; }
static bool core_sched_before_stub(struct task_struct *a, struct task_struct *b) { return false; }
static void set_weight_stub(struct task_struct *p, u32 weight) {}
static void set_cpumask_stub(struct task_struct *p, const struct cpumask *mask) {}
static void update_idle_stub(s32 cpu, bool idle) {}
static void cpu_acquire_stub(s32 cpu, struct scx_cpu_acquire_args *args) {}
static void cpu_release_stub(s32 cpu, struct scx_cpu_release_args *args) {}
static s32 init_task_stub(struct task_struct *p, struct scx_init_task_args *args) { return -EINVAL; }
static void exit_task_stub(struct task_struct *p, struct scx_exit_task_args *args) {}
static void enable_stub(struct task_struct *p) {}
static void disable_stub(struct task_struct *p) {}
#ifdef CONFIG_EXT_GROUP_SCHED
static s32 cgroup_init_stub(struct cgroup *cgrp, struct scx_cgroup_init_args *args) { return -EINVAL; }
static void cgroup_exit_stub(struct cgroup *cgrp) {}
static s32 cgroup_prep_move_stub(struct task_struct *p, struct cgroup *from, struct cgroup *to) { return -EINVAL; }
static void cgroup_move_stub(struct task_struct *p, struct cgroup *from, struct cgroup *to) {}
static void cgroup_cancel_move_stub(struct task_struct *p, struct cgroup *from, struct cgroup *to) {}
static void cgroup_set_weight_stub(struct cgroup *cgrp, u32 weight) {}
#endif
static void cpu_online_stub(s32 cpu) {}
static void cpu_offline_stub(s32 cpu) {}
static s32 init_stub(void) { return -EINVAL; }
static void exit_stub(struct scx_exit_info *info) {}
static void dump_stub(struct scx_dump_ctx *ctx) {}
static void dump_cpu_stub(struct scx_dump_ctx *ctx, s32 cpu, bool idle) {}
static void dump_task_stub(struct scx_dump_ctx *ctx, struct task_struct *p) {}

static struct sched_ext_ops __bpf_ops_sched_ext_ops = {
	.select_cpu = select_cpu_stub,
	.enqueue = enqueue_stub,
	.dequeue = dequeue_stub,
	.dispatch = dispatch_stub,
	.tick = tick_stub,
	.runnable = runnable_stub,
	.running = running_stub,
	.stopping = stopping_stub,
	.quiescent = quiescent_stub,
	.yield = yield_stub,
	.core_sched_before = core_sched_before_stub,
	.set_weight = set_weight_stub,
	.set_cpumask = set_cpumask_stub,
	.update_idle = update_idle_stub,
	.cpu_acquire = cpu_acquire_stub,
	.cpu_release = cpu_release_stub,
	.init_task = init_task_stub,
	.exit_task = exit_task_stub,
	.enable = enable_stub,
	.disable = disable_stub,
#ifdef CONFIG_EXT_GROUP_SCHED
	.cgroup_init = cgroup_init_stub,
	.cgroup_exit = cgroup_exit_stub,
	.cgroup_prep_move = cgroup_prep_move_stub,
	.cgroup_move = cgroup_move_stub,
	.cgroup_cancel_move = cgroup_cancel_move_stub,
	.cgroup_set_weight = cgroup_set_weight_stub,
#endif
	.cpu_online = cpu_online_stub,
	.cpu_offline = cpu_offline_stub,
	.init = init_stub,
	.exit = exit_stub,
	.dump = dump_stub,
	.dump_cpu = dump_cpu_stub,
	.dump_task = dump_task_stub,
};

static struct bpf_struct_ops bpf_sched_ext_ops = {
	.verifier_ops = &bpf_scx_verifier_ops,
	.reg = bpf_scx_reg,
	.unreg = bpf_scx_unreg,
	.check_member = bpf_scx_check_member,
	.init_member = bpf_scx_init_member,
	.init = bpf_scx_init,
	.update = bpf_scx_update,
	.validate = bpf_scx_validate,
	.name = "sched_ext_ops",
	.owner = THIS_MODULE,
	.cfi_stubs = &__bpf_ops_sched_ext_ops
};


/********************************************************************************
 * System integration and init.
 */

static void sysrq_handle_sched_ext_reset(u8 key)
{
	if (scx_ops_helper)
		scx_ops_disable(SCX_EXIT_SYSRQ);
	else
		pr_info("sched_ext: BPF scheduler not yet used\n");
}

static const struct sysrq_key_op sysrq_sched_ext_reset_op = {
	.handler	= sysrq_handle_sched_ext_reset,
	.help_msg	= "reset-sched-ext(S)",
	.action_msg	= "Disable sched_ext and revert all tasks to CFS",
	.enable_mask	= SYSRQ_ENABLE_RTNICE,
};

static void sysrq_handle_sched_ext_dump(u8 key)
{
	struct scx_exit_info ei = { .kind = SCX_EXIT_NONE, .reason = "SysRq-D" };

	if (scx_enabled())
		scx_dump_state(&ei, 0);
}

static const struct sysrq_key_op sysrq_sched_ext_dump_op = {
	.handler	= sysrq_handle_sched_ext_dump,
	.help_msg	= "dump-sched-ext(D)",
	.action_msg	= "Trigger sched_ext debug dump",
	.enable_mask	= SYSRQ_ENABLE_RTNICE,
};

static bool can_skip_idle_kick(struct rq *rq)
{
	lockdep_assert_rq_held(rq);

	/*
	 * We can skip idle kicking if @rq is going to go through at least one
	 * full SCX scheduling cycle before going idle. Just checking whether
	 * curr is not idle is insufficient because we could be racing
	 * balance_one() trying to pull the next task from a remote rq, which
	 * may fail, and @rq may become idle afterwards.
	 *
	 * The race window is small and we don't and can't guarantee that @rq is
	 * only kicked while idle anyway. Skip only when sure.
	 */
	return !is_idle_task(rq->curr) && !(rq->scx.flags & SCX_RQ_IN_BALANCE);
}

static bool kick_one_cpu(s32 cpu, struct rq *this_rq, unsigned long *pseqs)
{
	struct rq *rq = cpu_rq(cpu);
	struct scx_rq *this_scx = &this_rq->scx;
	bool should_wait = false;
	unsigned long flags;

	raw_spin_rq_lock_irqsave(rq, flags);

	/*
	 * During CPU hotplug, a CPU may depend on kicking itself to make
	 * forward progress. Allow kicking self regardless of online state.
	 */
	if (cpu_online(cpu) || cpu == cpu_of(this_rq)) {
		if (cpumask_test_cpu(cpu, this_scx->cpus_to_preempt)) {
			if (rq->curr->sched_class == &ext_sched_class)
				rq->curr->scx.slice = 0;
			cpumask_clear_cpu(cpu, this_scx->cpus_to_preempt);
		}

		if (cpumask_test_cpu(cpu, this_scx->cpus_to_wait)) {
			pseqs[cpu] = rq->scx.pnt_seq;
			should_wait = true;
		}

		resched_curr(rq);
	} else {
		cpumask_clear_cpu(cpu, this_scx->cpus_to_preempt);
		cpumask_clear_cpu(cpu, this_scx->cpus_to_wait);
	}

	raw_spin_rq_unlock_irqrestore(rq, flags);

	return should_wait;
}

static void kick_one_cpu_if_idle(s32 cpu, struct rq *this_rq)
{
	struct rq *rq = cpu_rq(cpu);
	unsigned long flags;

	raw_spin_rq_lock_irqsave(rq, flags);

	if (!can_skip_idle_kick(rq) &&
	    (cpu_online(cpu) || cpu == cpu_of(this_rq)))
		resched_curr(rq);

	raw_spin_rq_unlock_irqrestore(rq, flags);
}

static void kick_cpus_irq_workfn(struct irq_work *irq_work)
{
	struct rq *this_rq = this_rq();
	struct scx_rq *this_scx = &this_rq->scx;
	unsigned long *pseqs = this_cpu_ptr(scx_kick_cpus_pnt_seqs);
	bool should_wait = false;
	s32 cpu;

	for_each_cpu(cpu, this_scx->cpus_to_kick) {
		should_wait |= kick_one_cpu(cpu, this_rq, pseqs);
		cpumask_clear_cpu(cpu, this_scx->cpus_to_kick);
		cpumask_clear_cpu(cpu, this_scx->cpus_to_kick_if_idle);
	}

	for_each_cpu(cpu, this_scx->cpus_to_kick_if_idle) {
		kick_one_cpu_if_idle(cpu, this_rq);
		cpumask_clear_cpu(cpu, this_scx->cpus_to_kick_if_idle);
	}

	if (!should_wait)
		return;

	for_each_cpu(cpu, this_scx->cpus_to_wait) {
		unsigned long *wait_pnt_seq = &cpu_rq(cpu)->scx.pnt_seq;

		if (cpu != cpu_of(this_rq)) {
			/*
			 * Pairs with smp_store_release() issued by this CPU in
			 * scx_next_task_picked() on the resched path.
			 *
			 * We busy-wait here to guarantee that no other task can
			 * be scheduled on our core before the target CPU has
			 * entered the resched path.
			 */
			while (smp_load_acquire(wait_pnt_seq) == pseqs[cpu])
				cpu_relax();
		}

		cpumask_clear_cpu(cpu, this_scx->cpus_to_wait);
	}
}

/**
 * print_scx_info - print out sched_ext scheduler state
 * @log_lvl: the log level to use when printing
 * @p: target task
 *
 * If a sched_ext scheduler is enabled, print the name and state of the
 * scheduler. If @p is on sched_ext, print further information about the task.
 *
 * This function can be safely called on any task as long as the task_struct
 * itself is accessible. While safe, this function isn't synchronized and may
 * print out mixups or garbages of limited length.
 */
void print_scx_info(const char *log_lvl, struct task_struct *p)
{
	enum scx_ops_enable_state state = scx_ops_enable_state();
	const char *all = READ_ONCE(scx_switching_all) ? "+all" : "";
	char runnable_at_buf[22] = "?";
	struct sched_class *class;
	unsigned long runnable_at;

	if (state == SCX_OPS_DISABLED)
		return;

	/*
	 * Carefully check if the task was running on sched_ext, and then
	 * carefully copy the time it's been runnable, and its state.
	 */
	if (copy_from_kernel_nofault(&class, &p->sched_class, sizeof(class)) ||
	    class != &ext_sched_class) {
		printk("%sSched_ext: %s (%s%s)", log_lvl, scx_ops.name,
		       scx_ops_enable_state_str[state], all);
		return;
	}

	if (!copy_from_kernel_nofault(&runnable_at, &p->scx.runnable_at,
				      sizeof(runnable_at)))
		scnprintf(runnable_at_buf, sizeof(runnable_at_buf), "%+ldms",
			  jiffies_delta_msecs(runnable_at, jiffies));

	/* print everything onto one line to conserve console space */
	printk("%sSched_ext: %s (%s%s), task: runnable_at=%s",
	       log_lvl, scx_ops.name, scx_ops_enable_state_str[state], all,
	       runnable_at_buf);
}

static int scx_pm_handler(struct notifier_block *nb, unsigned long event, void *ptr)
{
	/*
	 * SCX schedulers often have userspace components which are sometimes
	 * involved in critial scheduling paths. PM operations involve freezing
	 * userspace which can lead to scheduling misbehaviors including stalls.
	 * Let's bypass while PM operations are in progress.
	 */
	switch (event) {
	case PM_HIBERNATION_PREPARE:
	case PM_SUSPEND_PREPARE:
	case PM_RESTORE_PREPARE:
		scx_ops_bypass(true);
		break;
	case PM_POST_HIBERNATION:
	case PM_POST_SUSPEND:
	case PM_POST_RESTORE:
		scx_ops_bypass(false);
		break;
	}

	return NOTIFY_OK;
}

static struct notifier_block scx_pm_notifier = {
	.notifier_call = scx_pm_handler,
};

void __init init_sched_ext_class(void)
{
	s32 cpu, v;

	/*
	 * The following is to prevent the compiler from optimizing out the enum
	 * definitions so that BPF scheduler implementations can use them
	 * through the generated vmlinux.h.
	 */
	WRITE_ONCE(v, SCX_ENQ_WAKEUP | SCX_DEQ_SLEEP | SCX_KICK_PREEMPT |
		   SCX_TG_ONLINE);

	BUG_ON(rhashtable_init(&dsq_hash, &dsq_hash_params));
#ifdef CONFIG_SMP
	BUG_ON(!alloc_cpumask_var(&idle_masks.cpu, GFP_KERNEL));
	BUG_ON(!alloc_cpumask_var(&idle_masks.smt, GFP_KERNEL));
#endif
	scx_kick_cpus_pnt_seqs =
		__alloc_percpu(sizeof(scx_kick_cpus_pnt_seqs[0]) * nr_cpu_ids,
			       __alignof__(scx_kick_cpus_pnt_seqs[0]));
	BUG_ON(!scx_kick_cpus_pnt_seqs);

	for_each_possible_cpu(cpu) {
		struct rq *rq = cpu_rq(cpu);

		init_dsq(&rq->scx.local_dsq, SCX_DSQ_LOCAL);
		INIT_LIST_HEAD(&rq->scx.runnable_list);
		INIT_LIST_HEAD(&rq->scx.ddsp_deferred_locals);

		BUG_ON(!zalloc_cpumask_var(&rq->scx.cpus_to_kick, GFP_KERNEL));
		BUG_ON(!zalloc_cpumask_var(&rq->scx.cpus_to_kick_if_idle, GFP_KERNEL));
		BUG_ON(!zalloc_cpumask_var(&rq->scx.cpus_to_preempt, GFP_KERNEL));
		BUG_ON(!zalloc_cpumask_var(&rq->scx.cpus_to_wait, GFP_KERNEL));
		init_irq_work(&rq->scx.deferred_irq_work, deferred_irq_workfn);
		init_irq_work(&rq->scx.kick_cpus_irq_work, kick_cpus_irq_workfn);

		if (cpu_online(cpu))
			cpu_rq(cpu)->scx.flags |= SCX_RQ_ONLINE;
	}

	register_sysrq_key('S', &sysrq_sched_ext_reset_op);
	register_sysrq_key('D', &sysrq_sched_ext_dump_op);
	INIT_DELAYED_WORK(&scx_watchdog_work, scx_watchdog_workfn);
}


/********************************************************************************
 * Helpers that can be called from the BPF scheduler.
 */
#include <linux/btf_ids.h>

__bpf_kfunc_start_defs();

/**
 * scx_bpf_select_cpu_dfl - The default implementation of ops.select_cpu()
 * @p: task_struct to select a CPU for
 * @prev_cpu: CPU @p was on previously
 * @wake_flags: %SCX_WAKE_* flags
 * @is_idle: out parameter indicating whether the returned CPU is idle
 *
 * Can only be called from ops.select_cpu() if the built-in CPU selection is
 * enabled - ops.update_idle() is missing or %SCX_OPS_KEEP_BUILTIN_IDLE is set.
 * @p, @prev_cpu and @wake_flags match ops.select_cpu().
 *
 * Returns the picked CPU with *@is_idle indicating whether the picked CPU is
 * currently idle and thus a good candidate for direct dispatching.
 */
__bpf_kfunc s32 scx_bpf_select_cpu_dfl(struct task_struct *p, s32 prev_cpu,
				       u64 wake_flags, bool *is_idle)
{
	if (!static_branch_likely(&scx_builtin_idle_enabled)) {
		scx_ops_error("built-in idle tracking is disabled");
		goto prev_cpu;
	}

	if (!scx_kf_allowed(SCX_KF_SELECT_CPU))
		goto prev_cpu;

#ifdef CONFIG_SMP
	return scx_select_cpu_dfl(p, prev_cpu, wake_flags, is_idle);
#endif

prev_cpu:
	*is_idle = false;
	return prev_cpu;
}

__bpf_kfunc_end_defs();

BTF_KFUNCS_START(scx_kfunc_ids_select_cpu)
BTF_ID_FLAGS(func, scx_bpf_select_cpu_dfl, KF_RCU)
BTF_KFUNCS_END(scx_kfunc_ids_select_cpu)

static const struct btf_kfunc_id_set scx_kfunc_set_select_cpu = {
	.owner			= THIS_MODULE,
	.set			= &scx_kfunc_ids_select_cpu,
};

static bool scx_dispatch_preamble(struct task_struct *p, u64 enq_flags)
{
	if (!scx_kf_allowed(SCX_KF_ENQUEUE | SCX_KF_DISPATCH))
		return false;

	lockdep_assert_irqs_disabled();

	if (unlikely(!p)) {
		scx_ops_error("called with NULL task");
		return false;
	}

	if (unlikely(enq_flags & __SCX_ENQ_INTERNAL_MASK)) {
		scx_ops_error("invalid enq_flags 0x%llx", enq_flags);
		return false;
	}

	return true;
}

static void scx_dispatch_commit(struct task_struct *p, u64 dsq_id, u64 enq_flags)
{
	struct scx_dsp_ctx *dspc = this_cpu_ptr(scx_dsp_ctx);
	struct task_struct *ddsp_task;

	ddsp_task = __this_cpu_read(direct_dispatch_task);
	if (ddsp_task) {
		mark_direct_dispatch(ddsp_task, p, dsq_id, enq_flags);
		return;
	}

	if (unlikely(dspc->cursor >= scx_dsp_max_batch)) {
		scx_ops_error("dispatch buffer overflow");
		return;
	}

	dspc->buf[dspc->cursor++] = (struct scx_dsp_buf_ent){
		.task = p,
		.qseq = atomic_long_read(&p->scx.ops_state) & SCX_OPSS_QSEQ_MASK,
		.dsq_id = dsq_id,
		.enq_flags = enq_flags,
	};
}

__bpf_kfunc_start_defs();

/**
 * scx_bpf_dispatch - Dispatch a task into the FIFO queue of a DSQ
 * @p: task_struct to dispatch
 * @dsq_id: DSQ to dispatch to
 * @slice: duration @p can run for in nsecs, 0 to keep the current value
 * @enq_flags: SCX_ENQ_*
 *
 * Dispatch @p into the FIFO queue of the DSQ identified by @dsq_id. It is safe
 * to call this function spuriously. Can be called from ops.enqueue(),
 * ops.select_cpu(), and ops.dispatch().
 *
 * When called from ops.select_cpu() or ops.enqueue(), it's for direct dispatch
 * and @p must match the task being enqueued. Also, %SCX_DSQ_LOCAL_ON can't be
 * used to target the local DSQ of a CPU other than the enqueueing one. Use
 * ops.select_cpu() to be on the target CPU in the first place.
 *
 * When called from ops.select_cpu(), @enq_flags and @dsp_id are stored, and @p
 * will be directly dispatched to the corresponding dispatch queue after
 * ops.select_cpu() returns. If @p is dispatched to SCX_DSQ_LOCAL, it will be
 * dispatched to the local DSQ of the CPU returned by ops.select_cpu().
 * @enq_flags are OR'd with the enqueue flags on the enqueue path before the
 * task is dispatched.
 *
 * When called from ops.dispatch(), there are no restrictions on @p or @dsq_id
 * and this function can be called upto ops.dispatch_max_batch times to dispatch
 * multiple tasks. scx_bpf_dispatch_nr_slots() returns the number of the
 * remaining slots. scx_bpf_consume() flushes the batch and resets the counter.
 *
 * This function doesn't have any locking restrictions and may be called under
 * BPF locks (in the future when BPF introduces more flexible locking).
 *
 * @p is allowed to run for @slice. The scheduling path is triggered on slice
 * exhaustion. If zero, the current residual slice is maintained. If
 * %SCX_SLICE_INF, @p never expires and the BPF scheduler must kick the CPU with
 * scx_bpf_kick_cpu() to trigger scheduling.
 */
__bpf_kfunc void scx_bpf_dispatch(struct task_struct *p, u64 dsq_id, u64 slice,
				  u64 enq_flags)
{
	if (!scx_dispatch_preamble(p, enq_flags))
		return;

	if (slice)
		p->scx.slice = slice;
	else
		p->scx.slice = p->scx.slice ?: 1;

	scx_dispatch_commit(p, dsq_id, enq_flags);
}

/**
 * scx_bpf_dispatch_vtime - Dispatch a task into the vtime priority queue of a DSQ
 * @p: task_struct to dispatch
 * @dsq_id: DSQ to dispatch to
 * @slice: duration @p can run for in nsecs, 0 to keep the current value
 * @vtime: @p's ordering inside the vtime-sorted queue of the target DSQ
 * @enq_flags: SCX_ENQ_*
 *
 * Dispatch @p into the vtime priority queue of the DSQ identified by @dsq_id.
 * Tasks queued into the priority queue are ordered by @vtime and always
 * consumed after the tasks in the FIFO queue. All other aspects are identical
 * to scx_bpf_dispatch().
 *
 * @vtime ordering is according to time_before64() which considers wrapping. A
 * numerically larger vtime may indicate an earlier position in the ordering and
 * vice-versa.
 */
__bpf_kfunc void scx_bpf_dispatch_vtime(struct task_struct *p, u64 dsq_id,
					u64 slice, u64 vtime, u64 enq_flags)
{
	if (!scx_dispatch_preamble(p, enq_flags))
		return;

	if (slice)
		p->scx.slice = slice;
	else
		p->scx.slice = p->scx.slice ?: 1;

	p->scx.dsq_vtime = vtime;

	scx_dispatch_commit(p, dsq_id, enq_flags | SCX_ENQ_DSQ_PRIQ);
}

__bpf_kfunc_end_defs();

BTF_KFUNCS_START(scx_kfunc_ids_enqueue_dispatch)
BTF_ID_FLAGS(func, scx_bpf_dispatch, KF_RCU)
BTF_ID_FLAGS(func, scx_bpf_dispatch_vtime, KF_RCU)
BTF_KFUNCS_END(scx_kfunc_ids_enqueue_dispatch)

static const struct btf_kfunc_id_set scx_kfunc_set_enqueue_dispatch = {
	.owner			= THIS_MODULE,
	.set			= &scx_kfunc_ids_enqueue_dispatch,
};

static bool scx_dispatch_from_dsq(struct bpf_iter_scx_dsq_kern *kit,
				  struct task_struct *p, u64 dsq_id,
				  u64 enq_flags)
{
	struct scx_dispatch_q *src_dsq = kit->dsq, *dst_dsq;
	struct rq *this_rq, *src_rq, *dst_rq, *locked_rq;
	bool dispatched = false;
	bool in_balance;
	unsigned long flags;

	if (!scx_kf_allowed_if_unlocked() && !scx_kf_allowed(SCX_KF_DISPATCH))
		return false;

	/*
	 * Can be called from either ops.dispatch() locking this_rq() or any
	 * context where no rq lock is held. If latter, lock @p's task_rq which
	 * we'll likely need anyway.
	 */
	src_rq = task_rq(p);

	local_irq_save(flags);
	this_rq = this_rq();
	in_balance = this_rq->scx.flags & SCX_RQ_IN_BALANCE;

	if (in_balance) {
		if (this_rq != src_rq) {
			raw_spin_rq_unlock(this_rq);
			raw_spin_rq_lock(src_rq);
		}
	} else {
		raw_spin_rq_lock(src_rq);
	}

	locked_rq = src_rq;
	raw_spin_lock(&src_dsq->lock);

	/*
	 * Did someone else get to it? @p could have already left $src_dsq, got
	 * re-enqueud, or be in the process of being consumed by someone else.
	 */
	if (unlikely(p->scx.dsq != src_dsq ||
		     u32_before(kit->cursor.priv, p->scx.dsq_seq) ||
		     p->scx.holding_cpu >= 0) ||
	    WARN_ON_ONCE(src_rq != task_rq(p))) {
		raw_spin_unlock(&src_dsq->lock);
		goto out;
	}

	/* @p is still on $src_dsq and stable, determine the destination */
	dst_dsq = find_dsq_for_dispatch(this_rq, dsq_id, p);

	if (dst_dsq->id == SCX_DSQ_LOCAL) {
		dst_rq = container_of(dst_dsq, struct rq, scx.local_dsq);
		if (!task_can_run_on_remote_rq(p, dst_rq, true)) {
			dst_dsq = find_global_dsq(p);
			dst_rq = src_rq;
		}
	} else {
		/* no need to migrate if destination is a non-local DSQ */
		dst_rq = src_rq;
	}

	/*
	 * Move @p into $dst_dsq. If $dst_dsq is the local DSQ of a different
	 * CPU, @p will be migrated.
	 */
	if (dst_dsq->id == SCX_DSQ_LOCAL) {
		/* @p is going from a non-local DSQ to a local DSQ */
		if (src_rq == dst_rq) {
			task_unlink_from_dsq(p, src_dsq);
			move_local_task_to_local_dsq(p, enq_flags,
						     src_dsq, dst_rq);
			raw_spin_unlock(&src_dsq->lock);
		} else {
			raw_spin_unlock(&src_dsq->lock);
			move_remote_task_to_local_dsq(p, enq_flags,
						      src_rq, dst_rq);
			locked_rq = dst_rq;
		}
	} else {
		/*
		 * @p is going from a non-local DSQ to a non-local DSQ. As
		 * $src_dsq is already locked, do an abbreviated dequeue.
		 */
		task_unlink_from_dsq(p, src_dsq);
		p->scx.dsq = NULL;
		raw_spin_unlock(&src_dsq->lock);

		if (kit->cursor.flags & __SCX_DSQ_ITER_HAS_VTIME)
			p->scx.dsq_vtime = kit->vtime;
		dispatch_enqueue(dst_dsq, p, enq_flags);
	}

	if (kit->cursor.flags & __SCX_DSQ_ITER_HAS_SLICE)
		p->scx.slice = kit->slice;

	dispatched = true;
out:
	if (in_balance) {
		if (this_rq != locked_rq) {
			raw_spin_rq_unlock(locked_rq);
			raw_spin_rq_lock(this_rq);
		}
	} else {
		raw_spin_rq_unlock_irqrestore(locked_rq, flags);
	}

	kit->cursor.flags &= ~(__SCX_DSQ_ITER_HAS_SLICE |
			       __SCX_DSQ_ITER_HAS_VTIME);
	return dispatched;
}

__bpf_kfunc_start_defs();

/**
 * scx_bpf_dispatch_nr_slots - Return the number of remaining dispatch slots
 *
 * Can only be called from ops.dispatch().
 */
__bpf_kfunc u32 scx_bpf_dispatch_nr_slots(void)
{
	if (!scx_kf_allowed(SCX_KF_DISPATCH))
		return 0;

	return scx_dsp_max_batch - __this_cpu_read(scx_dsp_ctx->cursor);
}

/**
 * scx_bpf_dispatch_cancel - Cancel the latest dispatch
 *
 * Cancel the latest dispatch. Can be called multiple times to cancel further
 * dispatches. Can only be called from ops.dispatch().
 */
__bpf_kfunc void scx_bpf_dispatch_cancel(void)
{
	struct scx_dsp_ctx *dspc = this_cpu_ptr(scx_dsp_ctx);

	if (!scx_kf_allowed(SCX_KF_DISPATCH))
		return;

	if (dspc->cursor > 0)
		dspc->cursor--;
	else
		scx_ops_error("dispatch buffer underflow");
}

/**
 * scx_bpf_consume - Transfer a task from a DSQ to the current CPU's local DSQ
 * @dsq_id: DSQ to consume
 *
 * Consume a task from the non-local DSQ identified by @dsq_id and transfer it
 * to the current CPU's local DSQ for execution. Can only be called from
 * ops.dispatch().
 *
 * This function flushes the in-flight dispatches from scx_bpf_dispatch() before
 * trying to consume the specified DSQ. It may also grab rq locks and thus can't
 * be called under any BPF locks.
 *
 * Returns %true if a task has been consumed, %false if there isn't any task to
 * consume.
 */
__bpf_kfunc bool scx_bpf_consume(u64 dsq_id)
{
	struct scx_dsp_ctx *dspc = this_cpu_ptr(scx_dsp_ctx);
	struct scx_dispatch_q *dsq;

	if (!scx_kf_allowed(SCX_KF_DISPATCH))
		return false;

	flush_dispatch_buf(dspc->rq);

	dsq = find_user_dsq(dsq_id);
	if (unlikely(!dsq)) {
		scx_ops_error("invalid DSQ ID 0x%016llx", dsq_id);
		return false;
	}

	if (consume_dispatch_q(dspc->rq, dsq)) {
		/*
		 * A successfully consumed task can be dequeued before it starts
		 * running while the CPU is trying to migrate other dispatched
		 * tasks. Bump nr_tasks to tell balance_scx() to retry on empty
		 * local DSQ.
		 */
		dspc->nr_tasks++;
		return true;
	} else {
		return false;
	}
}

/**
 * scx_bpf_dispatch_from_dsq_set_slice - Override slice when dispatching from DSQ
 * @it__iter: DSQ iterator in progress
 * @slice: duration the dispatched task can run for in nsecs
 *
 * Override the slice of the next task that will be dispatched from @it__iter
 * using scx_bpf_dispatch_from_dsq[_vtime](). If this function is not called,
 * the previous slice duration is kept.
 */
__bpf_kfunc void scx_bpf_dispatch_from_dsq_set_slice(
				struct bpf_iter_scx_dsq *it__iter, u64 slice)
{
	struct bpf_iter_scx_dsq_kern *kit = (void *)it__iter;

	kit->slice = slice;
	kit->cursor.flags |= __SCX_DSQ_ITER_HAS_SLICE;
}

/**
 * scx_bpf_dispatch_from_dsq_set_vtime - Override vtime when dispatching from DSQ
 * @it__iter: DSQ iterator in progress
 * @vtime: task's ordering inside the vtime-sorted queue of the target DSQ
 *
 * Override the vtime of the next task that will be dispatched from @it__iter
 * using scx_bpf_dispatch_from_dsq_vtime(). If this function is not called, the
 * previous slice vtime is kept. If scx_bpf_dispatch_from_dsq() is used to
 * dispatch the next task, the override is ignored and cleared.
 */
__bpf_kfunc void scx_bpf_dispatch_from_dsq_set_vtime(
				struct bpf_iter_scx_dsq *it__iter, u64 vtime)
{
	struct bpf_iter_scx_dsq_kern *kit = (void *)it__iter;

	kit->vtime = vtime;
	kit->cursor.flags |= __SCX_DSQ_ITER_HAS_VTIME;
}

/**
 * scx_bpf_dispatch_from_dsq - Move a task from DSQ iteration to a DSQ
 * @it__iter: DSQ iterator in progress
 * @p: task to transfer
 * @dsq_id: DSQ to move @p to
 * @enq_flags: SCX_ENQ_*
 *
 * Transfer @p which is on the DSQ currently iterated by @it__iter to the DSQ
 * specified by @dsq_id. All DSQs - local DSQs, global DSQ and user DSQs - can
 * be the destination.
 *
 * For the transfer to be successful, @p must still be on the DSQ and have been
 * queued before the DSQ iteration started. This function doesn't care whether
 * @p was obtained from the DSQ iteration. @p just has to be on the DSQ and have
 * been queued before the iteration started.
 *
 * @p's slice is kept by default. Use scx_bpf_dispatch_from_dsq_set_slice() to
 * update.
 *
 * Can be called from ops.dispatch() or any BPF context which doesn't hold a rq
 * lock (e.g. BPF timers or SYSCALL programs).
 *
 * Returns %true if @p has been consumed, %false if @p had already been consumed
 * or dequeued.
 */
__bpf_kfunc bool scx_bpf_dispatch_from_dsq(struct bpf_iter_scx_dsq *it__iter,
					   struct task_struct *p, u64 dsq_id,
					   u64 enq_flags)
{
	return scx_dispatch_from_dsq((struct bpf_iter_scx_dsq_kern *)it__iter,
				     p, dsq_id, enq_flags);
}

/**
 * scx_bpf_dispatch_vtime_from_dsq - Move a task from DSQ iteration to a PRIQ DSQ
 * @it__iter: DSQ iterator in progress
 * @p: task to transfer
 * @dsq_id: DSQ to move @p to
 * @enq_flags: SCX_ENQ_*
 *
 * Transfer @p which is on the DSQ currently iterated by @it__iter to the
 * priority queue of the DSQ specified by @dsq_id. The destination must be a
 * user DSQ as only user DSQs support priority queue.
 *
 * @p's slice and vtime are kept by default. Use
 * scx_bpf_dispatch_from_dsq_set_slice() and
 * scx_bpf_dispatch_from_dsq_set_vtime() to update.
 *
 * All other aspects are identical to scx_bpf_dispatch_from_dsq(). See
 * scx_bpf_dispatch_vtime() for more information on @vtime.
 */
__bpf_kfunc bool scx_bpf_dispatch_vtime_from_dsq(struct bpf_iter_scx_dsq *it__iter,
						 struct task_struct *p, u64 dsq_id,
						 u64 enq_flags)
{
	return scx_dispatch_from_dsq((struct bpf_iter_scx_dsq_kern *)it__iter,
				     p, dsq_id, enq_flags | SCX_ENQ_DSQ_PRIQ);
}

__bpf_kfunc_end_defs();

BTF_KFUNCS_START(scx_kfunc_ids_dispatch)
BTF_ID_FLAGS(func, scx_bpf_dispatch_nr_slots)
BTF_ID_FLAGS(func, scx_bpf_dispatch_cancel)
BTF_ID_FLAGS(func, scx_bpf_consume)
BTF_ID_FLAGS(func, scx_bpf_dispatch_from_dsq_set_slice)
BTF_ID_FLAGS(func, scx_bpf_dispatch_from_dsq_set_vtime)
BTF_ID_FLAGS(func, scx_bpf_dispatch_from_dsq, KF_RCU)
BTF_ID_FLAGS(func, scx_bpf_dispatch_vtime_from_dsq, KF_RCU)
BTF_KFUNCS_END(scx_kfunc_ids_dispatch)

static const struct btf_kfunc_id_set scx_kfunc_set_dispatch = {
	.owner			= THIS_MODULE,
	.set			= &scx_kfunc_ids_dispatch,
};

__bpf_kfunc_start_defs();

/**
 * scx_bpf_reenqueue_local - Re-enqueue tasks on a local DSQ
 *
 * Iterate over all of the tasks currently enqueued on the local DSQ of the
 * caller's CPU, and re-enqueue them in the BPF scheduler. Returns the number of
 * processed tasks. Can only be called from ops.cpu_release().
 */
__bpf_kfunc u32 scx_bpf_reenqueue_local(void)
{
	LIST_HEAD(tasks);
	u32 nr_enqueued = 0;
	struct rq *rq;
	struct task_struct *p, *n;

	if (!scx_kf_allowed(SCX_KF_CPU_RELEASE))
		return 0;

	rq = cpu_rq(smp_processor_id());
	lockdep_assert_rq_held(rq);

	/*
	 * The BPF scheduler may choose to dispatch tasks back to
	 * @rq->scx.local_dsq. Move all candidate tasks off to a private list
	 * first to avoid processing the same tasks repeatedly.
	 */
	list_for_each_entry_safe(p, n, &rq->scx.local_dsq.list,
				 scx.dsq_list.node) {
		/*
		 * If @p is being migrated, @p's current CPU may not agree with
		 * its allowed CPUs and the migration_cpu_stop is about to
		 * deactivate and re-activate @p anyway. Skip re-enqueueing.
		 *
		 * While racing sched property changes may also dequeue and
		 * re-enqueue a migrating task while its current CPU and allowed
		 * CPUs disagree, they use %ENQUEUE_RESTORE which is bypassed to
		 * the current local DSQ for running tasks and thus are not
		 * visible to the BPF scheduler.
		 */
		if (p->migration_pending)
			continue;

		dispatch_dequeue(rq, p);
		list_add_tail(&p->scx.dsq_list.node, &tasks);
	}

	list_for_each_entry_safe(p, n, &tasks, scx.dsq_list.node) {
		list_del_init(&p->scx.dsq_list.node);
		do_enqueue_task(rq, p, SCX_ENQ_REENQ, -1);
		nr_enqueued++;
	}

	return nr_enqueued;
}

__bpf_kfunc_end_defs();

BTF_KFUNCS_START(scx_kfunc_ids_cpu_release)
BTF_ID_FLAGS(func, scx_bpf_reenqueue_local)
BTF_KFUNCS_END(scx_kfunc_ids_cpu_release)

static const struct btf_kfunc_id_set scx_kfunc_set_cpu_release = {
	.owner			= THIS_MODULE,
	.set			= &scx_kfunc_ids_cpu_release,
};

__bpf_kfunc_start_defs();

/**
 * scx_bpf_create_dsq - Create a custom DSQ
 * @dsq_id: DSQ to create
 * @node: NUMA node to allocate from
 *
 * Create a custom DSQ identified by @dsq_id. Can be called from any sleepable
 * scx callback, and any BPF_PROG_TYPE_SYSCALL prog.
 */
__bpf_kfunc s32 scx_bpf_create_dsq(u64 dsq_id, s32 node)
{
	if (unlikely(node >= (int)nr_node_ids ||
		     (node < 0 && node != NUMA_NO_NODE)))
		return -EINVAL;
	return PTR_ERR_OR_ZERO(create_dsq(dsq_id, node));
}

__bpf_kfunc_end_defs();

BTF_KFUNCS_START(scx_kfunc_ids_unlocked)
BTF_ID_FLAGS(func, scx_bpf_create_dsq, KF_SLEEPABLE)
BTF_ID_FLAGS(func, scx_bpf_dispatch_from_dsq, KF_RCU)
BTF_ID_FLAGS(func, scx_bpf_dispatch_vtime_from_dsq, KF_RCU)
BTF_KFUNCS_END(scx_kfunc_ids_unlocked)

static const struct btf_kfunc_id_set scx_kfunc_set_unlocked = {
	.owner			= THIS_MODULE,
	.set			= &scx_kfunc_ids_unlocked,
};

__bpf_kfunc_start_defs();

/**
 * scx_bpf_kick_cpu - Trigger reschedule on a CPU
 * @cpu: cpu to kick
 * @flags: %SCX_KICK_* flags
 *
 * Kick @cpu into rescheduling. This can be used to wake up an idle CPU or
 * trigger rescheduling on a busy CPU. This can be called from any online
 * scx_ops operation and the actual kicking is performed asynchronously through
 * an irq work.
 */
__bpf_kfunc void scx_bpf_kick_cpu(s32 cpu, u64 flags)
{
	struct rq *this_rq;
	unsigned long irq_flags;

	if (!ops_cpu_valid(cpu, NULL))
		return;

	local_irq_save(irq_flags);

	this_rq = this_rq();

	/*
	 * While bypassing for PM ops, IRQ handling may not be online which can
	 * lead to irq_work_queue() malfunction such as infinite busy wait for
	 * IRQ status update. Suppress kicking.
	 */
	if (scx_rq_bypassing(this_rq))
		goto out;

	/*
	 * Actual kicking is bounced to kick_cpus_irq_workfn() to avoid nesting
	 * rq locks. We can probably be smarter and avoid bouncing if called
	 * from ops which don't hold a rq lock.
	 */
	if (flags & SCX_KICK_IDLE) {
		struct rq *target_rq = cpu_rq(cpu);

		if (unlikely(flags & (SCX_KICK_PREEMPT | SCX_KICK_WAIT)))
			scx_ops_error("PREEMPT/WAIT cannot be used with SCX_KICK_IDLE");

		if (raw_spin_rq_trylock(target_rq)) {
			if (can_skip_idle_kick(target_rq)) {
				raw_spin_rq_unlock(target_rq);
				goto out;
			}
			raw_spin_rq_unlock(target_rq);
		}
		cpumask_set_cpu(cpu, this_rq->scx.cpus_to_kick_if_idle);
	} else {
		cpumask_set_cpu(cpu, this_rq->scx.cpus_to_kick);

		if (flags & SCX_KICK_PREEMPT)
			cpumask_set_cpu(cpu, this_rq->scx.cpus_to_preempt);
		if (flags & SCX_KICK_WAIT)
			cpumask_set_cpu(cpu, this_rq->scx.cpus_to_wait);
	}

	irq_work_queue(&this_rq->scx.kick_cpus_irq_work);
out:
	local_irq_restore(irq_flags);
}

/**
 * scx_bpf_dsq_nr_queued - Return the number of queued tasks
 * @dsq_id: id of the DSQ
 *
 * Return the number of tasks in the DSQ matching @dsq_id. If not found,
 * -%ENOENT is returned.
 */
__bpf_kfunc s32 scx_bpf_dsq_nr_queued(u64 dsq_id)
{
	struct scx_dispatch_q *dsq;
	s32 ret;

	preempt_disable();

	if (dsq_id == SCX_DSQ_LOCAL) {
		ret = READ_ONCE(this_rq()->scx.local_dsq.nr);
		goto out;
	} else if ((dsq_id & SCX_DSQ_LOCAL_ON) == SCX_DSQ_LOCAL_ON) {
		s32 cpu = dsq_id & SCX_DSQ_LOCAL_CPU_MASK;

		if (ops_cpu_valid(cpu, NULL)) {
			ret = READ_ONCE(cpu_rq(cpu)->scx.local_dsq.nr);
			goto out;
		}
	} else {
		dsq = find_user_dsq(dsq_id);
		if (dsq) {
			ret = READ_ONCE(dsq->nr);
			goto out;
		}
	}
	ret = -ENOENT;
out:
	preempt_enable();
	return ret;
}

/**
 * scx_bpf_destroy_dsq - Destroy a custom DSQ
 * @dsq_id: DSQ to destroy
 *
 * Destroy the custom DSQ identified by @dsq_id. Only DSQs created with
 * scx_bpf_create_dsq() can be destroyed. The caller must ensure that the DSQ is
 * empty and no further tasks are dispatched to it. Ignored if called on a DSQ
 * which doesn't exist. Can be called from any online scx_ops operations.
 */
__bpf_kfunc void scx_bpf_destroy_dsq(u64 dsq_id)
{
	destroy_dsq(dsq_id);
}

/**
 * bpf_iter_scx_dsq_new - Create a DSQ iterator
 * @it: iterator to initialize
 * @dsq_id: DSQ to iterate
 * @flags: %SCX_DSQ_ITER_*
 *
 * Initialize BPF iterator @it which can be used with bpf_for_each() to walk
 * tasks in the DSQ specified by @dsq_id. Iteration using @it only includes
 * tasks which are already queued when this function is invoked.
 */
__bpf_kfunc int bpf_iter_scx_dsq_new(struct bpf_iter_scx_dsq *it, u64 dsq_id,
				     u64 flags)
{
	struct bpf_iter_scx_dsq_kern *kit = (void *)it;

	BUILD_BUG_ON(sizeof(struct bpf_iter_scx_dsq_kern) >
		     sizeof(struct bpf_iter_scx_dsq));
	BUILD_BUG_ON(__alignof__(struct bpf_iter_scx_dsq_kern) !=
		     __alignof__(struct bpf_iter_scx_dsq));

	if (flags & ~__SCX_DSQ_ITER_USER_FLAGS)
		return -EINVAL;

	kit->dsq = find_user_dsq(dsq_id);
	if (!kit->dsq)
		return -ENOENT;

	INIT_LIST_HEAD(&kit->cursor.node);
	kit->cursor.flags |= SCX_DSQ_LNODE_ITER_CURSOR | flags;
	kit->cursor.priv = READ_ONCE(kit->dsq->seq);

	return 0;
}

/**
 * bpf_iter_scx_dsq_next - Progress a DSQ iterator
 * @it: iterator to progress
 *
 * Return the next task. See bpf_iter_scx_dsq_new().
 */
__bpf_kfunc struct task_struct *bpf_iter_scx_dsq_next(struct bpf_iter_scx_dsq *it)
{
	struct bpf_iter_scx_dsq_kern *kit = (void *)it;
	bool rev = kit->cursor.flags & SCX_DSQ_ITER_REV;
	struct task_struct *p;
	unsigned long flags;

	if (!kit->dsq)
		return NULL;

	raw_spin_lock_irqsave(&kit->dsq->lock, flags);

	if (list_empty(&kit->cursor.node))
		p = NULL;
	else
		p = container_of(&kit->cursor, struct task_struct, scx.dsq_list);

	/*
	 * Only tasks which were queued before the iteration started are
	 * visible. This bounds BPF iterations and guarantees that vtime never
	 * jumps in the other direction while iterating.
	 */
	do {
		p = nldsq_next_task(kit->dsq, p, rev);
	} while (p && unlikely(u32_before(kit->cursor.priv, p->scx.dsq_seq)));

	if (p) {
		if (rev)
			list_move_tail(&kit->cursor.node, &p->scx.dsq_list.node);
		else
			list_move(&kit->cursor.node, &p->scx.dsq_list.node);
	} else {
		list_del_init(&kit->cursor.node);
	}

	raw_spin_unlock_irqrestore(&kit->dsq->lock, flags);

	return p;
}

/**
 * bpf_iter_scx_dsq_destroy - Destroy a DSQ iterator
 * @it: iterator to destroy
 *
 * Undo scx_iter_scx_dsq_new().
 */
__bpf_kfunc void bpf_iter_scx_dsq_destroy(struct bpf_iter_scx_dsq *it)
{
	struct bpf_iter_scx_dsq_kern *kit = (void *)it;

	if (!kit->dsq)
		return;

	if (!list_empty(&kit->cursor.node)) {
		unsigned long flags;

		raw_spin_lock_irqsave(&kit->dsq->lock, flags);
		list_del_init(&kit->cursor.node);
		raw_spin_unlock_irqrestore(&kit->dsq->lock, flags);
	}
	kit->dsq = NULL;
}

__bpf_kfunc_end_defs();

static s32 __bstr_format(u64 *data_buf, char *line_buf, size_t line_size,
			 char *fmt, unsigned long long *data, u32 data__sz)
{
	struct bpf_bprintf_data bprintf_data = { .get_bin_args = true };
	s32 ret;

	if (data__sz % 8 || data__sz > MAX_BPRINTF_VARARGS * 8 ||
	    (data__sz && !data)) {
		scx_ops_error("invalid data=%p and data__sz=%u",
			      (void *)data, data__sz);
		return -EINVAL;
	}

	ret = copy_from_kernel_nofault(data_buf, data, data__sz);
	if (ret < 0) {
		scx_ops_error("failed to read data fields (%d)", ret);
		return ret;
	}

	ret = bpf_bprintf_prepare(fmt, UINT_MAX, data_buf, data__sz / 8,
				  &bprintf_data);
	if (ret < 0) {
		scx_ops_error("format preparation failed (%d)", ret);
		return ret;
	}

	ret = bstr_printf(line_buf, line_size, fmt,
			  bprintf_data.bin_args);
	bpf_bprintf_cleanup(&bprintf_data);
	if (ret < 0) {
		scx_ops_error("(\"%s\", %p, %u) failed to format",
			      fmt, data, data__sz);
		return ret;
	}

	return ret;
}

static s32 bstr_format(struct scx_bstr_buf *buf,
		       char *fmt, unsigned long long *data, u32 data__sz)
{
	return __bstr_format(buf->data, buf->line, sizeof(buf->line),
			     fmt, data, data__sz);
}

__bpf_kfunc_start_defs();

/**
 * scx_bpf_exit_bstr - Gracefully exit the BPF scheduler.
 * @exit_code: Exit value to pass to user space via struct scx_exit_info.
 * @fmt: error message format string
 * @data: format string parameters packaged using ___bpf_fill() macro
 * @data__sz: @data len, must end in '__sz' for the verifier
 *
 * Indicate that the BPF scheduler wants to exit gracefully, and initiate ops
 * disabling.
 */
__bpf_kfunc void scx_bpf_exit_bstr(s64 exit_code, char *fmt,
				   unsigned long long *data, u32 data__sz)
{
	unsigned long flags;

	raw_spin_lock_irqsave(&scx_exit_bstr_buf_lock, flags);
	if (bstr_format(&scx_exit_bstr_buf, fmt, data, data__sz) >= 0)
		scx_ops_exit_kind(SCX_EXIT_UNREG_BPF, exit_code, "%s",
				  scx_exit_bstr_buf.line);
	raw_spin_unlock_irqrestore(&scx_exit_bstr_buf_lock, flags);
}

/**
 * scx_bpf_error_bstr - Indicate fatal error
 * @fmt: error message format string
 * @data: format string parameters packaged using ___bpf_fill() macro
 * @data__sz: @data len, must end in '__sz' for the verifier
 *
 * Indicate that the BPF scheduler encountered a fatal error and initiate ops
 * disabling.
 */
__bpf_kfunc void scx_bpf_error_bstr(char *fmt, unsigned long long *data,
				    u32 data__sz)
{
	unsigned long flags;

	raw_spin_lock_irqsave(&scx_exit_bstr_buf_lock, flags);
	if (bstr_format(&scx_exit_bstr_buf, fmt, data, data__sz) >= 0)
		scx_ops_exit_kind(SCX_EXIT_ERROR_BPF, 0, "%s",
				  scx_exit_bstr_buf.line);
	raw_spin_unlock_irqrestore(&scx_exit_bstr_buf_lock, flags);
}

/**
 * scx_bpf_dump - Generate extra debug dump specific to the BPF scheduler
 * @fmt: format string
 * @data: format string parameters packaged using ___bpf_fill() macro
 * @data__sz: @data len, must end in '__sz' for the verifier
 *
 * To be called through scx_bpf_dump() helper from ops.dump(), dump_cpu() and
 * dump_task() to generate extra debug dump specific to the BPF scheduler.
 *
 * The extra dump may be multiple lines. A single line may be split over
 * multiple calls. The last line is automatically terminated.
 */
__bpf_kfunc void scx_bpf_dump_bstr(char *fmt, unsigned long long *data,
				   u32 data__sz)
{
	struct scx_dump_data *dd = &scx_dump_data;
	struct scx_bstr_buf *buf = &dd->buf;
	s32 ret;

	if (raw_smp_processor_id() != dd->cpu) {
		scx_ops_error("scx_bpf_dump() must only be called from ops.dump() and friends");
		return;
	}

	/* append the formatted string to the line buf */
	ret = __bstr_format(buf->data, buf->line + dd->cursor,
			    sizeof(buf->line) - dd->cursor, fmt, data, data__sz);
	if (ret < 0) {
		dump_line(dd->s, "%s[!] (\"%s\", %p, %u) failed to format (%d)",
			  dd->prefix, fmt, data, data__sz, ret);
		return;
	}

	dd->cursor += ret;
	dd->cursor = min_t(s32, dd->cursor, sizeof(buf->line));

	if (!dd->cursor)
		return;

	/*
	 * If the line buf overflowed or ends in a newline, flush it into the
	 * dump. This is to allow the caller to generate a single line over
	 * multiple calls. As ops_dump_flush() can also handle multiple lines in
	 * the line buf, the only case which can lead to an unexpected
	 * truncation is when the caller keeps generating newlines in the middle
	 * instead of the end consecutively. Don't do that.
	 */
	if (dd->cursor >= sizeof(buf->line) || buf->line[dd->cursor - 1] == '\n')
		ops_dump_flush();
}

/**
 * scx_bpf_cpuperf_cap - Query the maximum relative capacity of a CPU
 * @cpu: CPU of interest
 *
 * Return the maximum relative capacity of @cpu in relation to the most
 * performant CPU in the system. The return value is in the range [1,
 * %SCX_CPUPERF_ONE]. See scx_bpf_cpuperf_cur().
 */
__bpf_kfunc u32 scx_bpf_cpuperf_cap(s32 cpu)
{
	if (ops_cpu_valid(cpu, NULL))
		return arch_scale_cpu_capacity(cpu);
	else
		return SCX_CPUPERF_ONE;
}

/**
 * scx_bpf_cpuperf_cur - Query the current relative performance of a CPU
 * @cpu: CPU of interest
 *
 * Return the current relative performance of @cpu in relation to its maximum.
 * The return value is in the range [1, %SCX_CPUPERF_ONE].
 *
 * The current performance level of a CPU in relation to the maximum performance
 * available in the system can be calculated as follows:
 *
 *   scx_bpf_cpuperf_cap() * scx_bpf_cpuperf_cur() / %SCX_CPUPERF_ONE
 *
 * The result is in the range [1, %SCX_CPUPERF_ONE].
 */
__bpf_kfunc u32 scx_bpf_cpuperf_cur(s32 cpu)
{
	if (ops_cpu_valid(cpu, NULL))
		return arch_scale_freq_capacity(cpu);
	else
		return SCX_CPUPERF_ONE;
}

/**
 * scx_bpf_cpuperf_set - Set the relative performance target of a CPU
 * @cpu: CPU of interest
 * @perf: target performance level [0, %SCX_CPUPERF_ONE]
 * @flags: %SCX_CPUPERF_* flags
 *
 * Set the target performance level of @cpu to @perf. @perf is in linear
 * relative scale between 0 and %SCX_CPUPERF_ONE. This determines how the
 * schedutil cpufreq governor chooses the target frequency.
 *
 * The actual performance level chosen, CPU grouping, and the overhead and
 * latency of the operations are dependent on the hardware and cpufreq driver in
 * use. Consult hardware and cpufreq documentation for more information. The
 * current performance level can be monitored using scx_bpf_cpuperf_cur().
 */
__bpf_kfunc void scx_bpf_cpuperf_set(s32 cpu, u32 perf)
{
	if (unlikely(perf > SCX_CPUPERF_ONE)) {
		scx_ops_error("Invalid cpuperf target %u for CPU %d", perf, cpu);
		return;
	}

	if (ops_cpu_valid(cpu, NULL)) {
		struct rq *rq = cpu_rq(cpu);

		rq->scx.cpuperf_target = perf;

		rcu_read_lock_sched_notrace();
		cpufreq_update_util(cpu_rq(cpu), 0);
		rcu_read_unlock_sched_notrace();
	}
}

/**
 * scx_bpf_nr_cpu_ids - Return the number of possible CPU IDs
 *
 * All valid CPU IDs in the system are smaller than the returned value.
 */
__bpf_kfunc u32 scx_bpf_nr_cpu_ids(void)
{
	return nr_cpu_ids;
}

/**
 * scx_bpf_get_possible_cpumask - Get a referenced kptr to cpu_possible_mask
 */
__bpf_kfunc const struct cpumask *scx_bpf_get_possible_cpumask(void)
{
	return cpu_possible_mask;
}

/**
 * scx_bpf_get_online_cpumask - Get a referenced kptr to cpu_online_mask
 */
__bpf_kfunc const struct cpumask *scx_bpf_get_online_cpumask(void)
{
	return cpu_online_mask;
}

/**
 * scx_bpf_put_cpumask - Release a possible/online cpumask
 * @cpumask: cpumask to release
 */
__bpf_kfunc void scx_bpf_put_cpumask(const struct cpumask *cpumask)
{
	/*
	 * Empty function body because we aren't actually acquiring or releasing
	 * a reference to a global cpumask, which is read-only in the caller and
	 * is never released. The acquire / release semantics here are just used
	 * to make the cpumask is a trusted pointer in the caller.
	 */
}

/**
 * scx_bpf_get_idle_cpumask - Get a referenced kptr to the idle-tracking
 * per-CPU cpumask.
 *
 * Returns NULL if idle tracking is not enabled, or running on a UP kernel.
 */
__bpf_kfunc const struct cpumask *scx_bpf_get_idle_cpumask(void)
{
	if (!static_branch_likely(&scx_builtin_idle_enabled)) {
		scx_ops_error("built-in idle tracking is disabled");
		return cpu_none_mask;
	}

#ifdef CONFIG_SMP
	return idle_masks.cpu;
#else
	return cpu_none_mask;
#endif
}

/**
 * scx_bpf_get_idle_smtmask - Get a referenced kptr to the idle-tracking,
 * per-physical-core cpumask. Can be used to determine if an entire physical
 * core is free.
 *
 * Returns NULL if idle tracking is not enabled, or running on a UP kernel.
 */
__bpf_kfunc const struct cpumask *scx_bpf_get_idle_smtmask(void)
{
	if (!static_branch_likely(&scx_builtin_idle_enabled)) {
		scx_ops_error("built-in idle tracking is disabled");
		return cpu_none_mask;
	}

#ifdef CONFIG_SMP
	if (sched_smt_active())
		return idle_masks.smt;
	else
		return idle_masks.cpu;
#else
	return cpu_none_mask;
#endif
}

/**
 * scx_bpf_put_idle_cpumask - Release a previously acquired referenced kptr to
 * either the percpu, or SMT idle-tracking cpumask.
 */
__bpf_kfunc void scx_bpf_put_idle_cpumask(const struct cpumask *idle_mask)
{
	/*
	 * Empty function body because we aren't actually acquiring or releasing
	 * a reference to a global idle cpumask, which is read-only in the
	 * caller and is never released. The acquire / release semantics here
	 * are just used to make the cpumask a trusted pointer in the caller.
	 */
}

/**
 * scx_bpf_test_and_clear_cpu_idle - Test and clear @cpu's idle state
 * @cpu: cpu to test and clear idle for
 *
 * Returns %true if @cpu was idle and its idle state was successfully cleared.
 * %false otherwise.
 *
 * Unavailable if ops.update_idle() is implemented and
 * %SCX_OPS_KEEP_BUILTIN_IDLE is not set.
 */
__bpf_kfunc bool scx_bpf_test_and_clear_cpu_idle(s32 cpu)
{
	if (!static_branch_likely(&scx_builtin_idle_enabled)) {
		scx_ops_error("built-in idle tracking is disabled");
		return false;
	}

	if (ops_cpu_valid(cpu, NULL))
		return test_and_clear_cpu_idle(cpu);
	else
		return false;
}

/**
 * scx_bpf_pick_idle_cpu - Pick and claim an idle cpu
 * @cpus_allowed: Allowed cpumask
 * @flags: %SCX_PICK_IDLE_CPU_* flags
 *
 * Pick and claim an idle cpu in @cpus_allowed. Returns the picked idle cpu
 * number on success. -%EBUSY if no matching cpu was found.
 *
 * Idle CPU tracking may race against CPU scheduling state transitions. For
 * example, this function may return -%EBUSY as CPUs are transitioning into the
 * idle state. If the caller then assumes that there will be dispatch events on
 * the CPUs as they were all busy, the scheduler may end up stalling with CPUs
 * idling while there are pending tasks. Use scx_bpf_pick_any_cpu() and
 * scx_bpf_kick_cpu() to guarantee that there will be at least one dispatch
 * event in the near future.
 *
 * Unavailable if ops.update_idle() is implemented and
 * %SCX_OPS_KEEP_BUILTIN_IDLE is not set.
 */
__bpf_kfunc s32 scx_bpf_pick_idle_cpu(const struct cpumask *cpus_allowed,
				      u64 flags)
{
	if (!static_branch_likely(&scx_builtin_idle_enabled)) {
		scx_ops_error("built-in idle tracking is disabled");
		return -EBUSY;
	}

	return scx_pick_idle_cpu(cpus_allowed, flags);
}

/**
 * scx_bpf_pick_any_cpu - Pick and claim an idle cpu if available or pick any CPU
 * @cpus_allowed: Allowed cpumask
 * @flags: %SCX_PICK_IDLE_CPU_* flags
 *
 * Pick and claim an idle cpu in @cpus_allowed. If none is available, pick any
 * CPU in @cpus_allowed. Guaranteed to succeed and returns the picked idle cpu
 * number if @cpus_allowed is not empty. -%EBUSY is returned if @cpus_allowed is
 * empty.
 *
 * If ops.update_idle() is implemented and %SCX_OPS_KEEP_BUILTIN_IDLE is not
 * set, this function can't tell which CPUs are idle and will always pick any
 * CPU.
 */
__bpf_kfunc s32 scx_bpf_pick_any_cpu(const struct cpumask *cpus_allowed,
				     u64 flags)
{
	s32 cpu;

	if (static_branch_likely(&scx_builtin_idle_enabled)) {
		cpu = scx_pick_idle_cpu(cpus_allowed, flags);
		if (cpu >= 0)
			return cpu;
	}

	cpu = cpumask_any_distribute(cpus_allowed);
	if (cpu < nr_cpu_ids)
		return cpu;
	else
		return -EBUSY;
}

/**
 * scx_bpf_task_running - Is task currently running?
 * @p: task of interest
 */
__bpf_kfunc bool scx_bpf_task_running(const struct task_struct *p)
{
	return task_rq(p)->curr == p;
}

/**
 * scx_bpf_task_cpu - CPU a task is currently associated with
 * @p: task of interest
 */
__bpf_kfunc s32 scx_bpf_task_cpu(const struct task_struct *p)
{
	return task_cpu(p);
}

/**
 * scx_bpf_cpu_rq - Fetch the rq of a CPU
 * @cpu: CPU of the rq
 */
__bpf_kfunc struct rq *scx_bpf_cpu_rq(s32 cpu)
{
	if (!ops_cpu_valid(cpu, NULL))
		return NULL;

	return cpu_rq(cpu);
}

/**
 * scx_bpf_task_cgroup - Return the sched cgroup of a task
 * @p: task of interest
 *
 * @p->sched_task_group->css.cgroup represents the cgroup @p is associated with
 * from the scheduler's POV. SCX operations should use this function to
 * determine @p's current cgroup as, unlike following @p->cgroups,
 * @p->sched_task_group is protected by @p's rq lock and thus atomic w.r.t. all
 * rq-locked operations. Can be called on the parameter tasks of rq-locked
 * operations. The restriction guarantees that @p's rq is locked by the caller.
 */
#ifdef CONFIG_CGROUP_SCHED
__bpf_kfunc struct cgroup *scx_bpf_task_cgroup(struct task_struct *p)
{
	struct task_group *tg = p->sched_task_group;
	struct cgroup *cgrp = &cgrp_dfl_root.cgrp;

	if (!scx_kf_allowed_on_arg_tasks(__SCX_KF_RQ_LOCKED, p))
		goto out;

	/*
	 * A task_group may either be a cgroup or an autogroup. In the latter
	 * case, @tg->css.cgroup is %NULL. A task_group can't become the other
	 * kind once created.
	 */
	if (tg && tg->css.cgroup)
		cgrp = tg->css.cgroup;
	else
		cgrp = &cgrp_dfl_root.cgrp;
out:
	cgroup_get(cgrp);
	return cgrp;
}
#endif

__bpf_kfunc_end_defs();

BTF_KFUNCS_START(scx_kfunc_ids_any)
BTF_ID_FLAGS(func, scx_bpf_kick_cpu)
BTF_ID_FLAGS(func, scx_bpf_dsq_nr_queued)
BTF_ID_FLAGS(func, scx_bpf_destroy_dsq)
BTF_ID_FLAGS(func, bpf_iter_scx_dsq_new, KF_ITER_NEW | KF_RCU_PROTECTED)
BTF_ID_FLAGS(func, bpf_iter_scx_dsq_next, KF_ITER_NEXT | KF_RET_NULL)
BTF_ID_FLAGS(func, bpf_iter_scx_dsq_destroy, KF_ITER_DESTROY)
BTF_ID_FLAGS(func, scx_bpf_exit_bstr, KF_TRUSTED_ARGS)
BTF_ID_FLAGS(func, scx_bpf_error_bstr, KF_TRUSTED_ARGS)
BTF_ID_FLAGS(func, scx_bpf_dump_bstr, KF_TRUSTED_ARGS)
BTF_ID_FLAGS(func, scx_bpf_cpuperf_cap)
BTF_ID_FLAGS(func, scx_bpf_cpuperf_cur)
BTF_ID_FLAGS(func, scx_bpf_cpuperf_set)
BTF_ID_FLAGS(func, scx_bpf_nr_cpu_ids)
BTF_ID_FLAGS(func, scx_bpf_get_possible_cpumask, KF_ACQUIRE)
BTF_ID_FLAGS(func, scx_bpf_get_online_cpumask, KF_ACQUIRE)
BTF_ID_FLAGS(func, scx_bpf_put_cpumask, KF_RELEASE)
BTF_ID_FLAGS(func, scx_bpf_get_idle_cpumask, KF_ACQUIRE)
BTF_ID_FLAGS(func, scx_bpf_get_idle_smtmask, KF_ACQUIRE)
BTF_ID_FLAGS(func, scx_bpf_put_idle_cpumask, KF_RELEASE)
BTF_ID_FLAGS(func, scx_bpf_test_and_clear_cpu_idle)
BTF_ID_FLAGS(func, scx_bpf_pick_idle_cpu, KF_RCU)
BTF_ID_FLAGS(func, scx_bpf_pick_any_cpu, KF_RCU)
BTF_ID_FLAGS(func, scx_bpf_task_running, KF_RCU)
BTF_ID_FLAGS(func, scx_bpf_task_cpu, KF_RCU)
BTF_ID_FLAGS(func, scx_bpf_cpu_rq)
#ifdef CONFIG_CGROUP_SCHED
BTF_ID_FLAGS(func, scx_bpf_task_cgroup, KF_RCU | KF_ACQUIRE)
#endif
BTF_KFUNCS_END(scx_kfunc_ids_any)

static const struct btf_kfunc_id_set scx_kfunc_set_any = {
	.owner			= THIS_MODULE,
	.set			= &scx_kfunc_ids_any,
};

static int __init scx_init(void)
{
	int ret;

	/*
	 * kfunc registration can't be done from init_sched_ext_class() as
	 * register_btf_kfunc_id_set() needs most of the system to be up.
	 *
	 * Some kfuncs are context-sensitive and can only be called from
	 * specific SCX ops. They are grouped into BTF sets accordingly.
	 * Unfortunately, BPF currently doesn't have a way of enforcing such
	 * restrictions. Eventually, the verifier should be able to enforce
	 * them. For now, register them the same and make each kfunc explicitly
	 * check using scx_kf_allowed().
	 */
	if ((ret = register_btf_kfunc_id_set(BPF_PROG_TYPE_STRUCT_OPS,
					     &scx_kfunc_set_select_cpu)) ||
	    (ret = register_btf_kfunc_id_set(BPF_PROG_TYPE_STRUCT_OPS,
					     &scx_kfunc_set_enqueue_dispatch)) ||
	    (ret = register_btf_kfunc_id_set(BPF_PROG_TYPE_STRUCT_OPS,
					     &scx_kfunc_set_dispatch)) ||
	    (ret = register_btf_kfunc_id_set(BPF_PROG_TYPE_STRUCT_OPS,
					     &scx_kfunc_set_cpu_release)) ||
	    (ret = register_btf_kfunc_id_set(BPF_PROG_TYPE_STRUCT_OPS,
					     &scx_kfunc_set_unlocked)) ||
	    (ret = register_btf_kfunc_id_set(BPF_PROG_TYPE_SYSCALL,
					     &scx_kfunc_set_unlocked)) ||
	    (ret = register_btf_kfunc_id_set(BPF_PROG_TYPE_STRUCT_OPS,
					     &scx_kfunc_set_any)) ||
	    (ret = register_btf_kfunc_id_set(BPF_PROG_TYPE_TRACING,
					     &scx_kfunc_set_any)) ||
	    (ret = register_btf_kfunc_id_set(BPF_PROG_TYPE_SYSCALL,
					     &scx_kfunc_set_any))) {
		pr_err("sched_ext: Failed to register kfunc sets (%d)\n", ret);
		return ret;
	}

	ret = register_bpf_struct_ops(&bpf_sched_ext_ops, sched_ext_ops);
	if (ret) {
		pr_err("sched_ext: Failed to register struct_ops (%d)\n", ret);
		return ret;
	}

	ret = register_pm_notifier(&scx_pm_notifier);
	if (ret) {
		pr_err("sched_ext: Failed to register PM notifier (%d)\n", ret);
		return ret;
	}

	scx_kset = kset_create_and_add("sched_ext", &scx_uevent_ops, kernel_kobj);
	if (!scx_kset) {
		pr_err("sched_ext: Failed to create /sys/kernel/sched_ext\n");
		return -ENOMEM;
	}

	ret = sysfs_create_group(&scx_kset->kobj, &scx_global_attr_group);
	if (ret < 0) {
		pr_err("sched_ext: Failed to add global attributes\n");
		return ret;
	}

	return 0;
}
__initcall(scx_init);<|MERGE_RESOLUTION|>--- conflicted
+++ resolved
@@ -5167,14 +5167,8 @@
 		ret = scx_ops_init_task(p, task_group(p), false);
 		if (ret) {
 			put_task_struct(p);
-<<<<<<< HEAD
-			spin_lock_irq(&scx_tasks_lock);
-			scx_task_iter_exit(&sti);
-			spin_unlock_irq(&scx_tasks_lock);
-=======
 			scx_task_iter_relock(&sti);
 			scx_task_iter_stop(&sti);
->>>>>>> bfa7b5c9
 			scx_ops_error("ops.init_task() failed (%d) for %s[%d]",
 				      ret, p->comm, p->pid);
 			goto err_disable_unlock_all;
