--- conflicted
+++ resolved
@@ -896,22 +896,23 @@
 				     struct vfsmount *mnt, int oflag, bool ro,
 				     umode_t mode, struct mq_attr *attr)
 {
-	struct path path __free(path_put) = {};
 	struct dentry *dentry;
+	struct file *file;
 	int ret;
 
-	dentry = lookup_noperm(&QSTR(name->name), mnt->mnt_root);
+	dentry = start_creating_noperm(mnt->mnt_root, &QSTR(name->name));
 	if (IS_ERR(dentry))
 		return ERR_CAST(dentry);
 
-	path.dentry = dentry;
-	path.mnt = mntget(mnt);
-
-	ret = prepare_open(path.dentry, oflag, ro, mode, name, attr);
-	if (ret)
-		return ERR_PTR(ret);
-
-	return dentry_open(&path, oflag, current_cred());
+	ret = prepare_open(dentry, oflag, ro, mode, name, attr);
+	file = ERR_PTR(ret);
+	if (!ret) {
+		const struct path path = { .mnt = mnt, .dentry = dentry };
+		file = dentry_open(&path, oflag, current_cred());
+	}
+
+	end_creating(dentry);
+	return file;
 }
 
 static int do_mq_open(const char __user *u_name, int oflag, umode_t mode,
@@ -919,9 +920,7 @@
 {
 	struct filename *name __free(putname) = NULL;;
 	struct vfsmount *mnt = current->nsproxy->ipc_ns->mq_mnt;
-	struct dentry *root = mnt->mnt_root;
-	int fd;
-	int ro;
+	int fd, ro;
 
 	audit_mq_open(oflag, mode, attr);
 
@@ -930,32 +929,7 @@
 		return PTR_ERR(name);
 
 	ro = mnt_want_write(mnt);	/* we'll drop it in any case */
-<<<<<<< HEAD
-	path.dentry = start_creating_noperm(root, &QSTR(name->name));
-	if (IS_ERR(path.dentry)) {
-		error = PTR_ERR(path.dentry);
-		goto out_putfd;
-	}
-	path.mnt = mnt;
-	error = prepare_open(path.dentry, oflag, ro, mode, name, attr);
-	if (!error) {
-		struct file *file = dentry_open(&path, oflag, current_cred());
-		if (!IS_ERR(file))
-			fd_install(fd, file);
-		else
-			error = PTR_ERR(file);
-	}
-out_putfd:
-	if (error) {
-		put_unused_fd(fd);
-		fd = error;
-	}
-	end_creating(path.dentry);
-=======
-	inode_lock(d_inode(root));
 	fd = FD_ADD(O_CLOEXEC, mqueue_file_open(name, mnt, oflag, ro, mode, attr));
-	inode_unlock(d_inode(root));
->>>>>>> 0512bf97
 	if (!ro)
 		mnt_drop_write(mnt);
 	return fd;
