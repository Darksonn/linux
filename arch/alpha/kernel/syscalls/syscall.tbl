--- conflicted
+++ resolved
@@ -492,11 +492,7 @@
 560	common	set_mempolicy_home_node		sys_ni_syscall
 561	common	cachestat			sys_cachestat
 562	common	fchmodat2			sys_fchmodat2
-<<<<<<< HEAD
-# 563 reserved for map_shadow_stack
+563	common	map_shadow_stack		sys_map_shadow_stack
 564	common	futex_wake			sys_futex_wake
 565	common	futex_wait			sys_futex_wait
-566	common	futex_requeue			sys_futex_requeue
-=======
-563	common	map_shadow_stack		sys_map_shadow_stack
->>>>>>> 550087a0
+566	common	futex_requeue			sys_futex_requeue