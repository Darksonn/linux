--- conflicted
+++ resolved
@@ -148,11 +148,7 @@
 	unsigned long size = PAGE_SIZE * numpages;
 	unsigned long end = start + size;
 	struct vm_struct *area;
-<<<<<<< HEAD
-=======
 	int ret;
-	int i;
->>>>>>> 0c2988aa
 
 	if (!PAGE_ALIGNED(addr)) {
 		start &= PAGE_MASK;
@@ -188,25 +184,11 @@
 	 */
 	if (rodata_full && (pgprot_val(set_mask) == PTE_RDONLY ||
 			    pgprot_val(clear_mask) == PTE_RDONLY)) {
-<<<<<<< HEAD
 		unsigned long idx = (start - (unsigned long)kasan_reset_tag(area->addr))
 				    >> PAGE_SHIFT;
 		for (; numpages; idx++, numpages--) {
-			__change_memory_common((u64)page_address(area->pages[idx]),
-=======
-		/*
-		 * Note: One may wonder what happens if the calls to
-		 * set_area_direct_map() in vm_reset_perms() fail due ENOMEM on
-		 * linear map split failure. Observe that we care about those
-		 * calls to succeed *only* for the region whose permissions
-		 * are not default. Such a region is guaranteed to be
-		 * pte-mapped, because the below call can change those
-		 * permissions to non-default only after splitting that region.
-		 */
-		for (i = 0; i < area->nr_pages; i++) {
-			ret = __change_memory_common((u64)page_address(area->pages[i]),
->>>>>>> 0c2988aa
-					       PAGE_SIZE, set_mask, clear_mask);
+			ret = __change_memory_common((u64)page_address(area->pages[idx]),
+						     PAGE_SIZE, set_mask, clear_mask);
 			if (ret)
 				return ret;
 		}
