/*
 * linux/arch/arm/mach-sa1100/generic.c
 *
 * Author: Nicolas Pitre
 *
 * Code common to all SA11x0 machines.
 *
 * This program is free software; you can redistribute it and/or modify
 * it under the terms of the GNU General Public License version 2 as
 * published by the Free Software Foundation.
 */
#include <linux/gpio.h>
#include <linux/module.h>
#include <linux/kernel.h>
#include <linux/init.h>
#include <linux/delay.h>
#include <linux/dma-mapping.h>
#include <linux/pm.h>
#include <linux/cpufreq.h>
#include <linux/ioport.h>
#include <linux/platform_device.h>

#include <video/sa1100fb.h>

#include <asm/div64.h>
#include <asm/mach/map.h>
#include <asm/mach/flash.h>
#include <asm/irq.h>
#include <asm/system_misc.h>

#include <mach/hardware.h>
#include <mach/irqs.h>

#include "generic.h"

unsigned int reset_status;
EXPORT_SYMBOL(reset_status);

#define NR_FREQS	16

/*
 * This table is setup for a 3.6864MHz Crystal.
 */
static const unsigned short cclk_frequency_100khz[NR_FREQS] = {
	 590,	/*  59.0 MHz */
	 737,	/*  73.7 MHz */
	 885,	/*  88.5 MHz */
	1032,	/* 103.2 MHz */
	1180,	/* 118.0 MHz */
	1327,	/* 132.7 MHz */
	1475,	/* 147.5 MHz */
	1622,	/* 162.2 MHz */
	1769,	/* 176.9 MHz */
	1917,	/* 191.7 MHz */
	2064,	/* 206.4 MHz */
	2212,	/* 221.2 MHz */
	2359,	/* 235.9 MHz */
	2507,	/* 250.7 MHz */
	2654,	/* 265.4 MHz */
	2802	/* 280.2 MHz */
};

/* rounds up(!)  */
unsigned int sa11x0_freq_to_ppcr(unsigned int khz)
{
	int i;

	khz /= 100;

	for (i = 0; i < NR_FREQS; i++)
		if (cclk_frequency_100khz[i] >= khz)
			break;

	return i;
}

unsigned int sa11x0_ppcr_to_freq(unsigned int idx)
{
	unsigned int freq = 0;
	if (idx < NR_FREQS)
		freq = cclk_frequency_100khz[idx] * 100;
	return freq;
}


/* make sure that only the "userspace" governor is run -- anything else wouldn't make sense on
 * this platform, anyway.
 */
int sa11x0_verify_speed(struct cpufreq_policy *policy)
{
	unsigned int tmp;
	if (policy->cpu)
		return -EINVAL;

	cpufreq_verify_within_limits(policy, policy->cpuinfo.min_freq, policy->cpuinfo.max_freq);

	/* make sure that at least one frequency is within the policy */
	tmp = cclk_frequency_100khz[sa11x0_freq_to_ppcr(policy->min)] * 100;
	if (tmp > policy->max)
		policy->max = tmp;

	cpufreq_verify_within_limits(policy, policy->cpuinfo.min_freq, policy->cpuinfo.max_freq);

	return 0;
}

unsigned int sa11x0_getspeed(unsigned int cpu)
{
	if (cpu)
		return 0;
	return cclk_frequency_100khz[PPCR & 0xf] * 100;
}

/*
 * Default power-off for SA1100
 */
static void sa1100_power_off(void)
{
	mdelay(100);
	local_irq_disable();
	/* disable internal oscillator, float CS lines */
	PCFR = (PCFR_OPDE | PCFR_FP | PCFR_FS);
	/* enable wake-up on GPIO0 (Assabet...) */
	PWER = GFER = GRER = 1;
	/*
	 * set scratchpad to zero, just in case it is used as a
	 * restart address by the bootloader.
	 */
	PSPR = 0;
	/* enter sleep mode */
	PMCR = PMCR_SF;
}

void sa11x0_restart(char mode, const char *cmd)
{
	if (mode == 's') {
		/* Jump into ROM at address 0 */
		soft_restart(0);
	} else {
		/* Use on-chip reset capability */
		RSRR = RSRR_SWR;
	}
}

static void sa11x0_register_device(struct platform_device *dev, void *data)
{
	int err;
	dev->dev.platform_data = data;
	err = platform_device_register(dev);
	if (err)
		printk(KERN_ERR "Unable to register device %s: %d\n",
			dev->name, err);
}


static struct resource sa11x0udc_resources[] = {
	[0] = DEFINE_RES_MEM(__PREG(Ser0UDCCR), SZ_64K),
	[1] = DEFINE_RES_IRQ(IRQ_Ser0UDC),
};

static u64 sa11x0udc_dma_mask = 0xffffffffUL;

static struct platform_device sa11x0udc_device = {
	.name		= "sa11x0-udc",
	.id		= -1,
	.dev		= {
		.dma_mask = &sa11x0udc_dma_mask,
		.coherent_dma_mask = 0xffffffff,
	},
	.num_resources	= ARRAY_SIZE(sa11x0udc_resources),
	.resource	= sa11x0udc_resources,
};

static struct resource sa11x0uart1_resources[] = {
	[0] = DEFINE_RES_MEM(__PREG(Ser1UTCR0), SZ_64K),
	[1] = DEFINE_RES_IRQ(IRQ_Ser1UART),
};

static struct platform_device sa11x0uart1_device = {
	.name		= "sa11x0-uart",
	.id		= 1,
	.num_resources	= ARRAY_SIZE(sa11x0uart1_resources),
	.resource	= sa11x0uart1_resources,
};

static struct resource sa11x0uart3_resources[] = {
	[0] = DEFINE_RES_MEM(__PREG(Ser3UTCR0), SZ_64K),
	[1] = DEFINE_RES_IRQ(IRQ_Ser3UART),
};

static struct platform_device sa11x0uart3_device = {
	.name		= "sa11x0-uart",
	.id		= 3,
	.num_resources	= ARRAY_SIZE(sa11x0uart3_resources),
	.resource	= sa11x0uart3_resources,
};

static struct resource sa11x0mcp_resources[] = {
<<<<<<< HEAD
	[0] = {
		.start	= __PREG(Ser4MCCR0),
		.end	= __PREG(Ser4MCCR0) + 0xffff,
		.flags	= IORESOURCE_MEM,
	},
	[1] = {
		.start	= IRQ_Ser4MCP,
		.end	= IRQ_Ser4MCP,
		.flags	= IORESOURCE_IRQ,
	},
=======
	[0] = DEFINE_RES_MEM(__PREG(Ser4MCCR0), SZ_64K),
	[1] = DEFINE_RES_MEM(__PREG(Ser4MCCR1), 4),
	[2] = DEFINE_RES_IRQ(IRQ_Ser4MCP),
>>>>>>> e9676695
};

static u64 sa11x0mcp_dma_mask = 0xffffffffUL;

static struct platform_device sa11x0mcp_device = {
	.name		= "sa11x0-mcp",
	.id		= -1,
	.dev = {
		.dma_mask = &sa11x0mcp_dma_mask,
		.coherent_dma_mask = 0xffffffff,
	},
	.num_resources	= ARRAY_SIZE(sa11x0mcp_resources),
	.resource	= sa11x0mcp_resources,
};

void __init sa11x0_ppc_configure_mcp(void)
{
	/* Setup the PPC unit for the MCP */
	PPDR &= ~PPC_RXD4;
	PPDR |= PPC_TXD4 | PPC_SCLK | PPC_SFRM;
	PSDR |= PPC_RXD4;
	PSDR &= ~(PPC_TXD4 | PPC_SCLK | PPC_SFRM);
	PPSR &= ~(PPC_TXD4 | PPC_SCLK | PPC_SFRM);
}

void sa11x0_register_mcp(struct mcp_plat_data *data)
{
	sa11x0_register_device(&sa11x0mcp_device, data);
}

static struct resource sa11x0ssp_resources[] = {
	[0] = DEFINE_RES_MEM(0x80070000, SZ_64K),
	[1] = DEFINE_RES_IRQ(IRQ_Ser4SSP),
};

static u64 sa11x0ssp_dma_mask = 0xffffffffUL;

static struct platform_device sa11x0ssp_device = {
	.name		= "sa11x0-ssp",
	.id		= -1,
	.dev = {
		.dma_mask = &sa11x0ssp_dma_mask,
		.coherent_dma_mask = 0xffffffff,
	},
	.num_resources	= ARRAY_SIZE(sa11x0ssp_resources),
	.resource	= sa11x0ssp_resources,
};

static struct resource sa11x0fb_resources[] = {
	[0] = DEFINE_RES_MEM(0xb0100000, SZ_64K),
	[1] = DEFINE_RES_IRQ(IRQ_LCD),
};

static struct platform_device sa11x0fb_device = {
	.name		= "sa11x0-fb",
	.id		= -1,
	.dev = {
		.coherent_dma_mask = 0xffffffff,
	},
	.num_resources	= ARRAY_SIZE(sa11x0fb_resources),
	.resource	= sa11x0fb_resources,
};

void sa11x0_register_lcd(struct sa1100fb_mach_info *inf)
{
	sa11x0_register_device(&sa11x0fb_device, inf);
}

static struct platform_device sa11x0pcmcia_device = {
	.name		= "sa11x0-pcmcia",
	.id		= -1,
};

static struct platform_device sa11x0mtd_device = {
	.name		= "sa1100-mtd",
	.id		= -1,
};

void sa11x0_register_mtd(struct flash_platform_data *flash,
			 struct resource *res, int nr)
{
	flash->name = "sa1100";
	sa11x0mtd_device.resource = res;
	sa11x0mtd_device.num_resources = nr;
	sa11x0_register_device(&sa11x0mtd_device, flash);
}

static struct resource sa11x0ir_resources[] = {
	DEFINE_RES_MEM(__PREG(Ser2UTCR0), 0x24),
	DEFINE_RES_MEM(__PREG(Ser2HSCR0), 0x1c),
	DEFINE_RES_MEM(__PREG(Ser2HSCR2), 0x04),
	DEFINE_RES_IRQ(IRQ_Ser2ICP),
};

static struct platform_device sa11x0ir_device = {
	.name		= "sa11x0-ir",
	.id		= -1,
	.num_resources	= ARRAY_SIZE(sa11x0ir_resources),
	.resource	= sa11x0ir_resources,
};

void sa11x0_register_irda(struct irda_platform_data *irda)
{
	sa11x0_register_device(&sa11x0ir_device, irda);
}

<<<<<<< HEAD
static struct platform_device sa11x0rtc_device = {
	.name		= "sa1100-rtc",
	.id		= -1,
=======
static struct resource sa1100_rtc_resources[] = {
	DEFINE_RES_MEM(0x90010000, 0x9001003f),
	DEFINE_RES_IRQ_NAMED(IRQ_RTC1Hz, "rtc 1Hz"),
	DEFINE_RES_IRQ_NAMED(IRQ_RTCAlrm, "rtc alarm"),
};

static struct platform_device sa11x0rtc_device = {
	.name		= "sa1100-rtc",
	.id		= -1,
	.num_resources	= ARRAY_SIZE(sa1100_rtc_resources),
	.resource	= sa1100_rtc_resources,
};

static struct resource sa11x0dma_resources[] = {
	DEFINE_RES_MEM(DMA_PHYS, DMA_SIZE),
	DEFINE_RES_IRQ(IRQ_DMA0),
	DEFINE_RES_IRQ(IRQ_DMA1),
	DEFINE_RES_IRQ(IRQ_DMA2),
	DEFINE_RES_IRQ(IRQ_DMA3),
	DEFINE_RES_IRQ(IRQ_DMA4),
	DEFINE_RES_IRQ(IRQ_DMA5),
};

static u64 sa11x0dma_dma_mask = DMA_BIT_MASK(32);

static struct platform_device sa11x0dma_device = {
	.name		= "sa11x0-dma",
	.id		= -1,
	.dev = {
		.dma_mask = &sa11x0dma_dma_mask,
		.coherent_dma_mask = 0xffffffff,
	},
	.num_resources	= ARRAY_SIZE(sa11x0dma_resources),
	.resource	= sa11x0dma_resources,
>>>>>>> e9676695
};

static struct platform_device *sa11x0_devices[] __initdata = {
	&sa11x0udc_device,
	&sa11x0uart1_device,
	&sa11x0uart3_device,
	&sa11x0ssp_device,
	&sa11x0pcmcia_device,
	&sa11x0rtc_device,
	&sa11x0dma_device,
};

static int __init sa1100_init(void)
{
	pm_power_off = sa1100_power_off;
	return platform_add_devices(sa11x0_devices, ARRAY_SIZE(sa11x0_devices));
}

arch_initcall(sa1100_init);


/*
 * Common I/O mapping:
 *
 * Typically, static virtual address mappings are as follow:
 *
 * 0xf0000000-0xf3ffffff:	miscellaneous stuff (CPLDs, etc.)
 * 0xf4000000-0xf4ffffff:	SA-1111
 * 0xf5000000-0xf5ffffff:	reserved (used by cache flushing area)
 * 0xf6000000-0xfffeffff:	reserved (internal SA1100 IO defined above)
 * 0xffff0000-0xffff0fff:	SA1100 exception vectors
 * 0xffff2000-0xffff2fff:	Minicache copy_user_page area
 *
 * Below 0xe8000000 is reserved for vm allocation.
 *
 * The machine specific code must provide the extra mapping beside the
 * default mapping provided here.
 */

static struct map_desc standard_io_desc[] __initdata = {
	{	/* PCM */
		.virtual	=  0xf8000000,
		.pfn		= __phys_to_pfn(0x80000000),
		.length		= 0x00100000,
		.type		= MT_DEVICE
	}, {	/* SCM */
		.virtual	=  0xfa000000,
		.pfn		= __phys_to_pfn(0x90000000),
		.length		= 0x00100000,
		.type		= MT_DEVICE
	}, {	/* MER */
		.virtual	=  0xfc000000,
		.pfn		= __phys_to_pfn(0xa0000000),
		.length		= 0x00100000,
		.type		= MT_DEVICE
	}, {	/* LCD + DMA */
		.virtual	=  0xfe000000,
		.pfn		= __phys_to_pfn(0xb0000000),
		.length		= 0x00200000,
		.type		= MT_DEVICE
	},
};

void __init sa1100_map_io(void)
{
	iotable_init(standard_io_desc, ARRAY_SIZE(standard_io_desc));
}

/*
 * Disable the memory bus request/grant signals on the SA1110 to
 * ensure that we don't receive spurious memory requests.  We set
 * the MBGNT signal false to ensure the SA1111 doesn't own the
 * SDRAM bus.
 */
void sa1110_mb_disable(void)
{
	unsigned long flags;

	local_irq_save(flags);
	
	PGSR &= ~GPIO_MBGNT;
	GPCR = GPIO_MBGNT;
	GPDR = (GPDR & ~GPIO_MBREQ) | GPIO_MBGNT;

	GAFR &= ~(GPIO_MBGNT | GPIO_MBREQ);

	local_irq_restore(flags);
}

/*
 * If the system is going to use the SA-1111 DMA engines, set up
 * the memory bus request/grant pins.
 */
void sa1110_mb_enable(void)
{
	unsigned long flags;

	local_irq_save(flags);

	PGSR &= ~GPIO_MBGNT;
	GPCR = GPIO_MBGNT;
	GPDR = (GPDR & ~GPIO_MBREQ) | GPIO_MBGNT;

	GAFR |= (GPIO_MBGNT | GPIO_MBREQ);
	TUCR |= TUCR_MR;

	local_irq_restore(flags);
}
<|MERGE_RESOLUTION|>--- conflicted
+++ resolved
@@ -196,22 +196,9 @@
 };
 
 static struct resource sa11x0mcp_resources[] = {
-<<<<<<< HEAD
-	[0] = {
-		.start	= __PREG(Ser4MCCR0),
-		.end	= __PREG(Ser4MCCR0) + 0xffff,
-		.flags	= IORESOURCE_MEM,
-	},
-	[1] = {
-		.start	= IRQ_Ser4MCP,
-		.end	= IRQ_Ser4MCP,
-		.flags	= IORESOURCE_IRQ,
-	},
-=======
 	[0] = DEFINE_RES_MEM(__PREG(Ser4MCCR0), SZ_64K),
 	[1] = DEFINE_RES_MEM(__PREG(Ser4MCCR1), 4),
 	[2] = DEFINE_RES_IRQ(IRQ_Ser4MCP),
->>>>>>> e9676695
 };
 
 static u64 sa11x0mcp_dma_mask = 0xffffffffUL;
@@ -318,11 +305,6 @@
 	sa11x0_register_device(&sa11x0ir_device, irda);
 }
 
-<<<<<<< HEAD
-static struct platform_device sa11x0rtc_device = {
-	.name		= "sa1100-rtc",
-	.id		= -1,
-=======
 static struct resource sa1100_rtc_resources[] = {
 	DEFINE_RES_MEM(0x90010000, 0x9001003f),
 	DEFINE_RES_IRQ_NAMED(IRQ_RTC1Hz, "rtc 1Hz"),
@@ -357,7 +339,6 @@
 	},
 	.num_resources	= ARRAY_SIZE(sa11x0dma_resources),
 	.resource	= sa11x0dma_resources,
->>>>>>> e9676695
 };
 
 static struct platform_device *sa11x0_devices[] __initdata = {
