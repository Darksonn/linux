if ARCH_SA1100

menu "SA11x0 Implementations"

config SA1100_ASSABET
	bool "Assabet"
	select CPU_FREQ_SA1110
	help
	  Say Y here if you are using the Intel(R) StrongARM(R) SA-1110
	  Microprocessor Development Board (also known as the Assabet).

config ASSABET_NEPONSET
	bool "Include support for Neponset"
	depends on SA1100_ASSABET
	select SA1111
	help
	  Say Y here if you are using the Intel(R) StrongARM(R) SA-1110
	  Microprocessor Development Board (Assabet)  with the SA-1111
	  Development Board (Nepon).

config SA1100_CERF
	bool "CerfBoard"
	select CPU_FREQ_SA1110
	help
	  The Intrinsyc CerfBoard is based on the StrongARM 1110 (Discontinued).
	  More information is available at:
	  <http://www.intrinsyc.com/products/cerfboard/>.

	  Say Y if configuring for an Intrinsyc CerfBoard.
	  Say N otherwise.

choice
	prompt "Cerf Flash available"
	depends on SA1100_CERF
	default SA1100_CERF_FLASH_8MB

config SA1100_CERF_FLASH_8MB
	bool "8MB"

config SA1100_CERF_FLASH_16MB
	bool "16MB"

config SA1100_CERF_FLASH_32MB
	bool "32MB"

endchoice

config SA1100_COLLIE
	bool "Sharp Zaurus SL5500"
	# FIXME: select CPU_FREQ_SA11x0
	select SHARP_LOCOMO
	select SHARP_SCOOP
	select SHARP_PARAM
	help
	  Say Y here to support the Sharp Zaurus SL5500 PDAs.

config SA1100_H3100
	bool "Compaq iPAQ H3100"
	select HTC_EGPIO
<<<<<<< HEAD
=======
	select CPU_FREQ_SA1100
>>>>>>> 2fbe74b9
	help
	  Say Y here if you intend to run this kernel on the Compaq iPAQ
	  H3100 handheld computer.  Information about this machine and the
	  Linux port to this machine can be found at:

	  <http://www.handhelds.org/Compaq/index.html#iPAQ_H3100>

config SA1100_H3600
	bool "Compaq iPAQ H3600/H3700"
	select HTC_EGPIO
<<<<<<< HEAD
=======
	select CPU_FREQ_SA1100
>>>>>>> 2fbe74b9
	help
	  Say Y here if you intend to run this kernel on the Compaq iPAQ
	  H3600 handheld computer.  Information about this machine and the
	  Linux port to this machine can be found at:

	  <http://www.handhelds.org/Compaq/index.html#iPAQ_H3600>

config SA1100_BADGE4
	bool "HP Labs BadgePAD 4"
	select SA1111
	select CPU_FREQ_SA1100
	help
	  Say Y here if you want to build a kernel for the HP Laboratories
	  BadgePAD 4.

config SA1100_JORNADA720
	bool "HP Jornada 720"
	select SA1111
	# FIXME: select CPU_FREQ_SA11x0
	help
	  Say Y here if you want to build a kernel for the HP Jornada 720
	  handheld computer.  See <http://www.hp.com/jornada/products/720>
	  for details.

config SA1100_JORNADA720_SSP
	bool "HP Jornada 720 Extended SSP driver"
	select SA1100_SSP
	depends on SA1100_JORNADA720
	help
	  Say Y here if you have a HP Jornada 7xx handheld computer and you
	  want to access devices connected to the MCU. Those include the
	  keyboard, touchscreen, backlight and battery. This driver also activates
	  the generic SSP which it extends.

config SA1100_HACKKIT
	bool "HackKit Core CPU Board"
	select CPU_FREQ_SA1100
	help
	  Say Y here to support the HackKit Core CPU Board
	  <http://hackkit.eletztrick.de>;

config SA1100_LART
	bool "LART"
	select CPU_FREQ_SA1100
	help
	  Say Y here if you are using the Linux Advanced Radio Terminal
	  (also known as the LART).  See <http://www.lartmaker.nl/> for
	  information on the LART.

config SA1100_PLEB
	bool "PLEB"
	select CPU_FREQ_SA1100
	help
	  Say Y here if you are using version 1 of the Portable Linux
	  Embedded Board (also known as PLEB).
	  See <http://www.disy.cse.unsw.edu.au/Hardware/PLEB/>
	  for more information.

config SA1100_SHANNON
	bool "Shannon"
	select CPU_FREQ_SA1100
	help
	  The Shannon (also known as a Tuxscreen, and also as a IS2630) was a
	  limited edition webphone produced by Philips. The Shannon is a SA1100
	  platform with a 640x480 LCD, touchscreen, CIR keyboard, PCMCIA slots,
	  and a telco interface.

config SA1100_SIMPAD
	bool "Simpad"
	select CPU_FREQ_SA1110
	help
	  The SIEMENS webpad SIMpad is based on the StrongARM 1110. There
	  are two different versions CL4 and SL4. CL4 has 32MB RAM and 16MB
	  FLASH. The SL4 version got 64 MB RAM and 32 MB FLASH and a
	  PCMCIA-Slot. The version for the Germany Telecom (DTAG) is the same
	  like CL4 in additional it has a PCMCIA-Slot. For more information
	  visit <http://www.my-siemens.com/> or <http://www.siemens.ch/>.

config SA1100_SSP
	tristate "Generic PIO SSP"
	help
	  Say Y here to enable support for the generic PIO SSP driver.
	  This isn't for audio support, but for attached sensors and
	  other devices, eg for BadgePAD 4 sensor support.

endmenu

endif
<|MERGE_RESOLUTION|>--- conflicted
+++ resolved
@@ -57,10 +57,7 @@
 config SA1100_H3100
 	bool "Compaq iPAQ H3100"
 	select HTC_EGPIO
-<<<<<<< HEAD
-=======
 	select CPU_FREQ_SA1100
->>>>>>> 2fbe74b9
 	help
 	  Say Y here if you intend to run this kernel on the Compaq iPAQ
 	  H3100 handheld computer.  Information about this machine and the
@@ -71,10 +68,7 @@
 config SA1100_H3600
 	bool "Compaq iPAQ H3600/H3700"
 	select HTC_EGPIO
-<<<<<<< HEAD
-=======
 	select CPU_FREQ_SA1100
->>>>>>> 2fbe74b9
 	help
 	  Say Y here if you intend to run this kernel on the Compaq iPAQ
 	  H3600 handheld computer.  Information about this machine and the
