--- conflicted
+++ resolved
@@ -671,14 +671,10 @@
 				 DEBUG_IMX51_UART || \
 				 DEBUG_IMX53_UART ||\
 				 DEBUG_IMX6Q_UART
-<<<<<<< HEAD
+	default "debug/keystone.S" if DEBUG_KEYSTONE_UART0 || \
+				      DEBUG_KEYSTONE_UART1
 	default "debug/mvebu.S" if DEBUG_MVEBU_UART || \
 				   DEBUG_MVEBU_UART_ALTERNATE
-=======
-	default "debug/keystone.S" if DEBUG_KEYSTONE_UART0 || \
-				      DEBUG_KEYSTONE_UART1
-	default "debug/mvebu.S" if DEBUG_MVEBU_UART
->>>>>>> f07cb6a0
 	default "debug/mxs.S" if DEBUG_IMX23_UART || DEBUG_IMX28_UART
 	default "debug/nomadik.S" if DEBUG_NOMADIK_UART
 	default "debug/omap2plus.S" if DEBUG_OMAP2PLUS_UART
