--- conflicted
+++ resolved
@@ -31,29 +31,17 @@
 		if (!desc)
 			continue;
 
-<<<<<<< HEAD
-		chip = get_irq_desc_chip(desc);
-		if (!chip)
-			continue;
-
-		if (chip->irq_eoi && desc->status & IRQ_INPROGRESS)
-=======
 		chip = irq_desc_get_chip(desc);
 		if (!chip)
 			continue;
 
 		if (chip->irq_eoi && irqd_irq_inprogress(&desc->irq_data))
->>>>>>> 00b317a4
 			chip->irq_eoi(&desc->irq_data);
 
 		if (chip->irq_mask)
 			chip->irq_mask(&desc->irq_data);
 
-<<<<<<< HEAD
-		if (chip->irq_disable && !(desc->status & IRQ_DISABLED))
-=======
 		if (chip->irq_disable && !irqd_irq_disabled(&desc->irq_data))
->>>>>>> 00b317a4
 			chip->irq_disable(&desc->irq_data);
 	}
 }
