/*
 * Procedures for creating, accessing and interpreting the device tree.
 *
 * Paul Mackerras	August 1996.
 * Copyright (C) 1996-2005 Paul Mackerras.
 * 
 *  Adapted for 64bit PowerPC by Dave Engebretsen and Peter Bergner.
 *    {engebret|bergner}@us.ibm.com 
 *
 *      This program is free software; you can redistribute it and/or
 *      modify it under the terms of the GNU General Public License
 *      as published by the Free Software Foundation; either version
 *      2 of the License, or (at your option) any later version.
 */

#undef DEBUG

#include <stdarg.h>
#include <linux/kernel.h>
#include <linux/string.h>
#include <linux/init.h>
#include <linux/threads.h>
#include <linux/spinlock.h>
#include <linux/types.h>
#include <linux/pci.h>
#include <linux/stringify.h>
#include <linux/delay.h>
#include <linux/initrd.h>
#include <linux/bitops.h>
#include <linux/export.h>
#include <linux/kexec.h>
#include <linux/debugfs.h>
#include <linux/irq.h>
#include <linux/memblock.h>
#include <linux/of.h>

#include <asm/prom.h>
#include <asm/rtas.h>
#include <asm/page.h>
#include <asm/processor.h>
#include <asm/irq.h>
#include <asm/io.h>
#include <asm/kdump.h>
#include <asm/smp.h>
#include <asm/mmu.h>
#include <asm/paca.h>
#include <asm/pgtable.h>
#include <asm/pci.h>
#include <asm/iommu.h>
#include <asm/btext.h>
#include <asm/sections.h>
#include <asm/machdep.h>
#include <asm/pci-bridge.h>
#include <asm/kexec.h>
#include <asm/opal.h>
#include <asm/fadump.h>
#include <asm/debug.h>

#include <mm/mmu_decl.h>

#ifdef DEBUG
#define DBG(fmt...) printk(KERN_ERR fmt)
#else
#define DBG(fmt...)
#endif

#ifdef CONFIG_PPC64
int __initdata iommu_is_off;
int __initdata iommu_force_on;
unsigned long tce_alloc_start, tce_alloc_end;
u64 ppc64_rma_size;
#endif
static phys_addr_t first_memblock_size;
static int __initdata boot_cpu_count;

static int __init early_parse_mem(char *p)
{
	if (!p)
		return 1;

	memory_limit = PAGE_ALIGN(memparse(p, &p));
	DBG("memory limit = 0x%llx\n", memory_limit);

	return 0;
}
early_param("mem", early_parse_mem);

/*
 * overlaps_initrd - check for overlap with page aligned extension of
 * initrd.
 */
static inline int overlaps_initrd(unsigned long start, unsigned long size)
{
#ifdef CONFIG_BLK_DEV_INITRD
	if (!initrd_start)
		return 0;

	return	(start + size) > _ALIGN_DOWN(initrd_start, PAGE_SIZE) &&
			start <= _ALIGN_UP(initrd_end, PAGE_SIZE);
#else
	return 0;
#endif
}

/**
 * move_device_tree - move tree to an unused area, if needed.
 *
 * The device tree may be allocated beyond our memory limit, or inside the
 * crash kernel region for kdump, or within the page aligned range of initrd.
 * If so, move it out of the way.
 */
static void __init move_device_tree(void)
{
	unsigned long start, size;
	void *p;

	DBG("-> move_device_tree\n");

	start = __pa(initial_boot_params);
	size = be32_to_cpu(initial_boot_params->totalsize);

	if ((memory_limit && (start + size) > PHYSICAL_START + memory_limit) ||
			overlaps_crashkernel(start, size) ||
			overlaps_initrd(start, size)) {
		p = __va(memblock_alloc(size, PAGE_SIZE));
		memcpy(p, initial_boot_params, size);
		initial_boot_params = (struct boot_param_header *)p;
		DBG("Moved device tree to 0x%p\n", p);
	}

	DBG("<- move_device_tree\n");
}

/*
 * ibm,pa-features is a per-cpu property that contains a string of
 * attribute descriptors, each of which has a 2 byte header plus up
 * to 254 bytes worth of processor attribute bits.  First header
 * byte specifies the number of bytes following the header.
 * Second header byte is an "attribute-specifier" type, of which
 * zero is the only currently-defined value.
 * Implementation:  Pass in the byte and bit offset for the feature
 * that we are interested in.  The function will return -1 if the
 * pa-features property is missing, or a 1/0 to indicate if the feature
 * is supported/not supported.  Note that the bit numbers are
 * big-endian to match the definition in PAPR.
 */
static struct ibm_pa_feature {
	unsigned long	cpu_features;	/* CPU_FTR_xxx bit */
	unsigned long	mmu_features;	/* MMU_FTR_xxx bit */
	unsigned int	cpu_user_ftrs;	/* PPC_FEATURE_xxx bit */
	unsigned char	pabyte;		/* byte number in ibm,pa-features */
	unsigned char	pabit;		/* bit number (big-endian) */
	unsigned char	invert;		/* if 1, pa bit set => clear feature */
} ibm_pa_features[] __initdata = {
	{0, 0, PPC_FEATURE_HAS_MMU,	0, 0, 0},
	{0, 0, PPC_FEATURE_HAS_FPU,	0, 1, 0},
	{0, MMU_FTR_SLB, 0,		0, 2, 0},
	{CPU_FTR_CTRL, 0, 0,		0, 3, 0},
	{CPU_FTR_NOEXECUTE, 0, 0,	0, 6, 0},
	{CPU_FTR_NODSISRALIGN, 0, 0,	1, 1, 1},
	{0, MMU_FTR_CI_LARGE_PAGE, 0,	1, 2, 0},
	{CPU_FTR_REAL_LE, PPC_FEATURE_TRUE_LE, 5, 0, 0},
};

static void __init scan_features(unsigned long node, unsigned char *ftrs,
				 unsigned long tablelen,
				 struct ibm_pa_feature *fp,
				 unsigned long ft_size)
{
	unsigned long i, len, bit;

	/* find descriptor with type == 0 */
	for (;;) {
		if (tablelen < 3)
			return;
		len = 2 + ftrs[0];
		if (tablelen < len)
			return;		/* descriptor 0 not found */
		if (ftrs[1] == 0)
			break;
		tablelen -= len;
		ftrs += len;
	}

	/* loop over bits we know about */
	for (i = 0; i < ft_size; ++i, ++fp) {
		if (fp->pabyte >= ftrs[0])
			continue;
		bit = (ftrs[2 + fp->pabyte] >> (7 - fp->pabit)) & 1;
		if (bit ^ fp->invert) {
			cur_cpu_spec->cpu_features |= fp->cpu_features;
			cur_cpu_spec->cpu_user_features |= fp->cpu_user_ftrs;
			cur_cpu_spec->mmu_features |= fp->mmu_features;
		} else {
			cur_cpu_spec->cpu_features &= ~fp->cpu_features;
			cur_cpu_spec->cpu_user_features &= ~fp->cpu_user_ftrs;
			cur_cpu_spec->mmu_features &= ~fp->mmu_features;
		}
	}
}

static void __init check_cpu_pa_features(unsigned long node)
{
	unsigned char *pa_ftrs;
	unsigned long tablelen;

	pa_ftrs = of_get_flat_dt_prop(node, "ibm,pa-features", &tablelen);
	if (pa_ftrs == NULL)
		return;

	scan_features(node, pa_ftrs, tablelen,
		      ibm_pa_features, ARRAY_SIZE(ibm_pa_features));
}

#ifdef CONFIG_PPC_STD_MMU_64
static void __init check_cpu_slb_size(unsigned long node)
{
	__be32 *slb_size_ptr;

	slb_size_ptr = of_get_flat_dt_prop(node, "slb-size", NULL);
	if (slb_size_ptr != NULL) {
		mmu_slb_size = be32_to_cpup(slb_size_ptr);
		return;
	}
	slb_size_ptr = of_get_flat_dt_prop(node, "ibm,slb-size", NULL);
	if (slb_size_ptr != NULL) {
		mmu_slb_size = be32_to_cpup(slb_size_ptr);
	}
}
#else
#define check_cpu_slb_size(node) do { } while(0)
#endif

static struct feature_property {
	const char *name;
	u32 min_value;
	unsigned long cpu_feature;
	unsigned long cpu_user_ftr;
} feature_properties[] __initdata = {
#ifdef CONFIG_ALTIVEC
	{"altivec", 0, CPU_FTR_ALTIVEC, PPC_FEATURE_HAS_ALTIVEC},
	{"ibm,vmx", 1, CPU_FTR_ALTIVEC, PPC_FEATURE_HAS_ALTIVEC},
#endif /* CONFIG_ALTIVEC */
#ifdef CONFIG_VSX
	/* Yes, this _really_ is ibm,vmx == 2 to enable VSX */
	{"ibm,vmx", 2, CPU_FTR_VSX, PPC_FEATURE_HAS_VSX},
#endif /* CONFIG_VSX */
#ifdef CONFIG_PPC64
	{"ibm,dfp", 1, 0, PPC_FEATURE_HAS_DFP},
	{"ibm,purr", 1, CPU_FTR_PURR, 0},
	{"ibm,spurr", 1, CPU_FTR_SPURR, 0},
#endif /* CONFIG_PPC64 */
};

#if defined(CONFIG_44x) && defined(CONFIG_PPC_FPU)
static inline void identical_pvr_fixup(unsigned long node)
{
	unsigned int pvr;
	char *model = of_get_flat_dt_prop(node, "model", NULL);

	/*
	 * Since 440GR(x)/440EP(x) processors have the same pvr,
	 * we check the node path and set bit 28 in the cur_cpu_spec
	 * pvr for EP(x) processor version. This bit is always 0 in
	 * the "real" pvr. Then we call identify_cpu again with
	 * the new logical pvr to enable FPU support.
	 */
	if (model && strstr(model, "440EP")) {
		pvr = cur_cpu_spec->pvr_value | 0x8;
		identify_cpu(0, pvr);
		DBG("Using logical pvr %x for %s\n", pvr, model);
	}
}
#else
#define identical_pvr_fixup(node) do { } while(0)
#endif

static void __init check_cpu_feature_properties(unsigned long node)
{
	unsigned long i;
	struct feature_property *fp = feature_properties;
	const __be32 *prop;

	for (i = 0; i < ARRAY_SIZE(feature_properties); ++i, ++fp) {
		prop = of_get_flat_dt_prop(node, fp->name, NULL);
		if (prop && be32_to_cpup(prop) >= fp->min_value) {
			cur_cpu_spec->cpu_features |= fp->cpu_feature;
			cur_cpu_spec->cpu_user_features |= fp->cpu_user_ftr;
		}
	}
}

static int __init early_init_dt_scan_cpus(unsigned long node,
					  const char *uname, int depth,
					  void *data)
{
	char *type = of_get_flat_dt_prop(node, "device_type", NULL);
	const __be32 *prop;
	const __be32 *intserv;
	int i, nthreads;
	unsigned long len;
	int found = -1;
	int found_thread = 0;

	/* We are scanning "cpu" nodes only */
	if (type == NULL || strcmp(type, "cpu") != 0)
		return 0;

	/* Get physical cpuid */
	intserv = of_get_flat_dt_prop(node, "ibm,ppc-interrupt-server#s", &len);
	if (intserv) {
		nthreads = len / sizeof(int);
	} else {
		intserv = of_get_flat_dt_prop(node, "reg", NULL);
		nthreads = 1;
	}

	/*
	 * Now see if any of these threads match our boot cpu.
	 * NOTE: This must match the parsing done in smp_setup_cpu_maps.
	 */
	for (i = 0; i < nthreads; i++) {
		/*
		 * version 2 of the kexec param format adds the phys cpuid of
		 * booted proc.
		 */
		if (be32_to_cpu(initial_boot_params->version) >= 2) {
			if (be32_to_cpu(intserv[i]) ==
			    be32_to_cpu(initial_boot_params->boot_cpuid_phys)) {
				found = boot_cpu_count;
				found_thread = i;
			}
		} else {
			/*
			 * Check if it's the boot-cpu, set it's hw index now,
			 * unfortunately this format did not support booting
			 * off secondary threads.
			 */
			if (of_get_flat_dt_prop(node,
					"linux,boot-cpu", NULL) != NULL)
				found = boot_cpu_count;
		}
#ifdef CONFIG_SMP
		/* logical cpu id is always 0 on UP kernels */
		boot_cpu_count++;
#endif
	}

	if (found >= 0) {
		DBG("boot cpu: logical %d physical %d\n", found,
			be32_to_cpu(intserv[found_thread]));
		boot_cpuid = found;
		set_hard_smp_processor_id(found,
			be32_to_cpu(intserv[found_thread]));

		/*
		 * PAPR defines "logical" PVR values for cpus that
		 * meet various levels of the architecture:
		 * 0x0f000001	Architecture version 2.04
		 * 0x0f000002	Architecture version 2.05
		 * If the cpu-version property in the cpu node contains
		 * such a value, we call identify_cpu again with the
		 * logical PVR value in order to use the cpu feature
		 * bits appropriate for the architecture level.
		 *
		 * A POWER6 partition in "POWER6 architected" mode
		 * uses the 0x0f000002 PVR value; in POWER5+ mode
		 * it uses 0x0f000001.
		 */
		prop = of_get_flat_dt_prop(node, "cpu-version", NULL);
		if (prop && (be32_to_cpup(prop) & 0xff000000) == 0x0f000000)
			identify_cpu(0, be32_to_cpup(prop));

		identical_pvr_fixup(node);
	}

	check_cpu_feature_properties(node);
	check_cpu_pa_features(node);
	check_cpu_slb_size(node);

#ifdef CONFIG_PPC_PSERIES
	if (nthreads > 1)
		cur_cpu_spec->cpu_features |= CPU_FTR_SMT;
	else
		cur_cpu_spec->cpu_features &= ~CPU_FTR_SMT;
#endif

	return 0;
}

int __init early_init_dt_scan_chosen_ppc(unsigned long node, const char *uname,
					 int depth, void *data)
{
	unsigned long *lprop; /* All these set by kernel, so no need to convert endian */

	/* Use common scan routine to determine if this is the chosen node */
	if (early_init_dt_scan_chosen(node, uname, depth, data) == 0)
		return 0;

#ifdef CONFIG_PPC64
	/* check if iommu is forced on or off */
	if (of_get_flat_dt_prop(node, "linux,iommu-off", NULL) != NULL)
		iommu_is_off = 1;
	if (of_get_flat_dt_prop(node, "linux,iommu-force-on", NULL) != NULL)
		iommu_force_on = 1;
#endif

	/* mem=x on the command line is the preferred mechanism */
	lprop = of_get_flat_dt_prop(node, "linux,memory-limit", NULL);
	if (lprop)
		memory_limit = *lprop;

#ifdef CONFIG_PPC64
	lprop = of_get_flat_dt_prop(node, "linux,tce-alloc-start", NULL);
	if (lprop)
		tce_alloc_start = *lprop;
	lprop = of_get_flat_dt_prop(node, "linux,tce-alloc-end", NULL);
	if (lprop)
		tce_alloc_end = *lprop;
#endif

#ifdef CONFIG_KEXEC
	lprop = of_get_flat_dt_prop(node, "linux,crashkernel-base", NULL);
	if (lprop)
		crashk_res.start = *lprop;

	lprop = of_get_flat_dt_prop(node, "linux,crashkernel-size", NULL);
	if (lprop)
		crashk_res.end = crashk_res.start + *lprop - 1;
#endif

	/* break now */
	return 1;
}

#ifdef CONFIG_PPC_PSERIES
/*
 * Interpret the ibm,dynamic-memory property in the
 * /ibm,dynamic-reconfiguration-memory node.
 * This contains a list of memory blocks along with NUMA affinity
 * information.
 */
static int __init early_init_dt_scan_drconf_memory(unsigned long node)
{
	__be32 *dm, *ls, *usm;
	unsigned long l, n, flags;
	u64 base, size, memblock_size;
	unsigned int is_kexec_kdump = 0, rngs;

	ls = of_get_flat_dt_prop(node, "ibm,lmb-size", &l);
	if (ls == NULL || l < dt_root_size_cells * sizeof(__be32))
		return 0;
	memblock_size = dt_mem_next_cell(dt_root_size_cells, &ls);

	dm = of_get_flat_dt_prop(node, "ibm,dynamic-memory", &l);
	if (dm == NULL || l < sizeof(__be32))
		return 0;

	n = of_read_number(dm++, 1);	/* number of entries */
	if (l < (n * (dt_root_addr_cells + 4) + 1) * sizeof(__be32))
		return 0;

	/* check if this is a kexec/kdump kernel. */
	usm = of_get_flat_dt_prop(node, "linux,drconf-usable-memory",
						 &l);
	if (usm != NULL)
		is_kexec_kdump = 1;

	for (; n != 0; --n) {
		base = dt_mem_next_cell(dt_root_addr_cells, &dm);
		flags = of_read_number(&dm[3], 1);
		/* skip DRC index, pad, assoc. list index, flags */
		dm += 4;
		/* skip this block if the reserved bit is set in flags (0x80)
		   or if the block is not assigned to this partition (0x8) */
		if ((flags & 0x80) || !(flags & 0x8))
			continue;
		size = memblock_size;
		rngs = 1;
		if (is_kexec_kdump) {
			/*
			 * For each memblock in ibm,dynamic-memory, a corresponding
			 * entry in linux,drconf-usable-memory property contains
			 * a counter 'p' followed by 'p' (base, size) duple.
			 * Now read the counter from
			 * linux,drconf-usable-memory property
			 */
			rngs = dt_mem_next_cell(dt_root_size_cells, &usm);
			if (!rngs) /* there are no (base, size) duple */
				continue;
		}
		do {
			if (is_kexec_kdump) {
				base = dt_mem_next_cell(dt_root_addr_cells,
							 &usm);
				size = dt_mem_next_cell(dt_root_size_cells,
							 &usm);
			}
			if (iommu_is_off) {
				if (base >= 0x80000000ul)
					continue;
				if ((base + size) > 0x80000000ul)
					size = 0x80000000ul - base;
			}
			memblock_add(base, size);
		} while (--rngs);
	}
	memblock_dump_all();
	return 0;
}
#else
#define early_init_dt_scan_drconf_memory(node)	0
#endif /* CONFIG_PPC_PSERIES */

static int __init early_init_dt_scan_memory_ppc(unsigned long node,
						const char *uname,
						int depth, void *data)
{
	if (depth == 1 &&
	    strcmp(uname, "ibm,dynamic-reconfiguration-memory") == 0)
		return early_init_dt_scan_drconf_memory(node);
	
	return early_init_dt_scan_memory(node, uname, depth, data);
}

void __init early_init_dt_add_memory_arch(u64 base, u64 size)
{
#ifdef CONFIG_PPC64
	if (iommu_is_off) {
		if (base >= 0x80000000ul)
			return;
		if ((base + size) > 0x80000000ul)
			size = 0x80000000ul - base;
	}
#endif
	/* Keep track of the beginning of memory -and- the size of
	 * the very first block in the device-tree as it represents
	 * the RMA on ppc64 server
	 */
	if (base < memstart_addr) {
		memstart_addr = base;
		first_memblock_size = size;
	}

	/* Add the chunk to the MEMBLOCK list */
	memblock_add(base, size);
}

void * __init early_init_dt_alloc_memory_arch(u64 size, u64 align)
{
	return __va(memblock_alloc(size, align));
}

#ifdef CONFIG_BLK_DEV_INITRD
void __init early_init_dt_setup_initrd_arch(unsigned long start,
		unsigned long end)
{
	initrd_start = (unsigned long)__va(start);
	initrd_end = (unsigned long)__va(end);
	initrd_below_start_ok = 1;
}
#endif

static void __init early_reserve_mem_dt(void)
{
	unsigned long i, len, dt_root;
	const __be32 *prop;

	dt_root = of_get_flat_dt_root();

	prop = of_get_flat_dt_prop(dt_root, "reserved-ranges", &len);

	if (!prop)
		return;

	DBG("Found new-style reserved-ranges\n");

	/* Each reserved range is an (address,size) pair, 2 cells each,
	 * totalling 4 cells per range. */
	for (i = 0; i < len / (sizeof(*prop) * 4); i++) {
		u64 base, size;

		base = of_read_number(prop + (i * 4) + 0, 2);
		size = of_read_number(prop + (i * 4) + 2, 2);

		if (size) {
			DBG("reserving: %llx -> %llx\n", base, size);
			memblock_reserve(base, size);
		}
	}
}

static void __init early_reserve_mem(void)
{
	u64 base, size;
	__be64 *reserve_map;
	unsigned long self_base;
	unsigned long self_size;

	reserve_map = (__be64 *)(((unsigned long)initial_boot_params) +
			be32_to_cpu(initial_boot_params->off_mem_rsvmap));

	/* before we do anything, lets reserve the dt blob */
	self_base = __pa((unsigned long)initial_boot_params);
	self_size = be32_to_cpu(initial_boot_params->totalsize);
	memblock_reserve(self_base, self_size);

	/* Look for the new "reserved-regions" property in the DT */
	early_reserve_mem_dt();

#ifdef CONFIG_BLK_DEV_INITRD
	/* Then reserve the initrd, if any */
	if (initrd_start && (initrd_end > initrd_start)) {
		memblock_reserve(_ALIGN_DOWN(__pa(initrd_start), PAGE_SIZE),
			_ALIGN_UP(initrd_end, PAGE_SIZE) -
			_ALIGN_DOWN(initrd_start, PAGE_SIZE));
	}
#endif /* CONFIG_BLK_DEV_INITRD */

#ifdef CONFIG_PPC32
	/* 
	 * Handle the case where we might be booting from an old kexec
	 * image that setup the mem_rsvmap as pairs of 32-bit values
	 */
	if (be64_to_cpup(reserve_map) > 0xffffffffull) {
		u32 base_32, size_32;
		__be32 *reserve_map_32 = (__be32 *)reserve_map;

		DBG("Found old 32-bit reserve map\n");

		while (1) {
			base_32 = be32_to_cpup(reserve_map_32++);
			size_32 = be32_to_cpup(reserve_map_32++);
			if (size_32 == 0)
				break;
			/* skip if the reservation is for the blob */
			if (base_32 == self_base && size_32 == self_size)
				continue;
			DBG("reserving: %x -> %x\n", base_32, size_32);
			memblock_reserve(base_32, size_32);
		}
		return;
	}
#endif
	DBG("Processing reserve map\n");

	/* Handle the reserve map in the fdt blob if it exists */
	while (1) {
		base = be64_to_cpup(reserve_map++);
		size = be64_to_cpup(reserve_map++);
		if (size == 0)
			break;
		DBG("reserving: %llx -> %llx\n", base, size);
		memblock_reserve(base, size);
	}
}

void __init early_init_devtree(void *params)
{
	phys_addr_t limit;

	DBG(" -> early_init_devtree(%p)\n", params);

	/* Setup flat device-tree pointer */
	initial_boot_params = params;

#ifdef CONFIG_PPC_RTAS
	/* Some machines might need RTAS info for debugging, grab it now. */
	of_scan_flat_dt(early_init_dt_scan_rtas, NULL);
#endif

#ifdef CONFIG_PPC_POWERNV
	/* Some machines might need OPAL info for debugging, grab it now. */
	of_scan_flat_dt(early_init_dt_scan_opal, NULL);
#endif

#ifdef CONFIG_FA_DUMP
	/* scan tree to see if dump is active during last boot */
	of_scan_flat_dt(early_init_dt_scan_fw_dump, NULL);
#endif

	/* Pre-initialize the cmd_line with the content of boot_commmand_line,
	 * which will be empty except when the content of the variable has
	 * been overriden by a bootloading mechanism. This happens typically
	 * with HAL takeover
	 */
	strlcpy(cmd_line, boot_command_line, COMMAND_LINE_SIZE);

	/* Retrieve various informations from the /chosen node of the
	 * device-tree, including the platform type, initrd location and
	 * size, TCE reserve, and more ...
	 */
	of_scan_flat_dt(early_init_dt_scan_chosen_ppc, cmd_line);

	/* Scan memory nodes and rebuild MEMBLOCKs */
	of_scan_flat_dt(early_init_dt_scan_root, NULL);
	of_scan_flat_dt(early_init_dt_scan_memory_ppc, NULL);

	/* Save command line for /proc/cmdline and then parse parameters */
	strlcpy(boot_command_line, cmd_line, COMMAND_LINE_SIZE);
	parse_early_param();

	/* make sure we've parsed cmdline for mem= before this */
	if (memory_limit)
		first_memblock_size = min_t(u64, first_memblock_size, memory_limit);
	setup_initial_memory_limit(memstart_addr, first_memblock_size);
	/* Reserve MEMBLOCK regions used by kernel, initrd, dt, etc... */
	memblock_reserve(PHYSICAL_START, __pa(klimit) - PHYSICAL_START);
	/* If relocatable, reserve first 32k for interrupt vectors etc. */
	if (PHYSICAL_START > MEMORY_START)
		memblock_reserve(MEMORY_START, 0x8000);
	reserve_kdump_trampoline();
#ifdef CONFIG_FA_DUMP
	/*
	 * If we fail to reserve memory for firmware-assisted dump then
	 * fallback to kexec based kdump.
	 */
	if (fadump_reserve_mem() == 0)
#endif
		reserve_crashkernel();
	early_reserve_mem();

	/*
	 * Ensure that total memory size is page-aligned, because otherwise
	 * mark_bootmem() gets upset.
	 */
	limit = ALIGN(memory_limit ?: memblock_phys_mem_size(), PAGE_SIZE);
	memblock_enforce_memory_limit(limit);

	memblock_allow_resize();
	memblock_dump_all();

	DBG("Phys. mem: %llx\n", memblock_phys_mem_size());

	/* We may need to relocate the flat tree, do it now.
	 * FIXME .. and the initrd too? */
	move_device_tree();

	allocate_pacas();

	DBG("Scanning CPUs ...\n");

	/* Retrieve CPU related informations from the flat tree
	 * (altivec support, boot CPU ID, ...)
	 */
	of_scan_flat_dt(early_init_dt_scan_cpus, NULL);

#if defined(CONFIG_SMP) && defined(CONFIG_PPC64)
	/* We'll later wait for secondaries to check in; there are
	 * NCPUS-1 non-boot CPUs  :-)
	 */
	spinning_secondaries = boot_cpu_count - 1;
#endif

	DBG(" <- early_init_devtree()\n");
}

/*******
 *
 * New implementation of the OF "find" APIs, return a refcounted
 * object, call of_node_put() when done.  The device tree and list
 * are protected by a rw_lock.
 *
 * Note that property management will need some locking as well,
 * this isn't dealt with yet.
 *
 *******/

/**
 *	of_find_next_cache_node - Find a node's subsidiary cache
 *	@np:	node of type "cpu" or "cache"
 *
 *	Returns a node pointer with refcount incremented, use
 *	of_node_put() on it when done.  Caller should hold a reference
 *	to np.
 */
struct device_node *of_find_next_cache_node(struct device_node *np)
{
	struct device_node *child;
	const phandle *handle;

	handle = of_get_property(np, "l2-cache", NULL);
	if (!handle)
		handle = of_get_property(np, "next-level-cache", NULL);

	if (handle)
		return of_find_node_by_phandle(*handle);

	/* OF on pmac has nodes instead of properties named "l2-cache"
	 * beneath CPU nodes.
	 */
	if (!strcmp(np->type, "cpu"))
		for_each_child_of_node(np, child)
			if (!strcmp(child->type, "cache"))
				return child;

	return NULL;
}

/**
 * of_get_ibm_chip_id - Returns the IBM "chip-id" of a device
 * @np: device node of the device
 *
 * This looks for a property "ibm,chip-id" in the node or any
 * of its parents and returns its content, or -1 if it cannot
 * be found.
 */
int of_get_ibm_chip_id(struct device_node *np)
{
	of_node_get(np);
	while(np) {
		struct device_node *old = np;
		const __be32 *prop;

		prop = of_get_property(np, "ibm,chip-id", NULL);
		if (prop) {
			of_node_put(np);
			return be32_to_cpup(prop);
		}
		np = of_get_parent(np);
		of_node_put(old);
	}
	return -1;
}

#ifdef CONFIG_PPC_PSERIES
/*
 * Fix up the uninitialized fields in a new device node:
 * name, type and pci-specific fields
 */

static int of_finish_dynamic_node(struct device_node *node)
{
	struct device_node *parent = of_get_parent(node);
	int err = 0;
	const phandle *ibm_phandle;

	node->name = of_get_property(node, "name", NULL);
	node->type = of_get_property(node, "device_type", NULL);

	if (!node->name)
		node->name = "<NULL>";
	if (!node->type)
		node->type = "<NULL>";

	if (!parent) {
		err = -ENODEV;
		goto out;
	}

	/* We don't support that function on PowerMac, at least
	 * not yet
	 */
	if (machine_is(powermac))
		return -ENODEV;

	/* fix up new node's phandle field */
	if ((ibm_phandle = of_get_property(node, "ibm,phandle", NULL)))
		node->phandle = *ibm_phandle;

out:
	of_node_put(parent);
	return err;
}

static int prom_reconfig_notifier(struct notifier_block *nb,
				  unsigned long action, void *node)
{
	int err;

	switch (action) {
	case OF_RECONFIG_ATTACH_NODE:
		err = of_finish_dynamic_node(node);
		if (err < 0)
			printk(KERN_ERR "finish_node returned %d\n", err);
		break;
	default:
		err = 0;
		break;
	}
	return notifier_from_errno(err);
}

static struct notifier_block prom_reconfig_nb = {
	.notifier_call = prom_reconfig_notifier,
	.priority = 10, /* This one needs to run first */
};

static int __init prom_reconfig_setup(void)
{
	return of_reconfig_notifier_register(&prom_reconfig_nb);
}
__initcall(prom_reconfig_setup);
#endif

bool arch_match_cpu_phys_id(int cpu, u64 phys_id)
{
<<<<<<< HEAD
	return (int)phys_id == get_hard_smp_processor_id(cpu);
=======
	int hardid;
	struct device_node *np;

	hardid = get_hard_smp_processor_id(cpu);

	for_each_node_by_type(np, "cpu") {
		const __be32 *intserv;
		unsigned int plen, t;

		/* Check for ibm,ppc-interrupt-server#s. If it doesn't exist
		 * fallback to "reg" property and assume no threads
		 */
		intserv = of_get_property(np, "ibm,ppc-interrupt-server#s",
				&plen);
		if (intserv == NULL) {
			const __be32 *reg = of_get_property(np, "reg", NULL);
			if (reg == NULL)
				continue;
			if (be32_to_cpup(reg) == hardid) {
				if (thread)
					*thread = 0;
				return np;
			}
		} else {
			plen /= sizeof(u32);
			for (t = 0; t < plen; t++) {
				if (hardid == be32_to_cpu(intserv[t])) {
					if (thread)
						*thread = t;
					return np;
				}
			}
		}
	}
	return NULL;
>>>>>>> 9f24b0c9
}

#if defined(CONFIG_DEBUG_FS) && defined(DEBUG)
static struct debugfs_blob_wrapper flat_dt_blob;

static int __init export_flat_device_tree(void)
{
	struct dentry *d;

	flat_dt_blob.data = initial_boot_params;
	flat_dt_blob.size = be32_to_cpu(initial_boot_params->totalsize);

	d = debugfs_create_blob("flat-device-tree", S_IFREG | S_IRUSR,
				powerpc_debugfs_root, &flat_dt_blob);
	if (!d)
		return 1;

	return 0;
}
__initcall(export_flat_device_tree);
#endif<|MERGE_RESOLUTION|>--- conflicted
+++ resolved
@@ -895,45 +895,7 @@
 
 bool arch_match_cpu_phys_id(int cpu, u64 phys_id)
 {
-<<<<<<< HEAD
 	return (int)phys_id == get_hard_smp_processor_id(cpu);
-=======
-	int hardid;
-	struct device_node *np;
-
-	hardid = get_hard_smp_processor_id(cpu);
-
-	for_each_node_by_type(np, "cpu") {
-		const __be32 *intserv;
-		unsigned int plen, t;
-
-		/* Check for ibm,ppc-interrupt-server#s. If it doesn't exist
-		 * fallback to "reg" property and assume no threads
-		 */
-		intserv = of_get_property(np, "ibm,ppc-interrupt-server#s",
-				&plen);
-		if (intserv == NULL) {
-			const __be32 *reg = of_get_property(np, "reg", NULL);
-			if (reg == NULL)
-				continue;
-			if (be32_to_cpup(reg) == hardid) {
-				if (thread)
-					*thread = 0;
-				return np;
-			}
-		} else {
-			plen /= sizeof(u32);
-			for (t = 0; t < plen; t++) {
-				if (hardid == be32_to_cpu(intserv[t])) {
-					if (thread)
-						*thread = t;
-					return np;
-				}
-			}
-		}
-	}
-	return NULL;
->>>>>>> 9f24b0c9
 }
 
 #if defined(CONFIG_DEBUG_FS) && defined(DEBUG)
