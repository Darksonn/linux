--- conflicted
+++ resolved
@@ -96,12 +96,7 @@
 config KVM_INTEL
 	tristate "KVM for Intel (and compatible) processors support"
 	depends on KVM && IA32_FEAT_CTL
-<<<<<<< HEAD
-=======
-	select KVM_GENERIC_PRIVATE_MEM if INTEL_TDX_HOST
-	select KVM_GENERIC_MEMORY_ATTRIBUTES if INTEL_TDX_HOST
 	select X86_FRED if X86_64
->>>>>>> 4a1e02b1
 	help
 	  Provides support for KVM on processors equipped with Intel's VT
 	  extensions, a.k.a. Virtual Machine Extensions (VMX).
