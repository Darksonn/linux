// SPDX-License-Identifier: GPL-2.0
/*
 * Copyright (C) 2010 Red Hat, Inc.
 * Copyright (C) 2016-2023 Christoph Hellwig.
 */
#include <linux/module.h>
#include <linux/compiler.h>
#include <linux/fs.h>
#include <linux/iomap.h>
#include <linux/pagemap.h>
#include <linux/uio.h>
#include <linux/buffer_head.h>
#include <linux/dax.h>
#include <linux/writeback.h>
#include <linux/list_sort.h>
#include <linux/swap.h>
#include <linux/bio.h>
#include <linux/sched/signal.h>
#include <linux/migrate.h>
#include "trace.h"

#include "../internal.h"

#define IOEND_BATCH_SIZE	4096

/*
 * Structure allocated for each folio to track per-block uptodate, dirty state
 * and I/O completions.
 */
struct iomap_folio_state {
	spinlock_t		state_lock;
	unsigned int		read_bytes_pending;
	atomic_t		write_bytes_pending;

	/*
	 * Each block has two bits in this bitmap:
	 * Bits [0..blocks_per_folio) has the uptodate status.
	 * Bits [b_p_f...(2*b_p_f))   has the dirty status.
	 */
	unsigned long		state[];
};

static struct bio_set iomap_ioend_bioset;

static inline bool ifs_is_fully_uptodate(struct folio *folio,
		struct iomap_folio_state *ifs)
{
	struct inode *inode = folio->mapping->host;

	return bitmap_full(ifs->state, i_blocks_per_folio(inode, folio));
}

static inline bool ifs_block_is_uptodate(struct iomap_folio_state *ifs,
		unsigned int block)
{
	return test_bit(block, ifs->state);
}

static bool ifs_set_range_uptodate(struct folio *folio,
		struct iomap_folio_state *ifs, size_t off, size_t len)
{
	struct inode *inode = folio->mapping->host;
	unsigned int first_blk = off >> inode->i_blkbits;
	unsigned int last_blk = (off + len - 1) >> inode->i_blkbits;
	unsigned int nr_blks = last_blk - first_blk + 1;

	bitmap_set(ifs->state, first_blk, nr_blks);
	return ifs_is_fully_uptodate(folio, ifs);
}

static void iomap_set_range_uptodate(struct folio *folio, size_t off,
		size_t len)
{
	struct iomap_folio_state *ifs = folio->private;
	unsigned long flags;
	bool uptodate = true;

	if (ifs) {
		spin_lock_irqsave(&ifs->state_lock, flags);
		uptodate = ifs_set_range_uptodate(folio, ifs, off, len);
		spin_unlock_irqrestore(&ifs->state_lock, flags);
	}

	if (uptodate)
		folio_mark_uptodate(folio);
}

static inline bool ifs_block_is_dirty(struct folio *folio,
		struct iomap_folio_state *ifs, int block)
{
	struct inode *inode = folio->mapping->host;
	unsigned int blks_per_folio = i_blocks_per_folio(inode, folio);

	return test_bit(block + blks_per_folio, ifs->state);
}

static unsigned ifs_find_dirty_range(struct folio *folio,
		struct iomap_folio_state *ifs, u64 *range_start, u64 range_end)
{
	struct inode *inode = folio->mapping->host;
	unsigned start_blk =
		offset_in_folio(folio, *range_start) >> inode->i_blkbits;
	unsigned end_blk = min_not_zero(
		offset_in_folio(folio, range_end) >> inode->i_blkbits,
		i_blocks_per_folio(inode, folio));
	unsigned nblks = 1;

	while (!ifs_block_is_dirty(folio, ifs, start_blk))
		if (++start_blk == end_blk)
			return 0;

	while (start_blk + nblks < end_blk) {
		if (!ifs_block_is_dirty(folio, ifs, start_blk + nblks))
			break;
		nblks++;
	}

	*range_start = folio_pos(folio) + (start_blk << inode->i_blkbits);
	return nblks << inode->i_blkbits;
}

static unsigned iomap_find_dirty_range(struct folio *folio, u64 *range_start,
		u64 range_end)
{
	struct iomap_folio_state *ifs = folio->private;

	if (*range_start >= range_end)
		return 0;

	if (ifs)
		return ifs_find_dirty_range(folio, ifs, range_start, range_end);
	return range_end - *range_start;
}

static void ifs_clear_range_dirty(struct folio *folio,
		struct iomap_folio_state *ifs, size_t off, size_t len)
{
	struct inode *inode = folio->mapping->host;
	unsigned int blks_per_folio = i_blocks_per_folio(inode, folio);
	unsigned int first_blk = (off >> inode->i_blkbits);
	unsigned int last_blk = (off + len - 1) >> inode->i_blkbits;
	unsigned int nr_blks = last_blk - first_blk + 1;
	unsigned long flags;

	spin_lock_irqsave(&ifs->state_lock, flags);
	bitmap_clear(ifs->state, first_blk + blks_per_folio, nr_blks);
	spin_unlock_irqrestore(&ifs->state_lock, flags);
}

static void iomap_clear_range_dirty(struct folio *folio, size_t off, size_t len)
{
	struct iomap_folio_state *ifs = folio->private;

	if (ifs)
		ifs_clear_range_dirty(folio, ifs, off, len);
}

static void ifs_set_range_dirty(struct folio *folio,
		struct iomap_folio_state *ifs, size_t off, size_t len)
{
	struct inode *inode = folio->mapping->host;
	unsigned int blks_per_folio = i_blocks_per_folio(inode, folio);
	unsigned int first_blk = (off >> inode->i_blkbits);
	unsigned int last_blk = (off + len - 1) >> inode->i_blkbits;
	unsigned int nr_blks = last_blk - first_blk + 1;
	unsigned long flags;

	spin_lock_irqsave(&ifs->state_lock, flags);
	bitmap_set(ifs->state, first_blk + blks_per_folio, nr_blks);
	spin_unlock_irqrestore(&ifs->state_lock, flags);
}

static void iomap_set_range_dirty(struct folio *folio, size_t off, size_t len)
{
	struct iomap_folio_state *ifs = folio->private;

	if (ifs)
		ifs_set_range_dirty(folio, ifs, off, len);
}

static struct iomap_folio_state *ifs_alloc(struct inode *inode,
		struct folio *folio, unsigned int flags)
{
	struct iomap_folio_state *ifs = folio->private;
	unsigned int nr_blocks = i_blocks_per_folio(inode, folio);
	gfp_t gfp;

	if (ifs || nr_blocks <= 1)
		return ifs;

	if (flags & IOMAP_NOWAIT)
		gfp = GFP_NOWAIT;
	else
		gfp = GFP_NOFS | __GFP_NOFAIL;

	/*
	 * ifs->state tracks two sets of state flags when the
	 * filesystem block size is smaller than the folio size.
	 * The first state tracks per-block uptodate and the
	 * second tracks per-block dirty state.
	 */
	ifs = kzalloc(struct_size(ifs, state,
		      BITS_TO_LONGS(2 * nr_blocks)), gfp);
	if (!ifs)
		return ifs;

	spin_lock_init(&ifs->state_lock);
	if (folio_test_uptodate(folio))
		bitmap_set(ifs->state, 0, nr_blocks);
	if (folio_test_dirty(folio))
		bitmap_set(ifs->state, nr_blocks, nr_blocks);
	folio_attach_private(folio, ifs);

	return ifs;
}

static void ifs_free(struct folio *folio)
{
	struct iomap_folio_state *ifs = folio_detach_private(folio);

	if (!ifs)
		return;
	WARN_ON_ONCE(ifs->read_bytes_pending != 0);
	WARN_ON_ONCE(atomic_read(&ifs->write_bytes_pending));
	WARN_ON_ONCE(ifs_is_fully_uptodate(folio, ifs) !=
			folio_test_uptodate(folio));
	kfree(ifs);
}

/*
 * Calculate the range inside the folio that we actually need to read.
 */
static void iomap_adjust_read_range(struct inode *inode, struct folio *folio,
		loff_t *pos, loff_t length, size_t *offp, size_t *lenp)
{
	struct iomap_folio_state *ifs = folio->private;
	loff_t orig_pos = *pos;
	loff_t isize = i_size_read(inode);
	unsigned block_bits = inode->i_blkbits;
	unsigned block_size = (1 << block_bits);
	size_t poff = offset_in_folio(folio, *pos);
	size_t plen = min_t(loff_t, folio_size(folio) - poff, length);
	size_t orig_plen = plen;
	unsigned first = poff >> block_bits;
	unsigned last = (poff + plen - 1) >> block_bits;

	/*
	 * If the block size is smaller than the page size, we need to check the
	 * per-block uptodate status and adjust the offset and length if needed
	 * to avoid reading in already uptodate ranges.
	 */
	if (ifs) {
		unsigned int i;

		/* move forward for each leading block marked uptodate */
		for (i = first; i <= last; i++) {
			if (!ifs_block_is_uptodate(ifs, i))
				break;
			*pos += block_size;
			poff += block_size;
			plen -= block_size;
			first++;
		}

		/* truncate len if we find any trailing uptodate block(s) */
		for ( ; i <= last; i++) {
			if (ifs_block_is_uptodate(ifs, i)) {
				plen -= (last - i + 1) * block_size;
				last = i - 1;
				break;
			}
		}
	}

	/*
	 * If the extent spans the block that contains the i_size, we need to
	 * handle both halves separately so that we properly zero data in the
	 * page cache for blocks that are entirely outside of i_size.
	 */
	if (orig_pos <= isize && orig_pos + orig_plen > isize) {
		unsigned end = offset_in_folio(folio, isize - 1) >> block_bits;

		if (first <= end && last > end)
			plen -= (last - end) * block_size;
	}

	*offp = poff;
	*lenp = plen;
}

static void iomap_finish_folio_read(struct folio *folio, size_t off,
		size_t len, int error)
{
	struct iomap_folio_state *ifs = folio->private;
	bool uptodate = !error;
	bool finished = true;

	if (ifs) {
		unsigned long flags;

		spin_lock_irqsave(&ifs->state_lock, flags);
		if (!error)
			uptodate = ifs_set_range_uptodate(folio, ifs, off, len);
		ifs->read_bytes_pending -= len;
		finished = !ifs->read_bytes_pending;
		spin_unlock_irqrestore(&ifs->state_lock, flags);
	}

	if (finished)
		folio_end_read(folio, uptodate);
}

static void iomap_read_end_io(struct bio *bio)
{
	int error = blk_status_to_errno(bio->bi_status);
	struct folio_iter fi;

	bio_for_each_folio_all(fi, bio)
		iomap_finish_folio_read(fi.folio, fi.offset, fi.length, error);
	bio_put(bio);
}

struct iomap_readpage_ctx {
	struct folio		*cur_folio;
	bool			cur_folio_in_bio;
	struct bio		*bio;
	struct readahead_control *rac;
};

/**
 * iomap_read_inline_data - copy inline data into the page cache
 * @iter: iteration structure
 * @folio: folio to copy to
 *
 * Copy the inline data in @iter into @folio and zero out the rest of the folio.
 * Only a single IOMAP_INLINE extent is allowed at the end of each file.
 * Returns zero for success to complete the read, or the usual negative errno.
 */
static int iomap_read_inline_data(const struct iomap_iter *iter,
		struct folio *folio)
{
	const struct iomap *iomap = iomap_iter_srcmap(iter);
	size_t size = i_size_read(iter->inode) - iomap->offset;
	size_t offset = offset_in_folio(folio, iomap->offset);

	if (folio_test_uptodate(folio))
		return 0;

	if (WARN_ON_ONCE(size > iomap->length))
		return -EIO;
	if (offset > 0)
		ifs_alloc(iter->inode, folio, iter->flags);

	folio_fill_tail(folio, offset, iomap->inline_data, size);
	iomap_set_range_uptodate(folio, offset, folio_size(folio) - offset);
	return 0;
}

static inline bool iomap_block_needs_zeroing(const struct iomap_iter *iter,
		loff_t pos)
{
	const struct iomap *srcmap = iomap_iter_srcmap(iter);

	return srcmap->type != IOMAP_MAPPED ||
		(srcmap->flags & IOMAP_F_NEW) ||
		pos >= i_size_read(iter->inode);
}

static loff_t iomap_readpage_iter(const struct iomap_iter *iter,
		struct iomap_readpage_ctx *ctx, loff_t offset)
{
	const struct iomap *iomap = &iter->iomap;
	loff_t pos = iter->pos + offset;
	loff_t length = iomap_length(iter) - offset;
	struct folio *folio = ctx->cur_folio;
	struct iomap_folio_state *ifs;
	loff_t orig_pos = pos;
	size_t poff, plen;
	sector_t sector;

	if (iomap->type == IOMAP_INLINE)
		return iomap_read_inline_data(iter, folio);

	/* zero post-eof blocks as the page may be mapped */
	ifs = ifs_alloc(iter->inode, folio, iter->flags);
	iomap_adjust_read_range(iter->inode, folio, &pos, length, &poff, &plen);
	if (plen == 0)
		goto done;

	if (iomap_block_needs_zeroing(iter, pos)) {
		folio_zero_range(folio, poff, plen);
		iomap_set_range_uptodate(folio, poff, plen);
		goto done;
	}

	ctx->cur_folio_in_bio = true;
	if (ifs) {
		spin_lock_irq(&ifs->state_lock);
		ifs->read_bytes_pending += plen;
		spin_unlock_irq(&ifs->state_lock);
	}

	sector = iomap_sector(iomap, pos);
	if (!ctx->bio ||
	    bio_end_sector(ctx->bio) != sector ||
	    !bio_add_folio(ctx->bio, folio, plen, poff)) {
		gfp_t gfp = mapping_gfp_constraint(folio->mapping, GFP_KERNEL);
		gfp_t orig_gfp = gfp;
		unsigned int nr_vecs = DIV_ROUND_UP(length, PAGE_SIZE);

		if (ctx->bio)
			submit_bio(ctx->bio);

		if (ctx->rac) /* same as readahead_gfp_mask */
			gfp |= __GFP_NORETRY | __GFP_NOWARN;
		ctx->bio = bio_alloc(iomap->bdev, bio_max_segs(nr_vecs),
				     REQ_OP_READ, gfp);
		/*
		 * If the bio_alloc fails, try it again for a single page to
		 * avoid having to deal with partial page reads.  This emulates
		 * what do_mpage_read_folio does.
		 */
		if (!ctx->bio) {
			ctx->bio = bio_alloc(iomap->bdev, 1, REQ_OP_READ,
					     orig_gfp);
		}
		if (ctx->rac)
			ctx->bio->bi_opf |= REQ_RAHEAD;
		ctx->bio->bi_iter.bi_sector = sector;
		ctx->bio->bi_end_io = iomap_read_end_io;
		bio_add_folio_nofail(ctx->bio, folio, plen, poff);
	}

done:
	/*
	 * Move the caller beyond our range so that it keeps making progress.
	 * For that, we have to include any leading non-uptodate ranges, but
	 * we can skip trailing ones as they will be handled in the next
	 * iteration.
	 */
	return pos - orig_pos + plen;
}

static loff_t iomap_read_folio_iter(const struct iomap_iter *iter,
		struct iomap_readpage_ctx *ctx)
{
	struct folio *folio = ctx->cur_folio;
	size_t offset = offset_in_folio(folio, iter->pos);
	loff_t length = min_t(loff_t, folio_size(folio) - offset,
			      iomap_length(iter));
	loff_t done, ret;

	for (done = 0; done < length; done += ret) {
		ret = iomap_readpage_iter(iter, ctx, done);
		if (ret <= 0)
			return ret;
	}

	return done;
}

int iomap_read_folio(struct folio *folio, const struct iomap_ops *ops)
{
	struct iomap_iter iter = {
		.inode		= folio->mapping->host,
		.pos		= folio_pos(folio),
		.len		= folio_size(folio),
	};
	struct iomap_readpage_ctx ctx = {
		.cur_folio	= folio,
	};
	int ret;

	trace_iomap_readpage(iter.inode, 1);

	while ((ret = iomap_iter(&iter, ops)) > 0)
		iter.processed = iomap_read_folio_iter(&iter, &ctx);

	if (ctx.bio) {
		submit_bio(ctx.bio);
		WARN_ON_ONCE(!ctx.cur_folio_in_bio);
	} else {
		WARN_ON_ONCE(ctx.cur_folio_in_bio);
		folio_unlock(folio);
	}

	/*
	 * Just like mpage_readahead and block_read_full_folio, we always
	 * return 0 and just set the folio error flag on errors.  This
	 * should be cleaned up throughout the stack eventually.
	 */
	return 0;
}
EXPORT_SYMBOL_GPL(iomap_read_folio);

static loff_t iomap_readahead_iter(const struct iomap_iter *iter,
		struct iomap_readpage_ctx *ctx)
{
	loff_t length = iomap_length(iter);
	loff_t done, ret;

	for (done = 0; done < length; done += ret) {
		if (ctx->cur_folio &&
		    offset_in_folio(ctx->cur_folio, iter->pos + done) == 0) {
			if (!ctx->cur_folio_in_bio)
				folio_unlock(ctx->cur_folio);
			ctx->cur_folio = NULL;
		}
		if (!ctx->cur_folio) {
			ctx->cur_folio = readahead_folio(ctx->rac);
			ctx->cur_folio_in_bio = false;
		}
		ret = iomap_readpage_iter(iter, ctx, done);
		if (ret <= 0)
			return ret;
	}

	return done;
}

/**
 * iomap_readahead - Attempt to read pages from a file.
 * @rac: Describes the pages to be read.
 * @ops: The operations vector for the filesystem.
 *
 * This function is for filesystems to call to implement their readahead
 * address_space operation.
 *
 * Context: The @ops callbacks may submit I/O (eg to read the addresses of
 * blocks from disc), and may wait for it.  The caller may be trying to
 * access a different page, and so sleeping excessively should be avoided.
 * It may allocate memory, but should avoid costly allocations.  This
 * function is called with memalloc_nofs set, so allocations will not cause
 * the filesystem to be reentered.
 */
void iomap_readahead(struct readahead_control *rac, const struct iomap_ops *ops)
{
	struct iomap_iter iter = {
		.inode	= rac->mapping->host,
		.pos	= readahead_pos(rac),
		.len	= readahead_length(rac),
	};
	struct iomap_readpage_ctx ctx = {
		.rac	= rac,
	};

	trace_iomap_readahead(rac->mapping->host, readahead_count(rac));

	while (iomap_iter(&iter, ops) > 0)
		iter.processed = iomap_readahead_iter(&iter, &ctx);

	if (ctx.bio)
		submit_bio(ctx.bio);
	if (ctx.cur_folio) {
		if (!ctx.cur_folio_in_bio)
			folio_unlock(ctx.cur_folio);
	}
}
EXPORT_SYMBOL_GPL(iomap_readahead);

/*
 * iomap_is_partially_uptodate checks whether blocks within a folio are
 * uptodate or not.
 *
 * Returns true if all blocks which correspond to the specified part
 * of the folio are uptodate.
 */
bool iomap_is_partially_uptodate(struct folio *folio, size_t from, size_t count)
{
	struct iomap_folio_state *ifs = folio->private;
	struct inode *inode = folio->mapping->host;
	unsigned first, last, i;

	if (!ifs)
		return false;

	/* Caller's range may extend past the end of this folio */
	count = min(folio_size(folio) - from, count);

	/* First and last blocks in range within folio */
	first = from >> inode->i_blkbits;
	last = (from + count - 1) >> inode->i_blkbits;

	for (i = first; i <= last; i++)
		if (!ifs_block_is_uptodate(ifs, i))
			return false;
	return true;
}
EXPORT_SYMBOL_GPL(iomap_is_partially_uptodate);

/**
 * iomap_get_folio - get a folio reference for writing
 * @iter: iteration structure
 * @pos: start offset of write
 * @len: Suggested size of folio to create.
 *
 * Returns a locked reference to the folio at @pos, or an error pointer if the
 * folio could not be obtained.
 */
struct folio *iomap_get_folio(struct iomap_iter *iter, loff_t pos, size_t len)
{
	fgf_t fgp = FGP_WRITEBEGIN | FGP_NOFS;

	if (iter->flags & IOMAP_NOWAIT)
		fgp |= FGP_NOWAIT;
	fgp |= fgf_set_order(len);

	return __filemap_get_folio(iter->inode->i_mapping, pos >> PAGE_SHIFT,
			fgp, mapping_gfp_mask(iter->inode->i_mapping));
}
EXPORT_SYMBOL_GPL(iomap_get_folio);

bool iomap_release_folio(struct folio *folio, gfp_t gfp_flags)
{
	trace_iomap_release_folio(folio->mapping->host, folio_pos(folio),
			folio_size(folio));

	/*
	 * If the folio is dirty, we refuse to release our metadata because
	 * it may be partially dirty.  Once we track per-block dirty state,
	 * we can release the metadata if every block is dirty.
	 */
	if (folio_test_dirty(folio))
		return false;
	ifs_free(folio);
	return true;
}
EXPORT_SYMBOL_GPL(iomap_release_folio);

void iomap_invalidate_folio(struct folio *folio, size_t offset, size_t len)
{
	trace_iomap_invalidate_folio(folio->mapping->host,
					folio_pos(folio) + offset, len);

	/*
	 * If we're invalidating the entire folio, clear the dirty state
	 * from it and release it to avoid unnecessary buildup of the LRU.
	 */
	if (offset == 0 && len == folio_size(folio)) {
		WARN_ON_ONCE(folio_test_writeback(folio));
		folio_cancel_dirty(folio);
		ifs_free(folio);
	}
}
EXPORT_SYMBOL_GPL(iomap_invalidate_folio);

bool iomap_dirty_folio(struct address_space *mapping, struct folio *folio)
{
	struct inode *inode = mapping->host;
	size_t len = folio_size(folio);

	ifs_alloc(inode, folio, 0);
	iomap_set_range_dirty(folio, 0, len);
	return filemap_dirty_folio(mapping, folio);
}
EXPORT_SYMBOL_GPL(iomap_dirty_folio);

static void
iomap_write_failed(struct inode *inode, loff_t pos, unsigned len)
{
	loff_t i_size = i_size_read(inode);

	/*
	 * Only truncate newly allocated pages beyoned EOF, even if the
	 * write started inside the existing inode size.
	 */
	if (pos + len > i_size)
		truncate_pagecache_range(inode, max(pos, i_size),
					 pos + len - 1);
}

static int iomap_read_folio_sync(loff_t block_start, struct folio *folio,
		size_t poff, size_t plen, const struct iomap *iomap)
{
	struct bio_vec bvec;
	struct bio bio;

	bio_init(&bio, iomap->bdev, &bvec, 1, REQ_OP_READ);
	bio.bi_iter.bi_sector = iomap_sector(iomap, block_start);
	bio_add_folio_nofail(&bio, folio, plen, poff);
	return submit_bio_wait(&bio);
}

static int __iomap_write_begin(const struct iomap_iter *iter, loff_t pos,
		size_t len, struct folio *folio)
{
	const struct iomap *srcmap = iomap_iter_srcmap(iter);
	struct iomap_folio_state *ifs;
	loff_t block_size = i_blocksize(iter->inode);
	loff_t block_start = round_down(pos, block_size);
	loff_t block_end = round_up(pos + len, block_size);
	unsigned int nr_blocks = i_blocks_per_folio(iter->inode, folio);
	size_t from = offset_in_folio(folio, pos), to = from + len;
	size_t poff, plen;

	/*
	 * If the write or zeroing completely overlaps the current folio, then
	 * entire folio will be dirtied so there is no need for
	 * per-block state tracking structures to be attached to this folio.
	 * For the unshare case, we must read in the ondisk contents because we
	 * are not changing pagecache contents.
	 */
	if (!(iter->flags & IOMAP_UNSHARE) && pos <= folio_pos(folio) &&
	    pos + len >= folio_pos(folio) + folio_size(folio))
		return 0;

	ifs = ifs_alloc(iter->inode, folio, iter->flags);
	if ((iter->flags & IOMAP_NOWAIT) && !ifs && nr_blocks > 1)
		return -EAGAIN;

	if (folio_test_uptodate(folio))
		return 0;

	do {
		iomap_adjust_read_range(iter->inode, folio, &block_start,
				block_end - block_start, &poff, &plen);
		if (plen == 0)
			break;

		if (!(iter->flags & IOMAP_UNSHARE) &&
		    (from <= poff || from >= poff + plen) &&
		    (to <= poff || to >= poff + plen))
			continue;

		if (iomap_block_needs_zeroing(iter, block_start)) {
			if (WARN_ON_ONCE(iter->flags & IOMAP_UNSHARE))
				return -EIO;
			folio_zero_segments(folio, poff, from, to, poff + plen);
		} else {
			int status;

			if (iter->flags & IOMAP_NOWAIT)
				return -EAGAIN;

			status = iomap_read_folio_sync(block_start, folio,
					poff, plen, srcmap);
			if (status)
				return status;
		}
		iomap_set_range_uptodate(folio, poff, plen);
	} while ((block_start += plen) < block_end);

	return 0;
}

static struct folio *__iomap_get_folio(struct iomap_iter *iter, loff_t pos,
		size_t len)
{
	const struct iomap_folio_ops *folio_ops = iter->iomap.folio_ops;

	if (folio_ops && folio_ops->get_folio)
		return folio_ops->get_folio(iter, pos, len);
	else
		return iomap_get_folio(iter, pos, len);
}

static void __iomap_put_folio(struct iomap_iter *iter, loff_t pos, size_t ret,
		struct folio *folio)
{
	const struct iomap_folio_ops *folio_ops = iter->iomap.folio_ops;

	if (folio_ops && folio_ops->put_folio) {
		folio_ops->put_folio(iter->inode, pos, ret, folio);
	} else {
		folio_unlock(folio);
		folio_put(folio);
	}
}

static int iomap_write_begin_inline(const struct iomap_iter *iter,
		struct folio *folio)
{
	/* needs more work for the tailpacking case; disable for now */
	if (WARN_ON_ONCE(iomap_iter_srcmap(iter)->offset != 0))
		return -EIO;
	return iomap_read_inline_data(iter, folio);
}

static int iomap_write_begin(struct iomap_iter *iter, loff_t pos,
		size_t len, struct folio **foliop)
{
	const struct iomap_folio_ops *folio_ops = iter->iomap.folio_ops;
	const struct iomap *srcmap = iomap_iter_srcmap(iter);
	struct folio *folio;
	int status = 0;

	BUG_ON(pos + len > iter->iomap.offset + iter->iomap.length);
	if (srcmap != &iter->iomap)
		BUG_ON(pos + len > srcmap->offset + srcmap->length);

	if (fatal_signal_pending(current))
		return -EINTR;

	if (!mapping_large_folio_support(iter->inode->i_mapping))
		len = min_t(size_t, len, PAGE_SIZE - offset_in_page(pos));

	folio = __iomap_get_folio(iter, pos, len);
	if (IS_ERR(folio))
		return PTR_ERR(folio);

	/*
	 * Now we have a locked folio, before we do anything with it we need to
	 * check that the iomap we have cached is not stale. The inode extent
	 * mapping can change due to concurrent IO in flight (e.g.
	 * IOMAP_UNWRITTEN state can change and memory reclaim could have
	 * reclaimed a previously partially written page at this index after IO
	 * completion before this write reaches this file offset) and hence we
	 * could do the wrong thing here (zero a page range incorrectly or fail
	 * to zero) and corrupt data.
	 */
	if (folio_ops && folio_ops->iomap_valid) {
		bool iomap_valid = folio_ops->iomap_valid(iter->inode,
							 &iter->iomap);
		if (!iomap_valid) {
			iter->iomap.flags |= IOMAP_F_STALE;
			status = 0;
			goto out_unlock;
		}
	}

	if (pos + len > folio_pos(folio) + folio_size(folio))
		len = folio_pos(folio) + folio_size(folio) - pos;

	if (srcmap->type == IOMAP_INLINE)
		status = iomap_write_begin_inline(iter, folio);
	else if (srcmap->flags & IOMAP_F_BUFFER_HEAD)
		status = __block_write_begin_int(folio, pos, len, NULL, srcmap);
	else
		status = __iomap_write_begin(iter, pos, len, folio);

	if (unlikely(status))
		goto out_unlock;

	*foliop = folio;
	return 0;

out_unlock:
	__iomap_put_folio(iter, pos, 0, folio);

	return status;
}

static bool __iomap_write_end(struct inode *inode, loff_t pos, size_t len,
		size_t copied, struct folio *folio)
{
	flush_dcache_folio(folio);

	/*
	 * The blocks that were entirely written will now be uptodate, so we
	 * don't have to worry about a read_folio reading them and overwriting a
	 * partial write.  However, if we've encountered a short write and only
	 * partially written into a block, it will not be marked uptodate, so a
	 * read_folio might come in and destroy our partial write.
	 *
	 * Do the simplest thing and just treat any short write to a
	 * non-uptodate page as a zero-length write, and force the caller to
	 * redo the whole thing.
	 */
	if (unlikely(copied < len && !folio_test_uptodate(folio)))
		return false;
	iomap_set_range_uptodate(folio, offset_in_folio(folio, pos), len);
	iomap_set_range_dirty(folio, offset_in_folio(folio, pos), copied);
	filemap_dirty_folio(inode->i_mapping, folio);
	return true;
}

static void iomap_write_end_inline(const struct iomap_iter *iter,
		struct folio *folio, loff_t pos, size_t copied)
{
	const struct iomap *iomap = &iter->iomap;
	void *addr;

	WARN_ON_ONCE(!folio_test_uptodate(folio));
	BUG_ON(!iomap_inline_data_valid(iomap));

	flush_dcache_folio(folio);
	addr = kmap_local_folio(folio, pos);
	memcpy(iomap_inline_data(iomap, pos), addr, copied);
	kunmap_local(addr);

	mark_inode_dirty(iter->inode);
}

/*
 * Returns true if all copied bytes have been written to the pagecache,
 * otherwise return false.
 */
static bool iomap_write_end(struct iomap_iter *iter, loff_t pos, size_t len,
		size_t copied, struct folio *folio)
{
	const struct iomap *srcmap = iomap_iter_srcmap(iter);

	if (srcmap->type == IOMAP_INLINE) {
		iomap_write_end_inline(iter, folio, pos, copied);
		return true;
	}

	if (srcmap->flags & IOMAP_F_BUFFER_HEAD) {
		size_t bh_written;

		bh_written = block_write_end(NULL, iter->inode->i_mapping, pos,
					len, copied, folio, NULL);
		WARN_ON_ONCE(bh_written != copied && bh_written != 0);
		return bh_written == copied;
	}

	return __iomap_write_end(iter->inode, pos, len, copied, folio);
}

static loff_t iomap_write_iter(struct iomap_iter *iter, struct iov_iter *i)
{
	loff_t length = iomap_length(iter);
	loff_t pos = iter->pos;
	ssize_t total_written = 0;
	long status = 0;
	struct address_space *mapping = iter->inode->i_mapping;
	size_t chunk = mapping_max_folio_size(mapping);
	unsigned int bdp_flags = (iter->flags & IOMAP_NOWAIT) ? BDP_ASYNC : 0;

	do {
		struct folio *folio;
		loff_t old_size;
		size_t offset;		/* Offset into folio */
		size_t bytes;		/* Bytes to write to folio */
		size_t copied;		/* Bytes copied from user */
		size_t written;		/* Bytes have been written */

		bytes = iov_iter_count(i);
retry:
		offset = pos & (chunk - 1);
		bytes = min(chunk - offset, bytes);
		status = balance_dirty_pages_ratelimited_flags(mapping,
							       bdp_flags);
		if (unlikely(status))
			break;

		if (bytes > length)
			bytes = length;

		/*
		 * Bring in the user page that we'll copy from _first_.
		 * Otherwise there's a nasty deadlock on copying from the
		 * same page as we're writing to, without it being marked
		 * up-to-date.
		 *
		 * For async buffered writes the assumption is that the user
		 * page has already been faulted in. This can be optimized by
		 * faulting the user page.
		 */
		if (unlikely(fault_in_iov_iter_readable(i, bytes) == bytes)) {
			status = -EFAULT;
			break;
		}

		status = iomap_write_begin(iter, pos, bytes, &folio);
		if (unlikely(status)) {
			iomap_write_failed(iter->inode, pos, bytes);
			break;
		}
		if (iter->iomap.flags & IOMAP_F_STALE)
			break;

		offset = offset_in_folio(folio, pos);
		if (bytes > folio_size(folio) - offset)
			bytes = folio_size(folio) - offset;

		if (mapping_writably_mapped(mapping))
			flush_dcache_folio(folio);

		copied = copy_folio_from_iter_atomic(folio, offset, bytes, i);
		written = iomap_write_end(iter, pos, bytes, copied, folio) ?
			  copied : 0;

		/*
		 * Update the in-memory inode size after copying the data into
		 * the page cache.  It's up to the file system to write the
		 * updated size to disk, preferably after I/O completion so that
		 * no stale data is exposed.  Only once that's done can we
		 * unlock and release the folio.
		 */
		old_size = iter->inode->i_size;
		if (pos + written > old_size) {
			i_size_write(iter->inode, pos + written);
			iter->iomap.flags |= IOMAP_F_SIZE_CHANGED;
		}
		__iomap_put_folio(iter, pos, written, folio);

		if (old_size < pos)
			pagecache_isize_extended(iter->inode, old_size, pos);

		cond_resched();
		if (unlikely(written == 0)) {
			/*
			 * A short copy made iomap_write_end() reject the
			 * thing entirely.  Might be memory poisoning
			 * halfway through, might be a race with munmap,
			 * might be severe memory pressure.
			 */
			iomap_write_failed(iter->inode, pos, bytes);
			iov_iter_revert(i, copied);

			if (chunk > PAGE_SIZE)
				chunk /= 2;
			if (copied) {
				bytes = copied;
				goto retry;
			}
		} else {
			pos += written;
			total_written += written;
			length -= written;
		}
	} while (iov_iter_count(i) && length);

	if (status == -EAGAIN) {
		iov_iter_revert(i, total_written);
		return -EAGAIN;
	}
	return total_written ? total_written : status;
}

ssize_t
iomap_file_buffered_write(struct kiocb *iocb, struct iov_iter *i,
		const struct iomap_ops *ops, void *private)
{
	struct iomap_iter iter = {
		.inode		= iocb->ki_filp->f_mapping->host,
		.pos		= iocb->ki_pos,
		.len		= iov_iter_count(i),
		.flags		= IOMAP_WRITE,
		.private	= private,
	};
	ssize_t ret;

	if (iocb->ki_flags & IOCB_NOWAIT)
		iter.flags |= IOMAP_NOWAIT;

	while ((ret = iomap_iter(&iter, ops)) > 0)
		iter.processed = iomap_write_iter(&iter, i);

	if (unlikely(iter.pos == iocb->ki_pos))
		return ret;
	ret = iter.pos - iocb->ki_pos;
	iocb->ki_pos = iter.pos;
	return ret;
}
EXPORT_SYMBOL_GPL(iomap_file_buffered_write);

static void iomap_write_delalloc_ifs_punch(struct inode *inode,
		struct folio *folio, loff_t start_byte, loff_t end_byte,
		struct iomap *iomap, iomap_punch_t punch)
{
	unsigned int first_blk, last_blk, i;
	loff_t last_byte;
	u8 blkbits = inode->i_blkbits;
	struct iomap_folio_state *ifs;

	/*
	 * When we have per-block dirty tracking, there can be
	 * blocks within a folio which are marked uptodate
	 * but not dirty. In that case it is necessary to punch
	 * out such blocks to avoid leaking any delalloc blocks.
	 */
	ifs = folio->private;
	if (!ifs)
		return;

	last_byte = min_t(loff_t, end_byte - 1,
			folio_pos(folio) + folio_size(folio) - 1);
	first_blk = offset_in_folio(folio, start_byte) >> blkbits;
	last_blk = offset_in_folio(folio, last_byte) >> blkbits;
	for (i = first_blk; i <= last_blk; i++) {
		if (!ifs_block_is_dirty(folio, ifs, i))
			punch(inode, folio_pos(folio) + (i << blkbits),
				    1 << blkbits, iomap);
	}
}

static void iomap_write_delalloc_punch(struct inode *inode, struct folio *folio,
		loff_t *punch_start_byte, loff_t start_byte, loff_t end_byte,
		struct iomap *iomap, iomap_punch_t punch)
{
	if (!folio_test_dirty(folio))
		return;

	/* if dirty, punch up to offset */
	if (start_byte > *punch_start_byte) {
		punch(inode, *punch_start_byte, start_byte - *punch_start_byte,
				iomap);
	}

	/* Punch non-dirty blocks within folio */
	iomap_write_delalloc_ifs_punch(inode, folio, start_byte, end_byte,
			iomap, punch);

	/*
	 * Make sure the next punch start is correctly bound to
	 * the end of this data range, not the end of the folio.
	 */
	*punch_start_byte = min_t(loff_t, end_byte,
				folio_pos(folio) + folio_size(folio));
}

/*
 * Scan the data range passed to us for dirty page cache folios. If we find a
 * dirty folio, punch out the preceding range and update the offset from which
 * the next punch will start from.
 *
 * We can punch out storage reservations under clean pages because they either
 * contain data that has been written back - in which case the delalloc punch
 * over that range is a no-op - or they have been read faults in which case they
 * contain zeroes and we can remove the delalloc backing range and any new
 * writes to those pages will do the normal hole filling operation...
 *
 * This makes the logic simple: we only need to keep the delalloc extents only
 * over the dirty ranges of the page cache.
 *
 * This function uses [start_byte, end_byte) intervals (i.e. open ended) to
 * simplify range iterations.
 */
static void iomap_write_delalloc_scan(struct inode *inode,
		loff_t *punch_start_byte, loff_t start_byte, loff_t end_byte,
		struct iomap *iomap, iomap_punch_t punch)
{
	while (start_byte < end_byte) {
		struct folio	*folio;

		/* grab locked page */
		folio = filemap_lock_folio(inode->i_mapping,
				start_byte >> PAGE_SHIFT);
		if (IS_ERR(folio)) {
			start_byte = ALIGN_DOWN(start_byte, PAGE_SIZE) +
					PAGE_SIZE;
			continue;
		}

		iomap_write_delalloc_punch(inode, folio, punch_start_byte,
				start_byte, end_byte, iomap, punch);

		/* move offset to start of next folio in range */
		start_byte = folio_next_index(folio) << PAGE_SHIFT;
		folio_unlock(folio);
		folio_put(folio);
	}
}

/*
 * When a short write occurs, the filesystem might need to use ->iomap_end
 * to remove space reservations created in ->iomap_begin.
 *
 * For filesystems that use delayed allocation, there can be dirty pages over
 * the delalloc extent outside the range of a short write but still within the
 * delalloc extent allocated for this iomap if the write raced with page
 * faults.
 *
 * Punch out all the delalloc blocks in the range given except for those that
 * have dirty data still pending in the page cache - those are going to be
 * written and so must still retain the delalloc backing for writeback.
 *
 * The punch() callback *must* only punch delalloc extents in the range passed
 * to it. It must skip over all other types of extents in the range and leave
 * them completely unchanged. It must do this punch atomically with respect to
 * other extent modifications.
 *
 * The punch() callback may be called with a folio locked to prevent writeback
 * extent allocation racing at the edge of the range we are currently punching.
 * The locked folio may or may not cover the range being punched, so it is not
 * safe for the punch() callback to lock folios itself.
 *
 * Lock order is:
 *
 * inode->i_rwsem (shared or exclusive)
 *   inode->i_mapping->invalidate_lock (exclusive)
 *     folio_lock()
 *       ->punch
 *         internal filesystem allocation lock
 *
 * As we are scanning the page cache for data, we don't need to reimplement the
 * wheel - mapping_seek_hole_data() does exactly what we need to identify the
 * start and end of data ranges correctly even for sub-folio block sizes. This
 * byte range based iteration is especially convenient because it means we
 * don't have to care about variable size folios, nor where the start or end of
 * the data range lies within a folio, if they lie within the same folio or even
 * if there are multiple discontiguous data ranges within the folio.
 *
 * It should be noted that mapping_seek_hole_data() is not aware of EOF, and so
 * can return data ranges that exist in the cache beyond EOF. e.g. a page fault
 * spanning EOF will initialise the post-EOF data to zeroes and mark it up to
 * date. A write page fault can then mark it dirty. If we then fail a write()
 * beyond EOF into that up to date cached range, we allocate a delalloc block
 * beyond EOF and then have to punch it out. Because the range is up to date,
 * mapping_seek_hole_data() will return it, and we will skip the punch because
 * the folio is dirty. THis is incorrect - we always need to punch out delalloc
 * beyond EOF in this case as writeback will never write back and covert that
 * delalloc block beyond EOF. Hence we limit the cached data scan range to EOF,
 * resulting in always punching out the range from the EOF to the end of the
 * range the iomap spans.
 *
 * Intervals are of the form [start_byte, end_byte) (i.e. open ended) because it
 * matches the intervals returned by mapping_seek_hole_data(). i.e. SEEK_DATA
 * returns the start of a data range (start_byte), and SEEK_HOLE(start_byte)
 * returns the end of the data range (data_end). Using closed intervals would
 * require sprinkling this code with magic "+ 1" and "- 1" arithmetic and expose
 * the code to subtle off-by-one bugs....
 */
void iomap_write_delalloc_release(struct inode *inode, loff_t start_byte,
		loff_t end_byte, unsigned flags, struct iomap *iomap,
		iomap_punch_t punch)
{
	loff_t punch_start_byte = start_byte;
	loff_t scan_end_byte = min(i_size_read(inode), end_byte);

	/*
	 * The caller must hold invalidate_lock to avoid races with page faults
	 * re-instantiating folios and dirtying them via ->page_mkwrite whilst
	 * we walk the cache and perform delalloc extent removal.  Failing to do
	 * this can leave dirty pages with no space reservation in the cache.
	 */
	lockdep_assert_held_write(&inode->i_mapping->invalidate_lock);

	while (start_byte < scan_end_byte) {
		loff_t		data_end;

		start_byte = mapping_seek_hole_data(inode->i_mapping,
				start_byte, scan_end_byte, SEEK_DATA);
		/*
		 * If there is no more data to scan, all that is left is to
		 * punch out the remaining range.
		 *
		 * Note that mapping_seek_hole_data is only supposed to return
		 * either an offset or -ENXIO, so WARN on any other error as
		 * that would be an API change without updating the callers.
		 */
		if (start_byte == -ENXIO || start_byte == scan_end_byte)
			break;
		if (WARN_ON_ONCE(start_byte < 0))
			return;
		WARN_ON_ONCE(start_byte < punch_start_byte);
		WARN_ON_ONCE(start_byte > scan_end_byte);

		/*
		 * We find the end of this contiguous cached data range by
		 * seeking from start_byte to the beginning of the next hole.
		 */
		data_end = mapping_seek_hole_data(inode->i_mapping, start_byte,
				scan_end_byte, SEEK_HOLE);
		if (WARN_ON_ONCE(data_end < 0))
			return;

		/*
		 * If we race with post-direct I/O invalidation of the page cache,
		 * there might be no data left at start_byte.
		 */
		if (data_end == start_byte)
			continue;

		WARN_ON_ONCE(data_end < start_byte);
		WARN_ON_ONCE(data_end > scan_end_byte);

		iomap_write_delalloc_scan(inode, &punch_start_byte, start_byte,
				data_end, iomap, punch);

		/* The next data search starts at the end of this one. */
		start_byte = data_end;
	}

	if (punch_start_byte < end_byte)
		punch(inode, punch_start_byte, end_byte - punch_start_byte,
				iomap);
}
EXPORT_SYMBOL_GPL(iomap_write_delalloc_release);

static loff_t iomap_unshare_iter(struct iomap_iter *iter)
{
	struct iomap *iomap = &iter->iomap;
	loff_t pos = iter->pos;
	loff_t length = iomap_length(iter);
	loff_t written = 0;

<<<<<<< HEAD
	/* Don't bother with blocks that are not shared to start with. */
	if (!(iomap->flags & IOMAP_F_SHARED))
		return length;

	/*
	 * Don't bother with delalloc reservations, holes or unwritten extents.
	 *
	 * Note that we use srcmap directly instead of iomap_iter_srcmap as
	 * unsharing requires providing a separate source map, and the presence
	 * of one is a good indicator that unsharing is needed, unlike
	 * IOMAP_F_SHARED which can be set for any data that goes into the COW
	 * fork for XFS.
	 */
	if (iter->srcmap.type == IOMAP_HOLE ||
	    iter->srcmap.type == IOMAP_DELALLOC ||
	    iter->srcmap.type == IOMAP_UNWRITTEN)
=======
	if (!iomap_want_unshare_iter(iter))
>>>>>>> e8a05819
		return length;

	do {
		struct folio *folio;
		int status;
		size_t offset;
		size_t bytes = min_t(u64, SIZE_MAX, length);
		bool ret;

		status = iomap_write_begin(iter, pos, bytes, &folio);
		if (unlikely(status))
			return status;
		if (iomap->flags & IOMAP_F_STALE)
			break;

		offset = offset_in_folio(folio, pos);
		if (bytes > folio_size(folio) - offset)
			bytes = folio_size(folio) - offset;

		ret = iomap_write_end(iter, pos, bytes, bytes, folio);
		__iomap_put_folio(iter, pos, bytes, folio);
		if (WARN_ON_ONCE(!ret))
			return -EIO;

		cond_resched();

		pos += bytes;
		written += bytes;
		length -= bytes;

		balance_dirty_pages_ratelimited(iter->inode->i_mapping);
	} while (length > 0);

	return written;
}

int
iomap_file_unshare(struct inode *inode, loff_t pos, loff_t len,
		const struct iomap_ops *ops)
{
	struct iomap_iter iter = {
		.inode		= inode,
		.pos		= pos,
		.flags		= IOMAP_WRITE | IOMAP_UNSHARE,
	};
	loff_t size = i_size_read(inode);
	int ret;

	if (pos < 0 || pos >= size)
		return 0;

	iter.len = min(len, size - pos);
	while ((ret = iomap_iter(&iter, ops)) > 0)
		iter.processed = iomap_unshare_iter(&iter);
	return ret;
}
EXPORT_SYMBOL_GPL(iomap_file_unshare);

/*
 * Flush the remaining range of the iter and mark the current mapping stale.
 * This is used when zero range sees an unwritten mapping that may have had
 * dirty pagecache over it.
 */
static inline int iomap_zero_iter_flush_and_stale(struct iomap_iter *i)
{
	struct address_space *mapping = i->inode->i_mapping;
	loff_t end = i->pos + i->len - 1;

	i->iomap.flags |= IOMAP_F_STALE;
	return filemap_write_and_wait_range(mapping, i->pos, end);
}

static loff_t iomap_zero_iter(struct iomap_iter *iter, bool *did_zero,
		bool *range_dirty)
{
	const struct iomap *srcmap = iomap_iter_srcmap(iter);
	loff_t pos = iter->pos;
	loff_t length = iomap_length(iter);
	loff_t written = 0;

	/*
	 * We must zero subranges of unwritten mappings that might be dirty in
	 * pagecache from previous writes. We only know whether the entire range
	 * was clean or not, however, and dirty folios may have been written
	 * back or reclaimed at any point after mapping lookup.
	 *
	 * The easiest way to deal with this is to flush pagecache to trigger
	 * any pending unwritten conversions and then grab the updated extents
	 * from the fs. The flush may change the current mapping, so mark it
	 * stale for the iterator to remap it for the next pass to handle
	 * properly.
	 *
	 * Note that holes are treated the same as unwritten because zero range
	 * is (ab)used for partial folio zeroing in some cases. Hole backed
	 * post-eof ranges can be dirtied via mapped write and the flush
	 * triggers writeback time post-eof zeroing.
	 */
	if (srcmap->type == IOMAP_HOLE || srcmap->type == IOMAP_UNWRITTEN) {
		if (*range_dirty) {
			*range_dirty = false;
			return iomap_zero_iter_flush_and_stale(iter);
		}
		/* range is clean and already zeroed, nothing to do */
		return length;
	}

	do {
		struct folio *folio;
		int status;
		size_t offset;
		size_t bytes = min_t(u64, SIZE_MAX, length);
		bool ret;

		status = iomap_write_begin(iter, pos, bytes, &folio);
		if (status)
			return status;
		if (iter->iomap.flags & IOMAP_F_STALE)
			break;

		offset = offset_in_folio(folio, pos);
		if (bytes > folio_size(folio) - offset)
			bytes = folio_size(folio) - offset;

		folio_zero_range(folio, offset, bytes);
		folio_mark_accessed(folio);

		ret = iomap_write_end(iter, pos, bytes, bytes, folio);
		__iomap_put_folio(iter, pos, bytes, folio);
		if (WARN_ON_ONCE(!ret))
			return -EIO;

		pos += bytes;
		length -= bytes;
		written += bytes;
	} while (length > 0);

	if (did_zero)
		*did_zero = true;
	return written;
}

int
iomap_zero_range(struct inode *inode, loff_t pos, loff_t len, bool *did_zero,
		const struct iomap_ops *ops)
{
	struct iomap_iter iter = {
		.inode		= inode,
		.pos		= pos,
		.len		= len,
		.flags		= IOMAP_ZERO,
	};
	int ret;
	bool range_dirty;

	/*
	 * Zero range wants to skip pre-zeroed (i.e. unwritten) mappings, but
	 * pagecache must be flushed to ensure stale data from previous
	 * buffered writes is not exposed. A flush is only required for certain
	 * types of mappings, but checking pagecache after mapping lookup is
	 * racy with writeback and reclaim.
	 *
	 * Therefore, check the entire range first and pass along whether any
	 * part of it is dirty. If so and an underlying mapping warrants it,
	 * flush the cache at that point. This trades off the occasional false
	 * positive (and spurious flush, if the dirty data and mapping don't
	 * happen to overlap) for simplicity in handling a relatively uncommon
	 * situation.
	 */
	range_dirty = filemap_range_needs_writeback(inode->i_mapping,
					pos, pos + len - 1);

	while ((ret = iomap_iter(&iter, ops)) > 0)
		iter.processed = iomap_zero_iter(&iter, did_zero, &range_dirty);
	return ret;
}
EXPORT_SYMBOL_GPL(iomap_zero_range);

int
iomap_truncate_page(struct inode *inode, loff_t pos, bool *did_zero,
		const struct iomap_ops *ops)
{
	unsigned int blocksize = i_blocksize(inode);
	unsigned int off = pos & (blocksize - 1);

	/* Block boundary? Nothing to do */
	if (!off)
		return 0;
	return iomap_zero_range(inode, pos, blocksize - off, did_zero, ops);
}
EXPORT_SYMBOL_GPL(iomap_truncate_page);

static loff_t iomap_folio_mkwrite_iter(struct iomap_iter *iter,
		struct folio *folio)
{
	loff_t length = iomap_length(iter);
	int ret;

	if (iter->iomap.flags & IOMAP_F_BUFFER_HEAD) {
		ret = __block_write_begin_int(folio, iter->pos, length, NULL,
					      &iter->iomap);
		if (ret)
			return ret;
		block_commit_write(&folio->page, 0, length);
	} else {
		WARN_ON_ONCE(!folio_test_uptodate(folio));
		folio_mark_dirty(folio);
	}

	return length;
}

vm_fault_t iomap_page_mkwrite(struct vm_fault *vmf, const struct iomap_ops *ops)
{
	struct iomap_iter iter = {
		.inode		= file_inode(vmf->vma->vm_file),
		.flags		= IOMAP_WRITE | IOMAP_FAULT,
	};
	struct folio *folio = page_folio(vmf->page);
	ssize_t ret;

	folio_lock(folio);
	ret = folio_mkwrite_check_truncate(folio, iter.inode);
	if (ret < 0)
		goto out_unlock;
	iter.pos = folio_pos(folio);
	iter.len = ret;
	while ((ret = iomap_iter(&iter, ops)) > 0)
		iter.processed = iomap_folio_mkwrite_iter(&iter, folio);

	if (ret < 0)
		goto out_unlock;
	folio_wait_stable(folio);
	return VM_FAULT_LOCKED;
out_unlock:
	folio_unlock(folio);
	return vmf_fs_error(ret);
}
EXPORT_SYMBOL_GPL(iomap_page_mkwrite);

static void iomap_finish_folio_write(struct inode *inode, struct folio *folio,
		size_t len)
{
	struct iomap_folio_state *ifs = folio->private;

	WARN_ON_ONCE(i_blocks_per_folio(inode, folio) > 1 && !ifs);
	WARN_ON_ONCE(ifs && atomic_read(&ifs->write_bytes_pending) <= 0);

	if (!ifs || atomic_sub_and_test(len, &ifs->write_bytes_pending))
		folio_end_writeback(folio);
}

/*
 * We're now finished for good with this ioend structure.  Update the page
 * state, release holds on bios, and finally free up memory.  Do not use the
 * ioend after this.
 */
static u32
iomap_finish_ioend(struct iomap_ioend *ioend, int error)
{
	struct inode *inode = ioend->io_inode;
	struct bio *bio = &ioend->io_bio;
	struct folio_iter fi;
	u32 folio_count = 0;

	if (error) {
		mapping_set_error(inode->i_mapping, error);
		if (!bio_flagged(bio, BIO_QUIET)) {
			pr_err_ratelimited(
"%s: writeback error on inode %lu, offset %lld, sector %llu",
				inode->i_sb->s_id, inode->i_ino,
				ioend->io_offset, ioend->io_sector);
		}
	}

	/* walk all folios in bio, ending page IO on them */
	bio_for_each_folio_all(fi, bio) {
		iomap_finish_folio_write(inode, fi.folio, fi.length);
		folio_count++;
	}

	bio_put(bio);	/* frees the ioend */
	return folio_count;
}

/*
 * Ioend completion routine for merged bios. This can only be called from task
 * contexts as merged ioends can be of unbound length. Hence we have to break up
 * the writeback completions into manageable chunks to avoid long scheduler
 * holdoffs. We aim to keep scheduler holdoffs down below 10ms so that we get
 * good batch processing throughput without creating adverse scheduler latency
 * conditions.
 */
void
iomap_finish_ioends(struct iomap_ioend *ioend, int error)
{
	struct list_head tmp;
	u32 completions;

	might_sleep();

	list_replace_init(&ioend->io_list, &tmp);
	completions = iomap_finish_ioend(ioend, error);

	while (!list_empty(&tmp)) {
		if (completions > IOEND_BATCH_SIZE * 8) {
			cond_resched();
			completions = 0;
		}
		ioend = list_first_entry(&tmp, struct iomap_ioend, io_list);
		list_del_init(&ioend->io_list);
		completions += iomap_finish_ioend(ioend, error);
	}
}
EXPORT_SYMBOL_GPL(iomap_finish_ioends);

/*
 * We can merge two adjacent ioends if they have the same set of work to do.
 */
static bool
iomap_ioend_can_merge(struct iomap_ioend *ioend, struct iomap_ioend *next)
{
	if (ioend->io_bio.bi_status != next->io_bio.bi_status)
		return false;
	if ((ioend->io_flags & IOMAP_F_SHARED) ^
	    (next->io_flags & IOMAP_F_SHARED))
		return false;
	if ((ioend->io_type == IOMAP_UNWRITTEN) ^
	    (next->io_type == IOMAP_UNWRITTEN))
		return false;
	if (ioend->io_offset + ioend->io_size != next->io_offset)
		return false;
	/*
	 * Do not merge physically discontiguous ioends. The filesystem
	 * completion functions will have to iterate the physical
	 * discontiguities even if we merge the ioends at a logical level, so
	 * we don't gain anything by merging physical discontiguities here.
	 *
	 * We cannot use bio->bi_iter.bi_sector here as it is modified during
	 * submission so does not point to the start sector of the bio at
	 * completion.
	 */
	if (ioend->io_sector + (ioend->io_size >> 9) != next->io_sector)
		return false;
	return true;
}

void
iomap_ioend_try_merge(struct iomap_ioend *ioend, struct list_head *more_ioends)
{
	struct iomap_ioend *next;

	INIT_LIST_HEAD(&ioend->io_list);

	while ((next = list_first_entry_or_null(more_ioends, struct iomap_ioend,
			io_list))) {
		if (!iomap_ioend_can_merge(ioend, next))
			break;
		list_move_tail(&next->io_list, &ioend->io_list);
		ioend->io_size += next->io_size;
	}
}
EXPORT_SYMBOL_GPL(iomap_ioend_try_merge);

static int
iomap_ioend_compare(void *priv, const struct list_head *a,
		const struct list_head *b)
{
	struct iomap_ioend *ia = container_of(a, struct iomap_ioend, io_list);
	struct iomap_ioend *ib = container_of(b, struct iomap_ioend, io_list);

	if (ia->io_offset < ib->io_offset)
		return -1;
	if (ia->io_offset > ib->io_offset)
		return 1;
	return 0;
}

void
iomap_sort_ioends(struct list_head *ioend_list)
{
	list_sort(NULL, ioend_list, iomap_ioend_compare);
}
EXPORT_SYMBOL_GPL(iomap_sort_ioends);

static void iomap_writepage_end_bio(struct bio *bio)
{
	iomap_finish_ioend(iomap_ioend_from_bio(bio),
			blk_status_to_errno(bio->bi_status));
}

/*
 * Submit the final bio for an ioend.
 *
 * If @error is non-zero, it means that we have a situation where some part of
 * the submission process has failed after we've marked pages for writeback.
 * We cannot cancel ioend directly in that case, so call the bio end I/O handler
 * with the error status here to run the normal I/O completion handler to clear
 * the writeback bit and let the file system proess the errors.
 */
static int iomap_submit_ioend(struct iomap_writepage_ctx *wpc, int error)
{
	if (!wpc->ioend)
		return error;

	/*
	 * Let the file systems prepare the I/O submission and hook in an I/O
	 * comletion handler.  This also needs to happen in case after a
	 * failure happened so that the file system end I/O handler gets called
	 * to clean up.
	 */
	if (wpc->ops->prepare_ioend)
		error = wpc->ops->prepare_ioend(wpc->ioend, error);

	if (error) {
		wpc->ioend->io_bio.bi_status = errno_to_blk_status(error);
		bio_endio(&wpc->ioend->io_bio);
	} else {
		submit_bio(&wpc->ioend->io_bio);
	}

	wpc->ioend = NULL;
	return error;
}

static struct iomap_ioend *iomap_alloc_ioend(struct iomap_writepage_ctx *wpc,
		struct writeback_control *wbc, struct inode *inode, loff_t pos)
{
	struct iomap_ioend *ioend;
	struct bio *bio;

	bio = bio_alloc_bioset(wpc->iomap.bdev, BIO_MAX_VECS,
			       REQ_OP_WRITE | wbc_to_write_flags(wbc),
			       GFP_NOFS, &iomap_ioend_bioset);
	bio->bi_iter.bi_sector = iomap_sector(&wpc->iomap, pos);
	bio->bi_end_io = iomap_writepage_end_bio;
	wbc_init_bio(wbc, bio);
	bio->bi_write_hint = inode->i_write_hint;

	ioend = iomap_ioend_from_bio(bio);
	INIT_LIST_HEAD(&ioend->io_list);
	ioend->io_type = wpc->iomap.type;
	ioend->io_flags = wpc->iomap.flags;
	ioend->io_inode = inode;
	ioend->io_size = 0;
	ioend->io_offset = pos;
	ioend->io_sector = bio->bi_iter.bi_sector;

	wpc->nr_folios = 0;
	return ioend;
}

static bool iomap_can_add_to_ioend(struct iomap_writepage_ctx *wpc, loff_t pos)
{
	if ((wpc->iomap.flags & IOMAP_F_SHARED) !=
	    (wpc->ioend->io_flags & IOMAP_F_SHARED))
		return false;
	if (wpc->iomap.type != wpc->ioend->io_type)
		return false;
	if (pos != wpc->ioend->io_offset + wpc->ioend->io_size)
		return false;
	if (iomap_sector(&wpc->iomap, pos) !=
	    bio_end_sector(&wpc->ioend->io_bio))
		return false;
	/*
	 * Limit ioend bio chain lengths to minimise IO completion latency. This
	 * also prevents long tight loops ending page writeback on all the
	 * folios in the ioend.
	 */
	if (wpc->nr_folios >= IOEND_BATCH_SIZE)
		return false;
	return true;
}

/*
 * Test to see if we have an existing ioend structure that we could append to
 * first; otherwise finish off the current ioend and start another.
 *
 * If a new ioend is created and cached, the old ioend is submitted to the block
 * layer instantly.  Batching optimisations are provided by higher level block
 * plugging.
 *
 * At the end of a writeback pass, there will be a cached ioend remaining on the
 * writepage context that the caller will need to submit.
 */
static int iomap_add_to_ioend(struct iomap_writepage_ctx *wpc,
		struct writeback_control *wbc, struct folio *folio,
		struct inode *inode, loff_t pos, unsigned len)
{
	struct iomap_folio_state *ifs = folio->private;
	size_t poff = offset_in_folio(folio, pos);
	int error;

	if (!wpc->ioend || !iomap_can_add_to_ioend(wpc, pos)) {
new_ioend:
		error = iomap_submit_ioend(wpc, 0);
		if (error)
			return error;
		wpc->ioend = iomap_alloc_ioend(wpc, wbc, inode, pos);
	}

	if (!bio_add_folio(&wpc->ioend->io_bio, folio, len, poff))
		goto new_ioend;

	if (ifs)
		atomic_add(len, &ifs->write_bytes_pending);
	wpc->ioend->io_size += len;
	wbc_account_cgroup_owner(wbc, &folio->page, len);
	return 0;
}

static int iomap_writepage_map_blocks(struct iomap_writepage_ctx *wpc,
		struct writeback_control *wbc, struct folio *folio,
		struct inode *inode, u64 pos, unsigned dirty_len,
		unsigned *count)
{
	int error;

	do {
		unsigned map_len;

		error = wpc->ops->map_blocks(wpc, inode, pos, dirty_len);
		if (error)
			break;
		trace_iomap_writepage_map(inode, pos, dirty_len, &wpc->iomap);

		map_len = min_t(u64, dirty_len,
			wpc->iomap.offset + wpc->iomap.length - pos);
		WARN_ON_ONCE(!folio->private && map_len < dirty_len);

		switch (wpc->iomap.type) {
		case IOMAP_INLINE:
			WARN_ON_ONCE(1);
			error = -EIO;
			break;
		case IOMAP_HOLE:
			break;
		default:
			error = iomap_add_to_ioend(wpc, wbc, folio, inode, pos,
					map_len);
			if (!error)
				(*count)++;
			break;
		}
		dirty_len -= map_len;
		pos += map_len;
	} while (dirty_len && !error);

	/*
	 * We cannot cancel the ioend directly here on error.  We may have
	 * already set other pages under writeback and hence we have to run I/O
	 * completion to mark the error state of the pages under writeback
	 * appropriately.
	 *
	 * Just let the file system know what portion of the folio failed to
	 * map.
	 */
	if (error && wpc->ops->discard_folio)
		wpc->ops->discard_folio(folio, pos);
	return error;
}

/*
 * Check interaction of the folio with the file end.
 *
 * If the folio is entirely beyond i_size, return false.  If it straddles
 * i_size, adjust end_pos and zero all data beyond i_size.
 */
static bool iomap_writepage_handle_eof(struct folio *folio, struct inode *inode,
		u64 *end_pos)
{
	u64 isize = i_size_read(inode);

	if (*end_pos > isize) {
		size_t poff = offset_in_folio(folio, isize);
		pgoff_t end_index = isize >> PAGE_SHIFT;

		/*
		 * If the folio is entirely ouside of i_size, skip it.
		 *
		 * This can happen due to a truncate operation that is in
		 * progress and in that case truncate will finish it off once
		 * we've dropped the folio lock.
		 *
		 * Note that the pgoff_t used for end_index is an unsigned long.
		 * If the given offset is greater than 16TB on a 32-bit system,
		 * then if we checked if the folio is fully outside i_size with
		 * "if (folio->index >= end_index + 1)", "end_index + 1" would
		 * overflow and evaluate to 0.  Hence this folio would be
		 * redirtied and written out repeatedly, which would result in
		 * an infinite loop; the user program performing this operation
		 * would hang.  Instead, we can detect this situation by
		 * checking if the folio is totally beyond i_size or if its
		 * offset is just equal to the EOF.
		 */
		if (folio->index > end_index ||
		    (folio->index == end_index && poff == 0))
			return false;

		/*
		 * The folio straddles i_size.
		 *
		 * It must be zeroed out on each and every writepage invocation
		 * because it may be mmapped:
		 *
		 *    A file is mapped in multiples of the page size.  For a
		 *    file that is not a multiple of the page size, the
		 *    remaining memory is zeroed when mapped, and writes to that
		 *    region are not written out to the file.
		 *
		 * Also adjust the writeback range to skip all blocks entirely
		 * beyond i_size.
		 */
		folio_zero_segment(folio, poff, folio_size(folio));
		*end_pos = round_up(isize, i_blocksize(inode));
	}

	return true;
}

static int iomap_writepage_map(struct iomap_writepage_ctx *wpc,
		struct writeback_control *wbc, struct folio *folio)
{
	struct iomap_folio_state *ifs = folio->private;
	struct inode *inode = folio->mapping->host;
	u64 pos = folio_pos(folio);
	u64 end_pos = pos + folio_size(folio);
	unsigned count = 0;
	int error = 0;
	u32 rlen;

	WARN_ON_ONCE(!folio_test_locked(folio));
	WARN_ON_ONCE(folio_test_dirty(folio));
	WARN_ON_ONCE(folio_test_writeback(folio));

	trace_iomap_writepage(inode, pos, folio_size(folio));

	if (!iomap_writepage_handle_eof(folio, inode, &end_pos)) {
		folio_unlock(folio);
		return 0;
	}
	WARN_ON_ONCE(end_pos <= pos);

	if (i_blocks_per_folio(inode, folio) > 1) {
		if (!ifs) {
			ifs = ifs_alloc(inode, folio, 0);
			iomap_set_range_dirty(folio, 0, end_pos - pos);
		}

		/*
		 * Keep the I/O completion handler from clearing the writeback
		 * bit until we have submitted all blocks by adding a bias to
		 * ifs->write_bytes_pending, which is dropped after submitting
		 * all blocks.
		 */
		WARN_ON_ONCE(atomic_read(&ifs->write_bytes_pending) != 0);
		atomic_inc(&ifs->write_bytes_pending);
	}

	/*
	 * Set the writeback bit ASAP, as the I/O completion for the single
	 * block per folio case happen hit as soon as we're submitting the bio.
	 */
	folio_start_writeback(folio);

	/*
	 * Walk through the folio to find dirty areas to write back.
	 */
	while ((rlen = iomap_find_dirty_range(folio, &pos, end_pos))) {
		error = iomap_writepage_map_blocks(wpc, wbc, folio, inode,
				pos, rlen, &count);
		if (error)
			break;
		pos += rlen;
	}

	if (count)
		wpc->nr_folios++;

	/*
	 * We can have dirty bits set past end of file in page_mkwrite path
	 * while mapping the last partial folio. Hence it's better to clear
	 * all the dirty bits in the folio here.
	 */
	iomap_clear_range_dirty(folio, 0, folio_size(folio));

	/*
	 * Usually the writeback bit is cleared by the I/O completion handler.
	 * But we may end up either not actually writing any blocks, or (when
	 * there are multiple blocks in a folio) all I/O might have finished
	 * already at this point.  In that case we need to clear the writeback
	 * bit ourselves right after unlocking the page.
	 */
	folio_unlock(folio);
	if (ifs) {
		if (atomic_dec_and_test(&ifs->write_bytes_pending))
			folio_end_writeback(folio);
	} else {
		if (!count)
			folio_end_writeback(folio);
	}
	mapping_set_error(inode->i_mapping, error);
	return error;
}

int
iomap_writepages(struct address_space *mapping, struct writeback_control *wbc,
		struct iomap_writepage_ctx *wpc,
		const struct iomap_writeback_ops *ops)
{
	struct folio *folio = NULL;
	int error;

	/*
	 * Writeback from reclaim context should never happen except in the case
	 * of a VM regression so warn about it and refuse to write the data.
	 */
	if (WARN_ON_ONCE((current->flags & (PF_MEMALLOC | PF_KSWAPD)) ==
			PF_MEMALLOC))
		return -EIO;

	wpc->ops = ops;
	while ((folio = writeback_iter(mapping, wbc, folio, &error)))
		error = iomap_writepage_map(wpc, wbc, folio);
	return iomap_submit_ioend(wpc, error);
}
EXPORT_SYMBOL_GPL(iomap_writepages);

static int __init iomap_buffered_init(void)
{
	return bioset_init(&iomap_ioend_bioset, 4 * (PAGE_SIZE / SECTOR_SIZE),
			   offsetof(struct iomap_ioend, io_bio),
			   BIOSET_NEED_BVECS);
}
fs_initcall(iomap_buffered_init);<|MERGE_RESOLUTION|>--- conflicted
+++ resolved
@@ -1277,26 +1277,7 @@
 	loff_t length = iomap_length(iter);
 	loff_t written = 0;
 
-<<<<<<< HEAD
-	/* Don't bother with blocks that are not shared to start with. */
-	if (!(iomap->flags & IOMAP_F_SHARED))
-		return length;
-
-	/*
-	 * Don't bother with delalloc reservations, holes or unwritten extents.
-	 *
-	 * Note that we use srcmap directly instead of iomap_iter_srcmap as
-	 * unsharing requires providing a separate source map, and the presence
-	 * of one is a good indicator that unsharing is needed, unlike
-	 * IOMAP_F_SHARED which can be set for any data that goes into the COW
-	 * fork for XFS.
-	 */
-	if (iter->srcmap.type == IOMAP_HOLE ||
-	    iter->srcmap.type == IOMAP_DELALLOC ||
-	    iter->srcmap.type == IOMAP_UNWRITTEN)
-=======
 	if (!iomap_want_unshare_iter(iter))
->>>>>>> e8a05819
 		return length;
 
 	do {
