--- conflicted
+++ resolved
@@ -1447,11 +1447,7 @@
 				op->nr_replicas_required,
 				op->watermark,
 				op->flags,
-<<<<<<< HEAD
-				&op->cl, &wp));
-=======
 				&op->cl, &wp)));
->>>>>>> 8586b6da
 		if (unlikely(ret)) {
 			if (bch2_err_matches(ret, BCH_ERR_operation_blocked))
 				break;
