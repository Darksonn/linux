--- conflicted
+++ resolved
@@ -181,15 +181,7 @@
  */
 #define bkey_fsck_err(c, _err_type, _err_msg, ...)			\
 do {									\
-<<<<<<< HEAD
-	if ((flags & BCH_VALIDATE_silent)) {				\
-		ret = -BCH_ERR_fsck_delete_bkey;			\
-		goto fsck_err;						\
-	}								\
-	int _ret = __bch2_bkey_fsck_err(c, k, FSCK_CAN_FIX|FSCK_AUTOFIX,\
-=======
 	int _ret = __bch2_bkey_fsck_err(c, k, flags,			\
->>>>>>> 9372b6c4
 				BCH_FSCK_ERR_##_err_type,		\
 				_err_msg, ##__VA_ARGS__);		\
 	if (_ret != -BCH_ERR_fsck_fix &&				\
