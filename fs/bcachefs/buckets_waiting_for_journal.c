// SPDX-License-Identifier: GPL-2.0

#include "bcachefs.h"
#include "buckets_waiting_for_journal.h"
#include <linux/hash.h>
#include <linux/random.h>

static inline struct bucket_hashed *
bucket_hash(struct buckets_waiting_for_journal_table *t,
	    unsigned hash_seed_idx, u64 dev_bucket)
{
	return t->d + hash_64(dev_bucket ^ t->hash_seeds[hash_seed_idx], t->bits);
}

static void bucket_table_init(struct buckets_waiting_for_journal_table *t, size_t bits)
{
	unsigned i;

	t->bits = bits;
	for (i = 0; i < ARRAY_SIZE(t->hash_seeds); i++)
		get_random_bytes(&t->hash_seeds[i], sizeof(t->hash_seeds[i]));
	memset(t->d, 0, sizeof(t->d[0]) << t->bits);
}

bool bch2_bucket_needs_journal_commit(struct buckets_waiting_for_journal *b,
				      u64 flushed_seq,
				      unsigned dev, u64 bucket)
{
	struct buckets_waiting_for_journal_table *t;
	u64 dev_bucket = (u64) dev << 56 | bucket;
	bool ret = false;
	unsigned i;

	mutex_lock(&b->lock);
	t = b->t;

	for (i = 0; i < ARRAY_SIZE(t->hash_seeds); i++) {
		struct bucket_hashed *h = bucket_hash(t, i, dev_bucket);

		if (h->dev_bucket == dev_bucket) {
			ret = h->journal_seq > flushed_seq;
			break;
		}
	}

	mutex_unlock(&b->lock);

	return ret;
}

static bool bucket_table_insert(struct buckets_waiting_for_journal_table *t,
				struct bucket_hashed *new,
				u64 flushed_seq)
{
	struct bucket_hashed *last_evicted = NULL;
	unsigned tries, i;

	for (tries = 0; tries < 10; tries++) {
		struct bucket_hashed *old, *victim = NULL;

		for (i = 0; i < ARRAY_SIZE(t->hash_seeds); i++) {
			old = bucket_hash(t, i, new->dev_bucket);

			if (old->dev_bucket == new->dev_bucket ||
			    old->journal_seq <= flushed_seq) {
				*old = *new;
				return true;
			}

			if (last_evicted != old)
				victim = old;
		}

		/* hashed to same slot 3 times: */
		if (!victim)
			break;

		/* Failed to find an empty slot: */
		swap(*new, *victim);
		last_evicted = victim;
	}

	return false;
}

int bch2_set_bucket_needs_journal_commit(struct buckets_waiting_for_journal *b,
					 u64 flushed_seq,
					 unsigned dev, u64 bucket,
					 u64 journal_seq)
{
	struct buckets_waiting_for_journal_table *t, *n;
	struct bucket_hashed tmp, new = {
		.dev_bucket	= (u64) dev << 56 | bucket,
		.journal_seq	= journal_seq,
	};
	size_t i, size, new_bits, nr_elements = 1, nr_rehashes = 0, nr_rehashes_this_size = 0;
	int ret = 0;

	mutex_lock(&b->lock);

	if (likely(bucket_table_insert(b->t, &new, flushed_seq)))
		goto out;

	t = b->t;
	size = 1UL << t->bits;
	for (i = 0; i < size; i++)
		nr_elements += t->d[i].journal_seq > flushed_seq;

	new_bits = ilog2(roundup_pow_of_two(nr_elements * 3));
<<<<<<< HEAD

=======
realloc:
>>>>>>> 17b65575
	n = kvmalloc(sizeof(*n) + (sizeof(n->d[0]) << new_bits), GFP_KERNEL);
	if (!n) {
		ret = -BCH_ERR_ENOMEM_buckets_waiting_for_journal_set;
		goto out;
	}

retry_rehash:
	if (nr_rehashes_this_size == 3) {
		new_bits++;
		nr_rehashes_this_size = 0;
<<<<<<< HEAD
=======
		kvfree(n);
		goto realloc;
>>>>>>> 17b65575
	}

	nr_rehashes++;
	nr_rehashes_this_size++;

	bucket_table_init(n, new_bits);

	tmp = new;
	BUG_ON(!bucket_table_insert(n, &tmp, flushed_seq));

	for (i = 0; i < 1UL << t->bits; i++) {
		if (t->d[i].journal_seq <= flushed_seq)
			continue;

		tmp = t->d[i];
		if (!bucket_table_insert(n, &tmp, flushed_seq))
			goto retry_rehash;
	}

	b->t = n;
	kvfree(t);

	pr_debug("took %zu rehashes, table at %zu/%lu elements",
		 nr_rehashes, nr_elements, 1UL << b->t->bits);
out:
	mutex_unlock(&b->lock);

	return ret;
}

void bch2_fs_buckets_waiting_for_journal_exit(struct bch_fs *c)
{
	struct buckets_waiting_for_journal *b = &c->buckets_waiting_for_journal;

	kvfree(b->t);
}

#define INITIAL_TABLE_BITS		3

int bch2_fs_buckets_waiting_for_journal_init(struct bch_fs *c)
{
	struct buckets_waiting_for_journal *b = &c->buckets_waiting_for_journal;

	mutex_init(&b->lock);

	b->t = kvmalloc(sizeof(*b->t) +
			(sizeof(b->t->d[0]) << INITIAL_TABLE_BITS), GFP_KERNEL);
	if (!b->t)
		return -BCH_ERR_ENOMEM_buckets_waiting_for_journal_init;

	bucket_table_init(b->t, INITIAL_TABLE_BITS);
	return 0;
}<|MERGE_RESOLUTION|>--- conflicted
+++ resolved
@@ -107,11 +107,7 @@
 		nr_elements += t->d[i].journal_seq > flushed_seq;
 
 	new_bits = ilog2(roundup_pow_of_two(nr_elements * 3));
-<<<<<<< HEAD
-
-=======
 realloc:
->>>>>>> 17b65575
 	n = kvmalloc(sizeof(*n) + (sizeof(n->d[0]) << new_bits), GFP_KERNEL);
 	if (!n) {
 		ret = -BCH_ERR_ENOMEM_buckets_waiting_for_journal_set;
@@ -122,11 +118,8 @@
 	if (nr_rehashes_this_size == 3) {
 		new_bits++;
 		nr_rehashes_this_size = 0;
-<<<<<<< HEAD
-=======
 		kvfree(n);
 		goto realloc;
->>>>>>> 17b65575
 	}
 
 	nr_rehashes++;
