--- conflicted
+++ resolved
@@ -2178,7 +2178,6 @@
 	if (error)
 		return error;
 
-<<<<<<< HEAD
 	/* attr2 -> noattr2 */
 	if (xfs_has_noattr2(new_mp)) {
 		if (xfs_has_crc(mp)) {
@@ -2192,14 +2191,14 @@
 		/* noattr2 -> attr2 */
 		mp->m_features &= ~XFS_FEAT_NOATTR2;
 		mp->m_features |= XFS_FEAT_ATTR2;
-=======
+	}
+
 	/* Validate new max_atomic_write option before making other changes */
 	if (mp->m_awu_max_bytes != new_mp->m_awu_max_bytes) {
 		error = xfs_set_max_atomic_write_opt(mp,
 				new_mp->m_awu_max_bytes);
 		if (error)
 			return error;
->>>>>>> f3e2e538
 	}
 
 	/* inode32 -> inode64 */
