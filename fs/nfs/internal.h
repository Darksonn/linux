/* SPDX-License-Identifier: GPL-2.0 */
/*
 * NFS internal definitions
 */

#include "nfs4_fs.h"
#include <linux/mount.h>
#include <linux/security.h>
#include <linux/crc32.h>
#include <linux/nfs_page.h>
#include <linux/wait_bit.h>

#define NFS_MS_MASK (SB_RDONLY|SB_NOSUID|SB_NODEV|SB_NOEXEC|SB_SYNCHRONOUS)

extern const struct export_operations nfs_export_ops;

struct nfs_string;

/* Maximum number of readahead requests
 * FIXME: this should really be a sysctl so that users may tune it to suit
 *        their needs. People that do NFS over a slow network, might for
 *        instance want to reduce it to something closer to 1 for improved
 *        interactive response.
 */
#define NFS_MAX_READAHEAD	(RPC_DEF_SLOT_TABLE - 1)

static inline void nfs_attr_check_mountpoint(struct super_block *parent, struct nfs_fattr *fattr)
{
	if (!nfs_fsid_equal(&NFS_SB(parent)->fsid, &fattr->fsid))
		fattr->valid |= NFS_ATTR_FATTR_MOUNTPOINT;
}

static inline int nfs_attr_use_mounted_on_fileid(struct nfs_fattr *fattr)
{
	if (((fattr->valid & NFS_ATTR_FATTR_MOUNTED_ON_FILEID) == 0) ||
	    (((fattr->valid & NFS_ATTR_FATTR_MOUNTPOINT) == 0) &&
	     ((fattr->valid & NFS_ATTR_FATTR_V4_REFERRAL) == 0)))
		return 0;
	return 1;
}

struct nfs_clone_mount {
	const struct super_block *sb;
	const struct dentry *dentry;
	struct nfs_fh *fh;
	struct nfs_fattr *fattr;
	char *hostname;
	char *mnt_path;
	struct sockaddr *addr;
	size_t addrlen;
	rpc_authflavor_t authflavor;
};

/*
 * Note: RFC 1813 doesn't limit the number of auth flavors that
 * a server can return, so make something up.
 */
#define NFS_MAX_SECFLAVORS	(12)

/*
 * Value used if the user did not specify a port value.
 */
#define NFS_UNSPEC_PORT		(-1)

#define NFS_UNSPEC_RETRANS	(UINT_MAX)
#define NFS_UNSPEC_TIMEO	(UINT_MAX)

/*
 * Maximum number of pages that readdir can use for creating
 * a vmapped array of pages.
 */
#define NFS_MAX_READDIR_PAGES 64
#define NFS_MAX_READDIR_RAPAGES 8

struct nfs_client_initdata {
	unsigned long init_flags;
	const char *hostname;			/* Hostname of the server */
	const struct sockaddr *addr;		/* Address of the server */
	const char *nodename;			/* Hostname of the client */
	const char *ip_addr;			/* IP address of the client */
	size_t addrlen;
	struct nfs_subversion *nfs_mod;
	int proto;
	u32 minorversion;
	struct net *net;
	const struct rpc_timeout *timeparms;
	const struct cred *cred;
};

/*
 * In-kernel mount arguments
 */
struct nfs_parsed_mount_data {
	int			flags;
	unsigned int		rsize, wsize;
	unsigned int		timeo, retrans;
	unsigned int		acregmin, acregmax,
				acdirmin, acdirmax;
	unsigned int		namlen;
	unsigned int		options;
	unsigned int		bsize;
	struct nfs_auth_info	auth_info;
	rpc_authflavor_t	selected_flavor;
	char			*client_address;
	unsigned int		version;
	unsigned int		minorversion;
	char			*fscache_uniq;
	bool			need_mount;

	struct {
		struct sockaddr_storage	address;
		size_t			addrlen;
		char			*hostname;
		u32			version;
		int			port;
		unsigned short		protocol;
	} mount_server;

	struct {
		struct sockaddr_storage	address;
		size_t			addrlen;
		char			*hostname;
		char			*export_path;
		int			port;
		unsigned short		protocol;
	} nfs_server;

	void			*lsm_opts;
	struct net		*net;
};

/* mount_clnt.c */
struct nfs_mount_request {
	struct sockaddr		*sap;
	size_t			salen;
	char			*hostname;
	char			*dirpath;
	u32			version;
	unsigned short		protocol;
	struct nfs_fh		*fh;
	int			noresvport;
	unsigned int		*auth_flav_len;
	rpc_authflavor_t	*auth_flavs;
	struct net		*net;
};

struct nfs_mount_info {
	void (*fill_super)(struct super_block *, struct nfs_mount_info *);
	int (*set_security)(struct super_block *, struct dentry *, struct nfs_mount_info *);
	struct nfs_parsed_mount_data *parsed;
	struct nfs_clone_mount *cloned;
	struct nfs_fh *mntfh;
};

extern int nfs_mount(struct nfs_mount_request *info);
extern void nfs_umount(const struct nfs_mount_request *info);

/* client.c */
extern const struct rpc_program nfs_program;
extern void nfs_clients_init(struct net *net);
extern struct nfs_client *nfs_alloc_client(const struct nfs_client_initdata *);
int nfs_create_rpc_client(struct nfs_client *, const struct nfs_client_initdata *, rpc_authflavor_t);
struct nfs_client *nfs_get_client(const struct nfs_client_initdata *);
int nfs_probe_fsinfo(struct nfs_server *server, struct nfs_fh *, struct nfs_fattr *);
void nfs_server_insert_lists(struct nfs_server *);
void nfs_server_remove_lists(struct nfs_server *);
void nfs_init_timeout_values(struct rpc_timeout *to, int proto, int timeo, int retrans);
int nfs_init_server_rpcclient(struct nfs_server *, const struct rpc_timeout *t,
		rpc_authflavor_t);
struct nfs_server *nfs_alloc_server(void);
void nfs_server_copy_userdata(struct nfs_server *, struct nfs_server *);

extern void nfs_cleanup_cb_ident_idr(struct net *);
extern void nfs_put_client(struct nfs_client *);
extern void nfs_free_client(struct nfs_client *);
extern struct nfs_client *nfs4_find_client_ident(struct net *, int);
extern struct nfs_client *
nfs4_find_client_sessionid(struct net *, const struct sockaddr *,
				struct nfs4_sessionid *, u32);
extern struct nfs_server *nfs_create_server(struct nfs_mount_info *,
					struct nfs_subversion *);
extern struct nfs_server *nfs4_create_server(
					struct nfs_mount_info *,
					struct nfs_subversion *);
extern struct nfs_server *nfs4_create_referral_server(struct nfs_clone_mount *,
						      struct nfs_fh *);
extern int nfs4_update_server(struct nfs_server *server, const char *hostname,
					struct sockaddr *sap, size_t salen,
					struct net *net);
extern void nfs_free_server(struct nfs_server *server);
extern struct nfs_server *nfs_clone_server(struct nfs_server *,
					   struct nfs_fh *,
					   struct nfs_fattr *,
					   rpc_authflavor_t);
extern bool nfs_client_init_is_complete(const struct nfs_client *clp);
extern int nfs_client_init_status(const struct nfs_client *clp);
extern int nfs_wait_client_init_complete(const struct nfs_client *clp);
extern void nfs_mark_client_ready(struct nfs_client *clp, int state);
extern struct nfs_client *nfs4_set_ds_client(struct nfs_server *mds_srv,
					     const struct sockaddr *ds_addr,
					     int ds_addrlen, int ds_proto,
					     unsigned int ds_timeo,
					     unsigned int ds_retrans,
					     u32 minor_version);
extern struct rpc_clnt *nfs4_find_or_create_ds_client(struct nfs_client *,
						struct inode *);
extern struct nfs_client *nfs3_set_ds_client(struct nfs_server *mds_srv,
			const struct sockaddr *ds_addr, int ds_addrlen,
			int ds_proto, unsigned int ds_timeo,
			unsigned int ds_retrans);
#ifdef CONFIG_PROC_FS
extern int __init nfs_fs_proc_init(void);
extern void nfs_fs_proc_exit(void);
extern int nfs_fs_proc_net_init(struct net *net);
extern void nfs_fs_proc_net_exit(struct net *net);
#else
static inline int nfs_fs_proc_net_init(struct net *net)
{
	return 0;
}
static inline void nfs_fs_proc_net_exit(struct net *net)
{
}
static inline int nfs_fs_proc_init(void)
{
	return 0;
}
static inline void nfs_fs_proc_exit(void)
{
}
#endif

/* callback_xdr.c */
extern const struct svc_version nfs4_callback_version1;
extern const struct svc_version nfs4_callback_version4;

struct nfs_pageio_descriptor;
/* pagelist.c */
extern int __init nfs_init_nfspagecache(void);
extern void nfs_destroy_nfspagecache(void);
extern int __init nfs_init_readpagecache(void);
extern void nfs_destroy_readpagecache(void);
extern int __init nfs_init_writepagecache(void);
extern void nfs_destroy_writepagecache(void);

extern int __init nfs_init_directcache(void);
extern void nfs_destroy_directcache(void);
extern void nfs_pgheader_init(struct nfs_pageio_descriptor *desc,
			      struct nfs_pgio_header *hdr,
			      void (*release)(struct nfs_pgio_header *hdr));
void nfs_set_pgio_error(struct nfs_pgio_header *hdr, int error, loff_t pos);
int nfs_iocounter_wait(struct nfs_lock_context *l_ctx);

extern const struct nfs_pageio_ops nfs_pgio_rw_ops;
struct nfs_pgio_header *nfs_pgio_header_alloc(const struct nfs_rw_ops *);
void nfs_pgio_header_free(struct nfs_pgio_header *);
int nfs_generic_pgio(struct nfs_pageio_descriptor *, struct nfs_pgio_header *);
int nfs_initiate_pgio(struct rpc_clnt *clnt, struct nfs_pgio_header *hdr,
		      const struct cred *cred, const struct nfs_rpc_ops *rpc_ops,
		      const struct rpc_call_ops *call_ops, int how, int flags);
void nfs_free_request(struct nfs_page *req);
struct nfs_pgio_mirror *
nfs_pgio_current_mirror(struct nfs_pageio_descriptor *desc);

static inline bool nfs_pgio_has_mirroring(struct nfs_pageio_descriptor *desc)
{
	WARN_ON_ONCE(desc->pg_mirror_count < 1);
	return desc->pg_mirror_count > 1;
}

static inline bool nfs_match_open_context(const struct nfs_open_context *ctx1,
		const struct nfs_open_context *ctx2)
{
	return cred_fscmp(ctx1->cred, ctx2->cred) == 0 && ctx1->state == ctx2->state;
}

/* nfs2xdr.c */
extern const struct rpc_procinfo nfs_procedures[];
extern int nfs2_decode_dirent(struct xdr_stream *,
				struct nfs_entry *, bool);

/* nfs3xdr.c */
extern const struct rpc_procinfo nfs3_procedures[];
extern int nfs3_decode_dirent(struct xdr_stream *,
				struct nfs_entry *, bool);

/* nfs4xdr.c */
#if IS_ENABLED(CONFIG_NFS_V4)
extern int nfs4_decode_dirent(struct xdr_stream *,
				struct nfs_entry *, bool);
#endif
#ifdef CONFIG_NFS_V4_1
extern const u32 nfs41_maxread_overhead;
extern const u32 nfs41_maxwrite_overhead;
extern const u32 nfs41_maxgetdevinfo_overhead;
#endif

/* nfs4proc.c */
#if IS_ENABLED(CONFIG_NFS_V4)
extern const struct rpc_procinfo nfs4_procedures[];
#endif

#ifdef CONFIG_NFS_V4_SECURITY_LABEL
extern struct nfs4_label *nfs4_label_alloc(struct nfs_server *server, gfp_t flags);
static inline struct nfs4_label *
nfs4_label_copy(struct nfs4_label *dst, struct nfs4_label *src)
{
	if (!dst || !src)
		return NULL;

	if (src->len > NFS4_MAXLABELLEN)
		return NULL;

	dst->lfs = src->lfs;
	dst->pi = src->pi;
	dst->len = src->len;
	memcpy(dst->label, src->label, src->len);

	return dst;
}
static inline void nfs4_label_free(struct nfs4_label *label)
{
	if (label) {
		kfree(label->label);
		kfree(label);
	}
	return;
}

static inline void nfs_zap_label_cache_locked(struct nfs_inode *nfsi)
{
	if (nfs_server_capable(&nfsi->vfs_inode, NFS_CAP_SECURITY_LABEL))
		nfsi->cache_validity |= NFS_INO_INVALID_LABEL;
}
#else
static inline struct nfs4_label *nfs4_label_alloc(struct nfs_server *server, gfp_t flags) { return NULL; }
static inline void nfs4_label_free(void *label) {}
static inline void nfs_zap_label_cache_locked(struct nfs_inode *nfsi)
{
}
static inline struct nfs4_label *
nfs4_label_copy(struct nfs4_label *dst, struct nfs4_label *src)
{
	return NULL;
}
#endif /* CONFIG_NFS_V4_SECURITY_LABEL */

/* proc.c */
void nfs_close_context(struct nfs_open_context *ctx, int is_sync);
extern struct nfs_client *nfs_init_client(struct nfs_client *clp,
			   const struct nfs_client_initdata *);

/* dir.c */
extern void nfs_advise_use_readdirplus(struct inode *dir);
extern void nfs_force_use_readdirplus(struct inode *dir);
extern unsigned long nfs_access_cache_count(struct shrinker *shrink,
					    struct shrink_control *sc);
extern unsigned long nfs_access_cache_scan(struct shrinker *shrink,
					   struct shrink_control *sc);
struct dentry *nfs_lookup(struct inode *, struct dentry *, unsigned int);
int nfs_create(struct inode *, struct dentry *, umode_t, bool);
int nfs_mkdir(struct inode *, struct dentry *, umode_t);
int nfs_rmdir(struct inode *, struct dentry *);
int nfs_unlink(struct inode *, struct dentry *);
int nfs_symlink(struct inode *, struct dentry *, const char *);
int nfs_link(struct dentry *, struct inode *, struct dentry *);
int nfs_mknod(struct inode *, struct dentry *, umode_t, dev_t);
int nfs_rename(struct inode *, struct dentry *,
	       struct inode *, struct dentry *, unsigned int);

/* file.c */
int nfs_file_fsync(struct file *file, loff_t start, loff_t end, int datasync);
loff_t nfs_file_llseek(struct file *, loff_t, int);
ssize_t nfs_file_read(struct kiocb *, struct iov_iter *);
int nfs_file_mmap(struct file *, struct vm_area_struct *);
ssize_t nfs_file_write(struct kiocb *, struct iov_iter *);
int nfs_file_release(struct inode *, struct file *);
int nfs_lock(struct file *, int, struct file_lock *);
int nfs_flock(struct file *, int, struct file_lock *);
int nfs_check_flags(int);

/* inode.c */
extern struct workqueue_struct *nfsiod_workqueue;
extern struct inode *nfs_alloc_inode(struct super_block *sb);
extern void nfs_free_inode(struct inode *);
extern int nfs_write_inode(struct inode *, struct writeback_control *);
extern int nfs_drop_inode(struct inode *);
extern void nfs_clear_inode(struct inode *);
extern void nfs_evict_inode(struct inode *);
void nfs_zap_acl_cache(struct inode *inode);
extern bool nfs_check_cache_invalid(struct inode *, unsigned long);
extern int nfs_wait_bit_killable(struct wait_bit_key *key, int mode);
extern int nfs_wait_atomic_killable(atomic_t *p, unsigned int mode);

/* super.c */
extern const struct super_operations nfs_sops;
extern struct file_system_type nfs_fs_type;
extern struct file_system_type nfs_xdev_fs_type;
#if IS_ENABLED(CONFIG_NFS_V4)
extern struct file_system_type nfs4_referral_fs_type;
#endif
bool nfs_auth_info_match(const struct nfs_auth_info *, rpc_authflavor_t);
struct dentry *nfs_try_mount(int, const char *, struct nfs_mount_info *,
			struct nfs_subversion *);
int nfs_set_sb_security(struct super_block *, struct dentry *, struct nfs_mount_info *);
int nfs_clone_sb_security(struct super_block *, struct dentry *, struct nfs_mount_info *);
struct dentry *nfs_fs_mount_common(struct nfs_server *, int, const char *,
				   struct nfs_mount_info *, struct nfs_subversion *);
struct dentry *nfs_fs_mount(struct file_system_type *, int, const char *, void *);
struct dentry * nfs_xdev_mount_common(struct file_system_type *, int,
		const char *, struct nfs_mount_info *);
void nfs_kill_super(struct super_block *);
void nfs_fill_super(struct super_block *, struct nfs_mount_info *);

extern struct rpc_stat nfs_rpcstat;

extern int __init register_nfs_fs(void);
extern void __exit unregister_nfs_fs(void);
extern bool nfs_sb_active(struct super_block *sb);
extern void nfs_sb_deactive(struct super_block *sb);

/* io.c */
extern void nfs_start_io_read(struct inode *inode);
extern void nfs_end_io_read(struct inode *inode);
extern void nfs_start_io_write(struct inode *inode);
extern void nfs_end_io_write(struct inode *inode);
extern void nfs_start_io_direct(struct inode *inode);
extern void nfs_end_io_direct(struct inode *inode);

static inline bool nfs_file_io_is_buffered(struct nfs_inode *nfsi)
{
	return test_bit(NFS_INO_ODIRECT, &nfsi->flags) == 0;
}

/* namespace.c */
#define NFS_PATH_CANONICAL 1
extern char *nfs_path(char **p, struct dentry *dentry,
		      char *buffer, ssize_t buflen, unsigned flags);
extern struct vfsmount *nfs_d_automount(struct path *path);
struct vfsmount *nfs_submount(struct nfs_server *, struct dentry *,
			      struct nfs_fh *, struct nfs_fattr *);
struct vfsmount *nfs_do_submount(struct dentry *, struct nfs_fh *,
				 struct nfs_fattr *, rpc_authflavor_t);

/* getroot.c */
extern struct dentry *nfs_get_root(struct super_block *, struct nfs_fh *,
				   const char *);
#if IS_ENABLED(CONFIG_NFS_V4)
extern struct dentry *nfs4_get_root(struct super_block *, struct nfs_fh *,
				    const char *);

extern int nfs4_get_rootfh(struct nfs_server *server, struct nfs_fh *mntfh, bool);
#endif

struct nfs_pgio_completion_ops;
/* read.c */
extern void nfs_pageio_init_read(struct nfs_pageio_descriptor *pgio,
			struct inode *inode, bool force_mds,
			const struct nfs_pgio_completion_ops *compl_ops);
extern void nfs_read_prepare(struct rpc_task *task, void *calldata);
extern void nfs_pageio_reset_read_mds(struct nfs_pageio_descriptor *pgio);

/* super.c */
void nfs_umount_begin(struct super_block *);
int  nfs_statfs(struct dentry *, struct kstatfs *);
int  nfs_show_options(struct seq_file *, struct dentry *);
int  nfs_show_devname(struct seq_file *, struct dentry *);
int  nfs_show_path(struct seq_file *, struct dentry *);
int  nfs_show_stats(struct seq_file *, struct dentry *);
int nfs_remount(struct super_block *sb, int *flags, char *raw_data);

/* write.c */
extern void nfs_pageio_init_write(struct nfs_pageio_descriptor *pgio,
			struct inode *inode, int ioflags, bool force_mds,
			const struct nfs_pgio_completion_ops *compl_ops);
extern void nfs_pageio_reset_write_mds(struct nfs_pageio_descriptor *pgio);
extern void nfs_commit_free(struct nfs_commit_data *p);
extern void nfs_write_prepare(struct rpc_task *task, void *calldata);
extern void nfs_commit_prepare(struct rpc_task *task, void *calldata);
extern int nfs_initiate_commit(struct rpc_clnt *clnt,
			       struct nfs_commit_data *data,
			       const struct nfs_rpc_ops *nfs_ops,
			       const struct rpc_call_ops *call_ops,
			       int how, int flags);
extern void nfs_init_commit(struct nfs_commit_data *data,
			    struct list_head *head,
			    struct pnfs_layout_segment *lseg,
			    struct nfs_commit_info *cinfo);
int nfs_scan_commit_list(struct list_head *src, struct list_head *dst,
			 struct nfs_commit_info *cinfo, int max);
unsigned long nfs_reqs_to_commit(struct nfs_commit_info *);
int nfs_scan_commit(struct inode *inode, struct list_head *dst,
		    struct nfs_commit_info *cinfo);
void nfs_mark_request_commit(struct nfs_page *req,
			     struct pnfs_layout_segment *lseg,
			     struct nfs_commit_info *cinfo,
			     u32 ds_commit_idx);
int nfs_write_need_commit(struct nfs_pgio_header *);
void nfs_writeback_update_inode(struct nfs_pgio_header *hdr);
int nfs_generic_commit_list(struct inode *inode, struct list_head *head,
			    int how, struct nfs_commit_info *cinfo);
void nfs_retry_commit(struct list_head *page_list,
		      struct pnfs_layout_segment *lseg,
		      struct nfs_commit_info *cinfo,
		      u32 ds_commit_idx);
void nfs_commitdata_release(struct nfs_commit_data *data);
void nfs_request_add_commit_list(struct nfs_page *req,
				 struct nfs_commit_info *cinfo);
void nfs_request_add_commit_list_locked(struct nfs_page *req,
		struct list_head *dst,
		struct nfs_commit_info *cinfo);
void nfs_request_remove_commit_list(struct nfs_page *req,
				    struct nfs_commit_info *cinfo);
void nfs_init_cinfo(struct nfs_commit_info *cinfo,
		    struct inode *inode,
		    struct nfs_direct_req *dreq);
int nfs_key_timeout_notify(struct file *filp, struct inode *inode);
bool nfs_ctx_key_to_expire(struct nfs_open_context *ctx, struct inode *inode);
void nfs_pageio_stop_mirroring(struct nfs_pageio_descriptor *pgio);

int nfs_filemap_write_and_wait_range(struct address_space *mapping,
		loff_t lstart, loff_t lend);

#ifdef CONFIG_NFS_V4_1
static inline
void nfs_clear_pnfs_ds_commit_verifiers(struct pnfs_ds_commit_info *cinfo)
{
	int i;

	for (i = 0; i < cinfo->nbuckets; i++)
		cinfo->buckets[i].direct_verf.committed = NFS_INVALID_STABLE_HOW;
}
#else
static inline
void nfs_clear_pnfs_ds_commit_verifiers(struct pnfs_ds_commit_info *cinfo)
{
}
#endif

#ifdef CONFIG_MIGRATION
extern int nfs_migrate_page(struct address_space *,
		struct page *, struct page *, enum migrate_mode);
#endif

static inline int
nfs_write_verifier_cmp(const struct nfs_write_verifier *v1,
		const struct nfs_write_verifier *v2)
{
	return memcmp(v1->data, v2->data, sizeof(v1->data));
}

/* unlink.c */
extern struct rpc_task *
nfs_async_rename(struct inode *old_dir, struct inode *new_dir,
		 struct dentry *old_dentry, struct dentry *new_dentry,
		 void (*complete)(struct rpc_task *, struct nfs_renamedata *));
extern int nfs_sillyrename(struct inode *dir, struct dentry *dentry);

/* direct.c */
void nfs_init_cinfo_from_dreq(struct nfs_commit_info *cinfo,
			      struct nfs_direct_req *dreq);
extern ssize_t nfs_dreq_bytes_left(struct nfs_direct_req *dreq);

/* nfs4proc.c */
extern struct nfs_client *nfs4_init_client(struct nfs_client *clp,
			    const struct nfs_client_initdata *);
extern int nfs40_walk_client_list(struct nfs_client *clp,
				struct nfs_client **result,
				const struct cred *cred);
extern int nfs41_walk_client_list(struct nfs_client *clp,
				struct nfs_client **result,
				const struct cred *cred);
extern void nfs4_test_session_trunk(struct rpc_clnt *clnt,
				struct rpc_xprt *xprt,
				void *data);

static inline struct inode *nfs_igrab_and_active(struct inode *inode)
{
	inode = igrab(inode);
	if (inode != NULL && !nfs_sb_active(inode->i_sb)) {
		iput(inode);
		inode = NULL;
	}
	return inode;
}

static inline void nfs_iput_and_deactive(struct inode *inode)
{
	if (inode != NULL) {
		struct super_block *sb = inode->i_sb;

		iput(inode);
		nfs_sb_deactive(sb);
	}
}

/*
 * Determine the device name as a string
 */
static inline char *nfs_devname(struct dentry *dentry,
				char *buffer, ssize_t buflen)
{
	char *dummy;
	return nfs_path(&dummy, dentry, buffer, buflen, NFS_PATH_CANONICAL);
}

/*
 * Determine the actual block size (and log2 thereof)
 */
static inline
unsigned long nfs_block_bits(unsigned long bsize, unsigned char *nrbitsp)
{
	/* make sure blocksize is a power of two */
	if ((bsize & (bsize - 1)) || nrbitsp) {
		unsigned char	nrbits;

		for (nrbits = 31; nrbits && !(bsize & (1 << nrbits)); nrbits--)
			;
		bsize = 1 << nrbits;
		if (nrbitsp)
			*nrbitsp = nrbits;
	}

	return bsize;
}

/*
 * Calculate the number of 512byte blocks used.
 */
static inline blkcnt_t nfs_calc_block_size(u64 tsize)
{
	blkcnt_t used = (tsize + 511) >> 9;
	return (used > ULONG_MAX) ? ULONG_MAX : used;
}

/*
 * Compute and set NFS server blocksize
 */
static inline
unsigned long nfs_block_size(unsigned long bsize, unsigned char *nrbitsp)
{
	if (bsize < NFS_MIN_FILE_IO_SIZE)
		bsize = NFS_DEF_FILE_IO_SIZE;
	else if (bsize >= NFS_MAX_FILE_IO_SIZE)
		bsize = NFS_MAX_FILE_IO_SIZE;

	return nfs_block_bits(bsize, nrbitsp);
}

/*
 * Determine the maximum file size for a superblock
 */
static inline
void nfs_super_set_maxbytes(struct super_block *sb, __u64 maxfilesize)
{
	sb->s_maxbytes = (loff_t)maxfilesize;
	if (sb->s_maxbytes > MAX_LFS_FILESIZE || sb->s_maxbytes <= 0)
		sb->s_maxbytes = MAX_LFS_FILESIZE;
}

/*
 * Record the page as unstable and mark its inode as dirty.
 */
static inline
void nfs_mark_page_unstable(struct page *page, struct nfs_commit_info *cinfo)
{
	if (!cinfo->dreq) {
		struct inode *inode = page_file_mapping(page)->host;

		inc_node_page_state(page, NR_UNSTABLE_NFS);
		inc_wb_stat(&inode_to_bdi(inode)->wb, WB_RECLAIMABLE);
		__mark_inode_dirty(inode, I_DIRTY_DATASYNC);
	}
}

/*
 * Determine the number of bytes of data the page contains
 */
static inline
unsigned int nfs_page_length(struct page *page)
{
	loff_t i_size = i_size_read(page_file_mapping(page)->host);

	if (i_size > 0) {
		pgoff_t index = page_index(page);
		pgoff_t end_index = (i_size - 1) >> PAGE_SHIFT;
		if (index < end_index)
			return PAGE_SIZE;
		if (index == end_index)
			return ((i_size - 1) & ~PAGE_MASK) + 1;
	}
	return 0;
}

/*
 * Convert a umode to a dirent->d_type
 */
static inline
unsigned char nfs_umode_to_dtype(umode_t mode)
{
	return (mode >> 12) & 15;
}

/*
 * Determine the number of pages in an array of length 'len' and
 * with a base offset of 'base'
 */
static inline
unsigned int nfs_page_array_len(unsigned int base, size_t len)
{
	return ((unsigned long)len + (unsigned long)base +
		PAGE_SIZE - 1) >> PAGE_SHIFT;
}

/*
 * Convert a struct timespec into a 64-bit change attribute
 *
 * This does approximately the same thing as timespec_to_ns(),
 * but for calculation efficiency, we multiply the seconds by
 * 1024*1024*1024.
 */
static inline
u64 nfs_timespec_to_change_attr(const struct timespec *ts)
{
	return ((u64)ts->tv_sec << 30) + ts->tv_nsec;
}

#ifdef CONFIG_CRC32
/**
 * nfs_fhandle_hash - calculate the crc32 hash for the filehandle
 * @fh - pointer to filehandle
 *
 * returns a crc32 hash for the filehandle that is compatible with
 * the one displayed by "wireshark".
 */
static inline u32 nfs_fhandle_hash(const struct nfs_fh *fh)
{
	return ~crc32_le(0xFFFFFFFF, &fh->data[0], fh->size);
}
static inline u32 nfs_stateid_hash(const nfs4_stateid *stateid)
{
	return ~crc32_le(0xFFFFFFFF, &stateid->other[0],
				NFS4_STATEID_OTHER_SIZE);
}
#else
static inline u32 nfs_fhandle_hash(const struct nfs_fh *fh)
{
	return 0;
}
static inline u32 nfs_stateid_hash(nfs4_stateid *stateid)
{
	return 0;
}
#endif

static inline bool nfs_error_is_fatal(int err)
{
	switch (err) {
	case -ERESTARTSYS:
	case -EINTR:
	case -EACCES:
	case -EDQUOT:
	case -EFBIG:
	case -EIO:
	case -ENOSPC:
	case -EROFS:
	case -ESTALE:
	case -E2BIG:
	case -ENOMEM:
<<<<<<< HEAD
=======
	case -ETIMEDOUT:
>>>>>>> 0ecfebd2
		return true;
	default:
		return false;
	}
}
<|MERGE_RESOLUTION|>--- conflicted
+++ resolved
@@ -767,10 +767,7 @@
 	case -ESTALE:
 	case -E2BIG:
 	case -ENOMEM:
-<<<<<<< HEAD
-=======
 	case -ETIMEDOUT:
->>>>>>> 0ecfebd2
 		return true;
 	default:
 		return false;
